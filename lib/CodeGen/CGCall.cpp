--- conflicted
+++ resolved
@@ -1742,15 +1742,10 @@
     FuncAttrs.addAttribute("no-trapping-math",
                            llvm::toStringRef(CodeGenOpts.NoTrappingMath));
 
-<<<<<<< HEAD
-    if (CodeGenOpts.FPCastOverflowWorkaround)
-      FuncAttrs.addAttribute("fp-cast-overflow-workaround", "true");
-=======
     // Strict (compliant) code is the default, so only add this attribute to
     // indicate that we are trying to workaround a problem case.
     if (!CodeGenOpts.StrictFloatCastOverflow)
       FuncAttrs.addAttribute("strict-float-cast-overflow", "false");
->>>>>>> 6a2e82dd
 
     // TODO: Are these all needed?
     // unsafe/inf/nan/nsz are handled by instruction-level FastMathFlags.
