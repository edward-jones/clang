//===------- SemaTemplate.cpp - Semantic Analysis for C++ Templates -------===//
//
//                     The LLVM Compiler Infrastructure
//
// This file is distributed under the University of Illinois Open Source
// License. See LICENSE.TXT for details.
//===----------------------------------------------------------------------===//
//
//  This file implements semantic analysis for C++ templates.
//===----------------------------------------------------------------------===//

#include "TreeTransform.h"
#include "clang/AST/ASTConsumer.h"
#include "clang/AST/ASTContext.h"
#include "clang/AST/DeclFriend.h"
#include "clang/AST/DeclTemplate.h"
#include "clang/AST/Expr.h"
#include "clang/AST/ExprCXX.h"
#include "clang/AST/RecursiveASTVisitor.h"
#include "clang/AST/TypeVisitor.h"
#include "clang/Basic/Builtins.h"
#include "clang/Basic/LangOptions.h"
#include "clang/Basic/PartialDiagnostic.h"
#include "clang/Basic/TargetInfo.h"
#include "clang/Sema/DeclSpec.h"
#include "clang/Sema/Lookup.h"
#include "clang/Sema/ParsedTemplate.h"
#include "clang/Sema/Scope.h"
#include "clang/Sema/SemaInternal.h"
#include "clang/Sema/Template.h"
#include "clang/Sema/TemplateDeduction.h"
#include "llvm/ADT/SmallBitVector.h"
#include "llvm/ADT/SmallString.h"
#include "llvm/ADT/StringExtras.h"

#include <iterator>
using namespace clang;
using namespace sema;

// Exported for use by Parser.
SourceRange
clang::getTemplateParamsRange(TemplateParameterList const * const *Ps,
                              unsigned N) {
  if (!N) return SourceRange();
  return SourceRange(Ps[0]->getTemplateLoc(), Ps[N-1]->getRAngleLoc());
}

namespace clang {
/// [temp.constr.decl]p2: A template's associated constraints are
/// defined as a single constraint-expression derived from the introduced
/// constraint-expressions [ ... ].
///
/// \param Params The template parameter list and optional requires-clause.
///
/// \param FD The underlying templated function declaration for a function
/// template.
static Expr *formAssociatedConstraints(TemplateParameterList *Params,
                                       FunctionDecl *FD);
}

static Expr *clang::formAssociatedConstraints(TemplateParameterList *Params,
                                              FunctionDecl *FD) {
  // FIXME: Concepts: collect additional introduced constraint-expressions
  assert(!FD && "Cannot collect constraints from function declaration yet.");
  return Params->getRequiresClause();
}

/// Determine whether the declaration found is acceptable as the name
/// of a template and, if so, return that template declaration. Otherwise,
/// returns NULL.
static NamedDecl *isAcceptableTemplateName(ASTContext &Context,
                                           NamedDecl *Orig,
                                           bool AllowFunctionTemplates) {
  NamedDecl *D = Orig->getUnderlyingDecl();

  if (isa<TemplateDecl>(D)) {
    if (!AllowFunctionTemplates && isa<FunctionTemplateDecl>(D))
      return nullptr;

    return Orig;
  }

  if (CXXRecordDecl *Record = dyn_cast<CXXRecordDecl>(D)) {
    // C++ [temp.local]p1:
    //   Like normal (non-template) classes, class templates have an
    //   injected-class-name (Clause 9). The injected-class-name
    //   can be used with or without a template-argument-list. When
    //   it is used without a template-argument-list, it is
    //   equivalent to the injected-class-name followed by the
    //   template-parameters of the class template enclosed in
    //   <>. When it is used with a template-argument-list, it
    //   refers to the specified class template specialization,
    //   which could be the current specialization or another
    //   specialization.
    if (Record->isInjectedClassName()) {
      Record = cast<CXXRecordDecl>(Record->getDeclContext());
      if (Record->getDescribedClassTemplate())
        return Record->getDescribedClassTemplate();

      if (ClassTemplateSpecializationDecl *Spec
            = dyn_cast<ClassTemplateSpecializationDecl>(Record))
        return Spec->getSpecializedTemplate();
    }

    return nullptr;
  }

  // 'using Dependent::foo;' can resolve to a template name.
  // 'using typename Dependent::foo;' cannot (not even if 'foo' is an
  // injected-class-name).
  if (isa<UnresolvedUsingValueDecl>(D))
    return D;

  return nullptr;
}

void Sema::FilterAcceptableTemplateNames(LookupResult &R,
                                         bool AllowFunctionTemplates) {
  // The set of class templates we've already seen.
  llvm::SmallPtrSet<ClassTemplateDecl *, 8> ClassTemplates;
  LookupResult::Filter filter = R.makeFilter();
  while (filter.hasNext()) {
    NamedDecl *Orig = filter.next();
    NamedDecl *Repl = isAcceptableTemplateName(Context, Orig,
                                               AllowFunctionTemplates);
    if (!Repl)
      filter.erase();
    else if (Repl != Orig) {

      // C++ [temp.local]p3:
      //   A lookup that finds an injected-class-name (10.2) can result in an
      //   ambiguity in certain cases (for example, if it is found in more than
      //   one base class). If all of the injected-class-names that are found
      //   refer to specializations of the same class template, and if the name
      //   is used as a template-name, the reference refers to the class
      //   template itself and not a specialization thereof, and is not
      //   ambiguous.
      if (ClassTemplateDecl *ClassTmpl = dyn_cast<ClassTemplateDecl>(Repl))
        if (!ClassTemplates.insert(ClassTmpl).second) {
          filter.erase();
          continue;
        }

      // FIXME: we promote access to public here as a workaround to
      // the fact that LookupResult doesn't let us remember that we
      // found this template through a particular injected class name,
      // which means we end up doing nasty things to the invariants.
      // Pretending that access is public is *much* safer.
      filter.replace(Repl, AS_public);
    }
  }
  filter.done();
}

bool Sema::hasAnyAcceptableTemplateNames(LookupResult &R,
                                         bool AllowFunctionTemplates) {
  for (LookupResult::iterator I = R.begin(), IEnd = R.end(); I != IEnd; ++I)
    if (isAcceptableTemplateName(Context, *I, AllowFunctionTemplates))
      return true;

  return false;
}

TemplateNameKind Sema::isTemplateName(Scope *S,
                                      CXXScopeSpec &SS,
                                      bool hasTemplateKeyword,
                                      const UnqualifiedId &Name,
                                      ParsedType ObjectTypePtr,
                                      bool EnteringContext,
                                      TemplateTy &TemplateResult,
                                      bool &MemberOfUnknownSpecialization) {
  assert(getLangOpts().CPlusPlus && "No template names in C!");

  DeclarationName TName;
  MemberOfUnknownSpecialization = false;

  switch (Name.getKind()) {
  case UnqualifiedIdKind::IK_Identifier:
    TName = DeclarationName(Name.Identifier);
    break;

  case UnqualifiedIdKind::IK_OperatorFunctionId:
    TName = Context.DeclarationNames.getCXXOperatorName(
                                              Name.OperatorFunctionId.Operator);
    break;

  case UnqualifiedIdKind::IK_LiteralOperatorId:
    TName = Context.DeclarationNames.getCXXLiteralOperatorName(Name.Identifier);
    break;

  default:
    return TNK_Non_template;
  }

  QualType ObjectType = ObjectTypePtr.get();

  LookupResult R(*this, TName, Name.getBeginLoc(), LookupOrdinaryName);
  if (LookupTemplateName(R, S, SS, ObjectType, EnteringContext,
                         MemberOfUnknownSpecialization))
    return TNK_Non_template;
  if (R.empty()) return TNK_Non_template;
  if (R.isAmbiguous()) {
    // Suppress diagnostics;  we'll redo this lookup later.
    R.suppressDiagnostics();

    // FIXME: we might have ambiguous templates, in which case we
    // should at least parse them properly!
    return TNK_Non_template;
  }

  TemplateName Template;
  TemplateNameKind TemplateKind;

  unsigned ResultCount = R.end() - R.begin();
  if (ResultCount > 1) {
    // We assume that we'll preserve the qualifier from a function
    // template name in other ways.
    Template = Context.getOverloadedTemplateName(R.begin(), R.end());
    TemplateKind = TNK_Function_template;

    // We'll do this lookup again later.
    R.suppressDiagnostics();
  } else if (isa<UnresolvedUsingValueDecl>((*R.begin())->getUnderlyingDecl())) {
    // We don't yet know whether this is a template-name or not.
    MemberOfUnknownSpecialization = true;
    return TNK_Non_template;
  } else {
    TemplateDecl *TD = cast<TemplateDecl>((*R.begin())->getUnderlyingDecl());

    if (SS.isSet() && !SS.isInvalid()) {
      NestedNameSpecifier *Qualifier = SS.getScopeRep();
      Template = Context.getQualifiedTemplateName(Qualifier,
                                                  hasTemplateKeyword, TD);
    } else {
      Template = TemplateName(TD);
    }

    if (isa<FunctionTemplateDecl>(TD)) {
      TemplateKind = TNK_Function_template;

      // We'll do this lookup again later.
      R.suppressDiagnostics();
    } else {
      assert(isa<ClassTemplateDecl>(TD) || isa<TemplateTemplateParmDecl>(TD) ||
             isa<TypeAliasTemplateDecl>(TD) || isa<VarTemplateDecl>(TD) ||
             isa<BuiltinTemplateDecl>(TD));
      TemplateKind =
          isa<VarTemplateDecl>(TD) ? TNK_Var_template : TNK_Type_template;
    }
  }

  TemplateResult = TemplateTy::make(Template);
  return TemplateKind;
}

bool Sema::isDeductionGuideName(Scope *S, const IdentifierInfo &Name,
                                SourceLocation NameLoc,
                                ParsedTemplateTy *Template) {
  CXXScopeSpec SS;
  bool MemberOfUnknownSpecialization = false;

  // We could use redeclaration lookup here, but we don't need to: the
  // syntactic form of a deduction guide is enough to identify it even
  // if we can't look up the template name at all.
  LookupResult R(*this, DeclarationName(&Name), NameLoc, LookupOrdinaryName);
  if (LookupTemplateName(R, S, SS, /*ObjectType*/ QualType(),
                         /*EnteringContext*/ false,
                         MemberOfUnknownSpecialization))
    return false;

  if (R.empty()) return false;
  if (R.isAmbiguous()) {
    // FIXME: Diagnose an ambiguity if we find at least one template.
    R.suppressDiagnostics();
    return false;
  }

  // We only treat template-names that name type templates as valid deduction
  // guide names.
  TemplateDecl *TD = R.getAsSingle<TemplateDecl>();
  if (!TD || !getAsTypeTemplateDecl(TD))
    return false;

  if (Template)
    *Template = TemplateTy::make(TemplateName(TD));
  return true;
}

bool Sema::DiagnoseUnknownTemplateName(const IdentifierInfo &II,
                                       SourceLocation IILoc,
                                       Scope *S,
                                       const CXXScopeSpec *SS,
                                       TemplateTy &SuggestedTemplate,
                                       TemplateNameKind &SuggestedKind) {
  // We can't recover unless there's a dependent scope specifier preceding the
  // template name.
  // FIXME: Typo correction?
  if (!SS || !SS->isSet() || !isDependentScopeSpecifier(*SS) ||
      computeDeclContext(*SS))
    return false;

  // The code is missing a 'template' keyword prior to the dependent template
  // name.
  NestedNameSpecifier *Qualifier = (NestedNameSpecifier*)SS->getScopeRep();
  Diag(IILoc, diag::err_template_kw_missing)
    << Qualifier << II.getName()
    << FixItHint::CreateInsertion(IILoc, "template ");
  SuggestedTemplate
    = TemplateTy::make(Context.getDependentTemplateName(Qualifier, &II));
  SuggestedKind = TNK_Dependent_template_name;
  return true;
}

bool Sema::LookupTemplateName(LookupResult &Found,
                              Scope *S, CXXScopeSpec &SS,
                              QualType ObjectType,
                              bool EnteringContext,
                              bool &MemberOfUnknownSpecialization,
                              SourceLocation TemplateKWLoc) {
  // Determine where to perform name lookup
  MemberOfUnknownSpecialization = false;
  DeclContext *LookupCtx = nullptr;
  bool IsDependent = false;
  if (!ObjectType.isNull()) {
    // This nested-name-specifier occurs in a member access expression, e.g.,
    // x->B::f, and we are looking into the type of the object.
    assert(!SS.isSet() && "ObjectType and scope specifier cannot coexist");
    LookupCtx = computeDeclContext(ObjectType);
    IsDependent = !LookupCtx;
    assert((IsDependent || !ObjectType->isIncompleteType() ||
            ObjectType->castAs<TagType>()->isBeingDefined()) &&
           "Caller should have completed object type");

    // Template names cannot appear inside an Objective-C class or object type.
    if (ObjectType->isObjCObjectOrInterfaceType()) {
      Found.clear();
      return false;
    }
  } else if (SS.isSet()) {
    // This nested-name-specifier occurs after another nested-name-specifier,
    // so long into the context associated with the prior nested-name-specifier.
    LookupCtx = computeDeclContext(SS, EnteringContext);
    IsDependent = !LookupCtx;

    // The declaration context must be complete.
    if (LookupCtx && RequireCompleteDeclContext(SS, LookupCtx))
      return true;
  }

  bool ObjectTypeSearchedInScope = false;
  bool AllowFunctionTemplatesInLookup = true;
  if (LookupCtx) {
    // Perform "qualified" name lookup into the declaration context we
    // computed, which is either the type of the base of a member access
    // expression or the declaration context associated with a prior
    // nested-name-specifier.
    LookupQualifiedName(Found, LookupCtx);

    // FIXME: The C++ standard does not clearly specify what happens in the
    // case where the object type is dependent, and implementations vary. In
    // Clang, we treat a name after a . or -> as a template-name if lookup
    // finds a non-dependent member or member of the current instantiation that
    // is a type template, or finds no such members and lookup in the context
    // of the postfix-expression finds a type template. In the latter case, the
    // name is nonetheless dependent, and we may resolve it to a member of an
    // unknown specialization when we come to instantiate the template.
    IsDependent |= Found.wasNotFoundInCurrentInstantiation();
  }

  if (!SS.isSet() && (ObjectType.isNull() || Found.empty())) {
    // C++ [basic.lookup.classref]p1:
    //   In a class member access expression (5.2.5), if the . or -> token is
    //   immediately followed by an identifier followed by a <, the
    //   identifier must be looked up to determine whether the < is the
    //   beginning of a template argument list (14.2) or a less-than operator.
    //   The identifier is first looked up in the class of the object
    //   expression. If the identifier is not found, it is then looked up in
    //   the context of the entire postfix-expression and shall name a class
    //   template.
    if (S)
      LookupName(Found, S);

    if (!ObjectType.isNull()) {
      //  FIXME: We should filter out all non-type templates here, particularly
      //  variable templates and concepts. But the exclusion of alias templates
      //  and template template parameters is a wording defect.
      AllowFunctionTemplatesInLookup = false;
      ObjectTypeSearchedInScope = true;
    }

    IsDependent |= Found.wasNotFoundInCurrentInstantiation();
  }

  if (Found.empty() && !IsDependent) {
    // If we did not find any names, attempt to correct any typos.
    DeclarationName Name = Found.getLookupName();
    Found.clear();
    // Simple filter callback that, for keywords, only accepts the C++ *_cast
    auto FilterCCC = llvm::make_unique<CorrectionCandidateCallback>();
    FilterCCC->WantTypeSpecifiers = false;
    FilterCCC->WantExpressionKeywords = false;
    FilterCCC->WantRemainingKeywords = false;
    FilterCCC->WantCXXNamedCasts = true;
    if (TypoCorrection Corrected = CorrectTypo(
            Found.getLookupNameInfo(), Found.getLookupKind(), S, &SS,
            std::move(FilterCCC), CTK_ErrorRecovery, LookupCtx)) {
      Found.setLookupName(Corrected.getCorrection());
      if (auto *ND = Corrected.getFoundDecl())
        Found.addDecl(ND);
      FilterAcceptableTemplateNames(Found);
      if (!Found.empty()) {
        if (LookupCtx) {
          std::string CorrectedStr(Corrected.getAsString(getLangOpts()));
          bool DroppedSpecifier = Corrected.WillReplaceSpecifier() &&
                                  Name.getAsString() == CorrectedStr;
          diagnoseTypo(Corrected, PDiag(diag::err_no_member_template_suggest)
                                    << Name << LookupCtx << DroppedSpecifier
                                    << SS.getRange());
        } else {
          diagnoseTypo(Corrected, PDiag(diag::err_no_template_suggest) << Name);
        }
      }
    } else {
      Found.setLookupName(Name);
    }
  }

  NamedDecl *ExampleLookupResult =
      Found.empty() ? nullptr : Found.getRepresentativeDecl();
  FilterAcceptableTemplateNames(Found, AllowFunctionTemplatesInLookup);
  if (Found.empty()) {
    if (IsDependent) {
      MemberOfUnknownSpecialization = true;
      return false;
    }

    // If a 'template' keyword was used, a lookup that finds only non-template
    // names is an error.
    if (ExampleLookupResult && TemplateKWLoc.isValid()) {
      Diag(Found.getNameLoc(), diag::err_template_kw_refers_to_non_template)
        << Found.getLookupName() << SS.getRange();
      Diag(ExampleLookupResult->getUnderlyingDecl()->getLocation(),
           diag::note_template_kw_refers_to_non_template)
          << Found.getLookupName();
      return true;
    }

    return false;
  }

  if (S && !ObjectType.isNull() && !ObjectTypeSearchedInScope &&
      !getLangOpts().CPlusPlus11) {
    // C++03 [basic.lookup.classref]p1:
    //   [...] If the lookup in the class of the object expression finds a
    //   template, the name is also looked up in the context of the entire
    //   postfix-expression and [...]
    //
    // Note: C++11 does not perform this second lookup.
    LookupResult FoundOuter(*this, Found.getLookupName(), Found.getNameLoc(),
                            LookupOrdinaryName);
    LookupName(FoundOuter, S);
    FilterAcceptableTemplateNames(FoundOuter, /*AllowFunctionTemplates=*/false);

    if (FoundOuter.empty()) {
      //   - if the name is not found, the name found in the class of the
      //     object expression is used, otherwise
    } else if (!FoundOuter.getAsSingle<ClassTemplateDecl>() ||
               FoundOuter.isAmbiguous()) {
      //   - if the name is found in the context of the entire
      //     postfix-expression and does not name a class template, the name
      //     found in the class of the object expression is used, otherwise
      FoundOuter.clear();
    } else if (!Found.isSuppressingDiagnostics()) {
      //   - if the name found is a class template, it must refer to the same
      //     entity as the one found in the class of the object expression,
      //     otherwise the program is ill-formed.
      if (!Found.isSingleResult() ||
          Found.getFoundDecl()->getCanonicalDecl()
            != FoundOuter.getFoundDecl()->getCanonicalDecl()) {
        Diag(Found.getNameLoc(),
             diag::ext_nested_name_member_ref_lookup_ambiguous)
          << Found.getLookupName()
          << ObjectType;
        Diag(Found.getRepresentativeDecl()->getLocation(),
             diag::note_ambig_member_ref_object_type)
          << ObjectType;
        Diag(FoundOuter.getFoundDecl()->getLocation(),
             diag::note_ambig_member_ref_scope);

        // Recover by taking the template that we found in the object
        // expression's type.
      }
    }
  }

  return false;
}

void Sema::diagnoseExprIntendedAsTemplateName(Scope *S, ExprResult TemplateName,
                                              SourceLocation Less,
                                              SourceLocation Greater) {
  if (TemplateName.isInvalid())
    return;

  DeclarationNameInfo NameInfo;
  CXXScopeSpec SS;
  LookupNameKind LookupKind;

  DeclContext *LookupCtx = nullptr;
  NamedDecl *Found = nullptr;
  bool MissingTemplateKeyword = false;

  // Figure out what name we looked up.
  if (auto *DRE = dyn_cast<DeclRefExpr>(TemplateName.get())) {
    NameInfo = DRE->getNameInfo();
    SS.Adopt(DRE->getQualifierLoc());
    LookupKind = LookupOrdinaryName;
    Found = DRE->getFoundDecl();
  } else if (auto *ME = dyn_cast<MemberExpr>(TemplateName.get())) {
    NameInfo = ME->getMemberNameInfo();
    SS.Adopt(ME->getQualifierLoc());
    LookupKind = LookupMemberName;
    LookupCtx = ME->getBase()->getType()->getAsCXXRecordDecl();
    Found = ME->getMemberDecl();
  } else if (auto *DSDRE =
                 dyn_cast<DependentScopeDeclRefExpr>(TemplateName.get())) {
    NameInfo = DSDRE->getNameInfo();
    SS.Adopt(DSDRE->getQualifierLoc());
    MissingTemplateKeyword = true;
  } else if (auto *DSME =
                 dyn_cast<CXXDependentScopeMemberExpr>(TemplateName.get())) {
    NameInfo = DSME->getMemberNameInfo();
    SS.Adopt(DSME->getQualifierLoc());
    MissingTemplateKeyword = true;
  } else {
    llvm_unreachable("unexpected kind of potential template name");
  }

  // If this is a dependent-scope lookup, diagnose that the 'template' keyword
  // was missing.
  if (MissingTemplateKeyword) {
    Diag(NameInfo.getBeginLoc(), diag::err_template_kw_missing)
        << "" << NameInfo.getName().getAsString() << SourceRange(Less, Greater);
    return;
  }

  // Try to correct the name by looking for templates and C++ named casts.
  struct TemplateCandidateFilter : CorrectionCandidateCallback {
    TemplateCandidateFilter() {
      WantTypeSpecifiers = false;
      WantExpressionKeywords = false;
      WantRemainingKeywords = false;
      WantCXXNamedCasts = true;
    };
    bool ValidateCandidate(const TypoCorrection &Candidate) override {
      if (auto *ND = Candidate.getCorrectionDecl())
        return isAcceptableTemplateName(ND->getASTContext(), ND, true);
      return Candidate.isKeyword();
    }
  };

  DeclarationName Name = NameInfo.getName();
  if (TypoCorrection Corrected =
          CorrectTypo(NameInfo, LookupKind, S, &SS,
                      llvm::make_unique<TemplateCandidateFilter>(),
                      CTK_ErrorRecovery, LookupCtx)) {
    auto *ND = Corrected.getFoundDecl();
    if (ND)
      ND = isAcceptableTemplateName(Context, ND,
                                    /*AllowFunctionTemplates*/ true);
    if (ND || Corrected.isKeyword()) {
      if (LookupCtx) {
        std::string CorrectedStr(Corrected.getAsString(getLangOpts()));
        bool DroppedSpecifier = Corrected.WillReplaceSpecifier() &&
                                Name.getAsString() == CorrectedStr;
        diagnoseTypo(Corrected,
                     PDiag(diag::err_non_template_in_member_template_id_suggest)
                         << Name << LookupCtx << DroppedSpecifier
                         << SS.getRange(), false);
      } else {
        diagnoseTypo(Corrected,
                     PDiag(diag::err_non_template_in_template_id_suggest)
                         << Name, false);
      }
      if (Found)
        Diag(Found->getLocation(),
             diag::note_non_template_in_template_id_found);
      return;
    }
  }

  Diag(NameInfo.getLoc(), diag::err_non_template_in_template_id)
    << Name << SourceRange(Less, Greater);
  if (Found)
    Diag(Found->getLocation(), diag::note_non_template_in_template_id_found);
}

/// ActOnDependentIdExpression - Handle a dependent id-expression that
/// was just parsed.  This is only possible with an explicit scope
/// specifier naming a dependent type.
ExprResult
Sema::ActOnDependentIdExpression(const CXXScopeSpec &SS,
                                 SourceLocation TemplateKWLoc,
                                 const DeclarationNameInfo &NameInfo,
                                 bool isAddressOfOperand,
                           const TemplateArgumentListInfo *TemplateArgs) {
  DeclContext *DC = getFunctionLevelDeclContext();

  // C++11 [expr.prim.general]p12:
  //   An id-expression that denotes a non-static data member or non-static
  //   member function of a class can only be used:
  //   (...)
  //   - if that id-expression denotes a non-static data member and it
  //     appears in an unevaluated operand.
  //
  // If this might be the case, form a DependentScopeDeclRefExpr instead of a
  // CXXDependentScopeMemberExpr. The former can instantiate to either
  // DeclRefExpr or MemberExpr depending on lookup results, while the latter is
  // always a MemberExpr.
  bool MightBeCxx11UnevalField =
      getLangOpts().CPlusPlus11 && isUnevaluatedContext();

  // Check if the nested name specifier is an enum type.
  bool IsEnum = false;
  if (NestedNameSpecifier *NNS = SS.getScopeRep())
    IsEnum = dyn_cast_or_null<EnumType>(NNS->getAsType());

  if (!MightBeCxx11UnevalField && !isAddressOfOperand && !IsEnum &&
      isa<CXXMethodDecl>(DC) && cast<CXXMethodDecl>(DC)->isInstance()) {
    QualType ThisType = cast<CXXMethodDecl>(DC)->getThisType(Context);

    // Since the 'this' expression is synthesized, we don't need to
    // perform the double-lookup check.
    NamedDecl *FirstQualifierInScope = nullptr;

    return CXXDependentScopeMemberExpr::Create(
        Context, /*This*/ nullptr, ThisType, /*IsArrow*/ true,
        /*Op*/ SourceLocation(), SS.getWithLocInContext(Context), TemplateKWLoc,
        FirstQualifierInScope, NameInfo, TemplateArgs);
  }

  return BuildDependentDeclRefExpr(SS, TemplateKWLoc, NameInfo, TemplateArgs);
}

ExprResult
Sema::BuildDependentDeclRefExpr(const CXXScopeSpec &SS,
                                SourceLocation TemplateKWLoc,
                                const DeclarationNameInfo &NameInfo,
                                const TemplateArgumentListInfo *TemplateArgs) {
  return DependentScopeDeclRefExpr::Create(
      Context, SS.getWithLocInContext(Context), TemplateKWLoc, NameInfo,
      TemplateArgs);
}


/// Determine whether we would be unable to instantiate this template (because
/// it either has no definition, or is in the process of being instantiated).
bool Sema::DiagnoseUninstantiableTemplate(SourceLocation PointOfInstantiation,
                                          NamedDecl *Instantiation,
                                          bool InstantiatedFromMember,
                                          const NamedDecl *Pattern,
                                          const NamedDecl *PatternDef,
                                          TemplateSpecializationKind TSK,
                                          bool Complain /*= true*/) {
  assert(isa<TagDecl>(Instantiation) || isa<FunctionDecl>(Instantiation) ||
         isa<VarDecl>(Instantiation));

  bool IsEntityBeingDefined = false;
  if (const TagDecl *TD = dyn_cast_or_null<TagDecl>(PatternDef))
    IsEntityBeingDefined = TD->isBeingDefined();

  if (PatternDef && !IsEntityBeingDefined) {
    NamedDecl *SuggestedDef = nullptr;
    if (!hasVisibleDefinition(const_cast<NamedDecl*>(PatternDef), &SuggestedDef,
                              /*OnlyNeedComplete*/false)) {
      // If we're allowed to diagnose this and recover, do so.
      bool Recover = Complain && !isSFINAEContext();
      if (Complain)
        diagnoseMissingImport(PointOfInstantiation, SuggestedDef,
                              Sema::MissingImportKind::Definition, Recover);
      return !Recover;
    }
    return false;
  }

  if (!Complain || (PatternDef && PatternDef->isInvalidDecl()))
    return true;

  llvm::Optional<unsigned> Note;
  QualType InstantiationTy;
  if (TagDecl *TD = dyn_cast<TagDecl>(Instantiation))
    InstantiationTy = Context.getTypeDeclType(TD);
  if (PatternDef) {
    Diag(PointOfInstantiation,
         diag::err_template_instantiate_within_definition)
      << /*implicit|explicit*/(TSK != TSK_ImplicitInstantiation)
      << InstantiationTy;
    // Not much point in noting the template declaration here, since
    // we're lexically inside it.
    Instantiation->setInvalidDecl();
  } else if (InstantiatedFromMember) {
    if (isa<FunctionDecl>(Instantiation)) {
      Diag(PointOfInstantiation,
           diag::err_explicit_instantiation_undefined_member)
        << /*member function*/ 1 << Instantiation->getDeclName()
        << Instantiation->getDeclContext();
      Note = diag::note_explicit_instantiation_here;
    } else {
      assert(isa<TagDecl>(Instantiation) && "Must be a TagDecl!");
      Diag(PointOfInstantiation,
           diag::err_implicit_instantiate_member_undefined)
        << InstantiationTy;
      Note = diag::note_member_declared_at;
    }
  } else {
    if (isa<FunctionDecl>(Instantiation)) {
      Diag(PointOfInstantiation,
           diag::err_explicit_instantiation_undefined_func_template)
        << Pattern;
      Note = diag::note_explicit_instantiation_here;
    } else if (isa<TagDecl>(Instantiation)) {
      Diag(PointOfInstantiation, diag::err_template_instantiate_undefined)
        << (TSK != TSK_ImplicitInstantiation)
        << InstantiationTy;
      Note = diag::note_template_decl_here;
    } else {
      assert(isa<VarDecl>(Instantiation) && "Must be a VarDecl!");
      if (isa<VarTemplateSpecializationDecl>(Instantiation)) {
        Diag(PointOfInstantiation,
             diag::err_explicit_instantiation_undefined_var_template)
          << Instantiation;
        Instantiation->setInvalidDecl();
      } else
        Diag(PointOfInstantiation,
             diag::err_explicit_instantiation_undefined_member)
          << /*static data member*/ 2 << Instantiation->getDeclName()
          << Instantiation->getDeclContext();
      Note = diag::note_explicit_instantiation_here;
    }
  }
  if (Note) // Diagnostics were emitted.
    Diag(Pattern->getLocation(), Note.getValue());

  // In general, Instantiation isn't marked invalid to get more than one
  // error for multiple undefined instantiations. But the code that does
  // explicit declaration -> explicit definition conversion can't handle
  // invalid declarations, so mark as invalid in that case.
  if (TSK == TSK_ExplicitInstantiationDeclaration)
    Instantiation->setInvalidDecl();
  return true;
}

/// DiagnoseTemplateParameterShadow - Produce a diagnostic complaining
/// that the template parameter 'PrevDecl' is being shadowed by a new
/// declaration at location Loc. Returns true to indicate that this is
/// an error, and false otherwise.
void Sema::DiagnoseTemplateParameterShadow(SourceLocation Loc, Decl *PrevDecl) {
  assert(PrevDecl->isTemplateParameter() && "Not a template parameter");

  // Microsoft Visual C++ permits template parameters to be shadowed.
  if (getLangOpts().MicrosoftExt)
    return;

  // C++ [temp.local]p4:
  //   A template-parameter shall not be redeclared within its
  //   scope (including nested scopes).
  Diag(Loc, diag::err_template_param_shadow)
    << cast<NamedDecl>(PrevDecl)->getDeclName();
  Diag(PrevDecl->getLocation(), diag::note_template_param_here);
}

/// AdjustDeclIfTemplate - If the given decl happens to be a template, reset
/// the parameter D to reference the templated declaration and return a pointer
/// to the template declaration. Otherwise, do nothing to D and return null.
TemplateDecl *Sema::AdjustDeclIfTemplate(Decl *&D) {
  if (TemplateDecl *Temp = dyn_cast_or_null<TemplateDecl>(D)) {
    D = Temp->getTemplatedDecl();
    return Temp;
  }
  return nullptr;
}

ParsedTemplateArgument ParsedTemplateArgument::getTemplatePackExpansion(
                                             SourceLocation EllipsisLoc) const {
  assert(Kind == Template &&
         "Only template template arguments can be pack expansions here");
  assert(getAsTemplate().get().containsUnexpandedParameterPack() &&
         "Template template argument pack expansion without packs");
  ParsedTemplateArgument Result(*this);
  Result.EllipsisLoc = EllipsisLoc;
  return Result;
}

static TemplateArgumentLoc translateTemplateArgument(Sema &SemaRef,
                                            const ParsedTemplateArgument &Arg) {

  switch (Arg.getKind()) {
  case ParsedTemplateArgument::Type: {
    TypeSourceInfo *DI;
    QualType T = SemaRef.GetTypeFromParser(Arg.getAsType(), &DI);
    if (!DI)
      DI = SemaRef.Context.getTrivialTypeSourceInfo(T, Arg.getLocation());
    return TemplateArgumentLoc(TemplateArgument(T), DI);
  }

  case ParsedTemplateArgument::NonType: {
    Expr *E = static_cast<Expr *>(Arg.getAsExpr());
    return TemplateArgumentLoc(TemplateArgument(E), E);
  }

  case ParsedTemplateArgument::Template: {
    TemplateName Template = Arg.getAsTemplate().get();
    TemplateArgument TArg;
    if (Arg.getEllipsisLoc().isValid())
      TArg = TemplateArgument(Template, Optional<unsigned int>());
    else
      TArg = Template;
    return TemplateArgumentLoc(TArg,
                               Arg.getScopeSpec().getWithLocInContext(
                                                              SemaRef.Context),
                               Arg.getLocation(),
                               Arg.getEllipsisLoc());
  }
  }

  llvm_unreachable("Unhandled parsed template argument");
}

/// Translates template arguments as provided by the parser
/// into template arguments used by semantic analysis.
void Sema::translateTemplateArguments(const ASTTemplateArgsPtr &TemplateArgsIn,
                                      TemplateArgumentListInfo &TemplateArgs) {
 for (unsigned I = 0, Last = TemplateArgsIn.size(); I != Last; ++I)
   TemplateArgs.addArgument(translateTemplateArgument(*this,
                                                      TemplateArgsIn[I]));
}

static void maybeDiagnoseTemplateParameterShadow(Sema &SemaRef, Scope *S,
                                                 SourceLocation Loc,
                                                 IdentifierInfo *Name) {
  NamedDecl *PrevDecl = SemaRef.LookupSingleName(
      S, Name, Loc, Sema::LookupOrdinaryName, Sema::ForVisibleRedeclaration);
  if (PrevDecl && PrevDecl->isTemplateParameter())
    SemaRef.DiagnoseTemplateParameterShadow(Loc, PrevDecl);
}

/// Convert a parsed type into a parsed template argument. This is mostly
/// trivial, except that we may have parsed a C++17 deduced class template
/// specialization type, in which case we should form a template template
/// argument instead of a type template argument.
ParsedTemplateArgument Sema::ActOnTemplateTypeArgument(TypeResult ParsedType) {
  TypeSourceInfo *TInfo;
  QualType T = GetTypeFromParser(ParsedType.get(), &TInfo);
  if (T.isNull())
    return ParsedTemplateArgument();
  assert(TInfo && "template argument with no location");

  // If we might have formed a deduced template specialization type, convert
  // it to a template template argument.
  if (getLangOpts().CPlusPlus17) {
    TypeLoc TL = TInfo->getTypeLoc();
    SourceLocation EllipsisLoc;
    if (auto PET = TL.getAs<PackExpansionTypeLoc>()) {
      EllipsisLoc = PET.getEllipsisLoc();
      TL = PET.getPatternLoc();
    }

    CXXScopeSpec SS;
    if (auto ET = TL.getAs<ElaboratedTypeLoc>()) {
      SS.Adopt(ET.getQualifierLoc());
      TL = ET.getNamedTypeLoc();
    }

    if (auto DTST = TL.getAs<DeducedTemplateSpecializationTypeLoc>()) {
      TemplateName Name = DTST.getTypePtr()->getTemplateName();
      if (SS.isSet())
        Name = Context.getQualifiedTemplateName(SS.getScopeRep(),
                                                /*HasTemplateKeyword*/ false,
                                                Name.getAsTemplateDecl());
      ParsedTemplateArgument Result(SS, TemplateTy::make(Name),
                                    DTST.getTemplateNameLoc());
      if (EllipsisLoc.isValid())
        Result = Result.getTemplatePackExpansion(EllipsisLoc);
      return Result;
    }
  }

  // This is a normal type template argument. Note, if the type template
  // argument is an injected-class-name for a template, it has a dual nature
  // and can be used as either a type or a template. We handle that in
  // convertTypeTemplateArgumentToTemplate.
  return ParsedTemplateArgument(ParsedTemplateArgument::Type,
                                ParsedType.get().getAsOpaquePtr(),
                                TInfo->getTypeLoc().getBeginLoc());
}

/// ActOnTypeParameter - Called when a C++ template type parameter
/// (e.g., "typename T") has been parsed. Typename specifies whether
/// the keyword "typename" was used to declare the type parameter
/// (otherwise, "class" was used), and KeyLoc is the location of the
/// "class" or "typename" keyword. ParamName is the name of the
/// parameter (NULL indicates an unnamed template parameter) and
/// ParamNameLoc is the location of the parameter name (if any).
/// If the type parameter has a default argument, it will be added
/// later via ActOnTypeParameterDefault.
NamedDecl *Sema::ActOnTypeParameter(Scope *S, bool Typename,
                               SourceLocation EllipsisLoc,
                               SourceLocation KeyLoc,
                               IdentifierInfo *ParamName,
                               SourceLocation ParamNameLoc,
                               unsigned Depth, unsigned Position,
                               SourceLocation EqualLoc,
                               ParsedType DefaultArg) {
  assert(S->isTemplateParamScope() &&
         "Template type parameter not in template parameter scope!");

  SourceLocation Loc = ParamNameLoc;
  if (!ParamName)
    Loc = KeyLoc;

  bool IsParameterPack = EllipsisLoc.isValid();
  TemplateTypeParmDecl *Param
    = TemplateTypeParmDecl::Create(Context, Context.getTranslationUnitDecl(),
                                   KeyLoc, Loc, Depth, Position, ParamName,
                                   Typename, IsParameterPack);
  Param->setAccess(AS_public);

  if (ParamName) {
    maybeDiagnoseTemplateParameterShadow(*this, S, ParamNameLoc, ParamName);

    // Add the template parameter into the current scope.
    S->AddDecl(Param);
    IdResolver.AddDecl(Param);
  }

  // C++0x [temp.param]p9:
  //   A default template-argument may be specified for any kind of
  //   template-parameter that is not a template parameter pack.
  if (DefaultArg && IsParameterPack) {
    Diag(EqualLoc, diag::err_template_param_pack_default_arg);
    DefaultArg = nullptr;
  }

  // Handle the default argument, if provided.
  if (DefaultArg) {
    TypeSourceInfo *DefaultTInfo;
    GetTypeFromParser(DefaultArg, &DefaultTInfo);

    assert(DefaultTInfo && "expected source information for type");

    // Check for unexpanded parameter packs.
    if (DiagnoseUnexpandedParameterPack(Loc, DefaultTInfo,
                                        UPPC_DefaultArgument))
      return Param;

    // Check the template argument itself.
    if (CheckTemplateArgument(Param, DefaultTInfo)) {
      Param->setInvalidDecl();
      return Param;
    }

    Param->setDefaultArgument(DefaultTInfo);
  }

  return Param;
}

/// Check that the type of a non-type template parameter is
/// well-formed.
///
/// \returns the (possibly-promoted) parameter type if valid;
/// otherwise, produces a diagnostic and returns a NULL type.
QualType Sema::CheckNonTypeTemplateParameterType(TypeSourceInfo *&TSI,
                                                 SourceLocation Loc) {
  if (TSI->getType()->isUndeducedType()) {
    // C++17 [temp.dep.expr]p3:
    //   An id-expression is type-dependent if it contains
    //    - an identifier associated by name lookup with a non-type
    //      template-parameter declared with a type that contains a
    //      placeholder type (7.1.7.4),
    TSI = SubstAutoTypeSourceInfo(TSI, Context.DependentTy);
  }

  return CheckNonTypeTemplateParameterType(TSI->getType(), Loc);
}

QualType Sema::CheckNonTypeTemplateParameterType(QualType T,
                                                 SourceLocation Loc) {
  // We don't allow variably-modified types as the type of non-type template
  // parameters.
  if (T->isVariablyModifiedType()) {
    Diag(Loc, diag::err_variably_modified_nontype_template_param)
      << T;
    return QualType();
  }

  // C++ [temp.param]p4:
  //
  // A non-type template-parameter shall have one of the following
  // (optionally cv-qualified) types:
  //
  //       -- integral or enumeration type,
  if (T->isIntegralOrEnumerationType() ||
      //   -- pointer to object or pointer to function,
      T->isPointerType() ||
      //   -- reference to object or reference to function,
      T->isReferenceType() ||
      //   -- pointer to member,
      T->isMemberPointerType() ||
      //   -- std::nullptr_t.
      T->isNullPtrType() ||
      // If T is a dependent type, we can't do the check now, so we
      // assume that it is well-formed.
      T->isDependentType() ||
      // Allow use of auto in template parameter declarations.
      T->isUndeducedType()) {
    // C++ [temp.param]p5: The top-level cv-qualifiers on the template-parameter
    // are ignored when determining its type.
    return T.getUnqualifiedType();
  }

  // C++ [temp.param]p8:
  //
  //   A non-type template-parameter of type "array of T" or
  //   "function returning T" is adjusted to be of type "pointer to
  //   T" or "pointer to function returning T", respectively.
  else if (T->isArrayType() || T->isFunctionType())
    return Context.getDecayedType(T);

  Diag(Loc, diag::err_template_nontype_parm_bad_type)
    << T;

  return QualType();
}

NamedDecl *Sema::ActOnNonTypeTemplateParameter(Scope *S, Declarator &D,
                                          unsigned Depth,
                                          unsigned Position,
                                          SourceLocation EqualLoc,
                                          Expr *Default) {
  TypeSourceInfo *TInfo = GetTypeForDeclarator(D, S);

  // Check that we have valid decl-specifiers specified.
  auto CheckValidDeclSpecifiers = [this, &D] {
    // C++ [temp.param]
    // p1
    //   template-parameter:
    //     ...
    //     parameter-declaration
    // p2
    //   ... A storage class shall not be specified in a template-parameter
    //   declaration.
    // [dcl.typedef]p1:
    //   The typedef specifier [...] shall not be used in the decl-specifier-seq
    //   of a parameter-declaration
    const DeclSpec &DS = D.getDeclSpec();
    auto EmitDiag = [this](SourceLocation Loc) {
      Diag(Loc, diag::err_invalid_decl_specifier_in_nontype_parm)
          << FixItHint::CreateRemoval(Loc);
    };
    if (DS.getStorageClassSpec() != DeclSpec::SCS_unspecified)
      EmitDiag(DS.getStorageClassSpecLoc());

    if (DS.getThreadStorageClassSpec() != TSCS_unspecified)
      EmitDiag(DS.getThreadStorageClassSpecLoc());

    // [dcl.inline]p1:
    //   The inline specifier can be applied only to the declaration or
    //   definition of a variable or function.

    if (DS.isInlineSpecified())
      EmitDiag(DS.getInlineSpecLoc());

    // [dcl.constexpr]p1:
    //   The constexpr specifier shall be applied only to the definition of a
    //   variable or variable template or the declaration of a function or
    //   function template.

    if (DS.isConstexprSpecified())
      EmitDiag(DS.getConstexprSpecLoc());

    // [dcl.fct.spec]p1:
    //   Function-specifiers can be used only in function declarations.

    if (DS.isVirtualSpecified())
      EmitDiag(DS.getVirtualSpecLoc());

    if (DS.isExplicitSpecified())
      EmitDiag(DS.getExplicitSpecLoc());

    if (DS.isNoreturnSpecified())
      EmitDiag(DS.getNoreturnSpecLoc());
  };

  CheckValidDeclSpecifiers();

  if (TInfo->getType()->isUndeducedType()) {
    Diag(D.getIdentifierLoc(),
         diag::warn_cxx14_compat_template_nontype_parm_auto_type)
      << QualType(TInfo->getType()->getContainedAutoType(), 0);
  }

  assert(S->isTemplateParamScope() &&
         "Non-type template parameter not in template parameter scope!");
  bool Invalid = false;

  QualType T = CheckNonTypeTemplateParameterType(TInfo, D.getIdentifierLoc());
  if (T.isNull()) {
    T = Context.IntTy; // Recover with an 'int' type.
    Invalid = true;
  }

  IdentifierInfo *ParamName = D.getIdentifier();
  bool IsParameterPack = D.hasEllipsis();
  NonTypeTemplateParmDecl *Param = NonTypeTemplateParmDecl::Create(
      Context, Context.getTranslationUnitDecl(), D.getBeginLoc(),
      D.getIdentifierLoc(), Depth, Position, ParamName, T, IsParameterPack,
      TInfo);
  Param->setAccess(AS_public);

  if (Invalid)
    Param->setInvalidDecl();

  if (ParamName) {
    maybeDiagnoseTemplateParameterShadow(*this, S, D.getIdentifierLoc(),
                                         ParamName);

    // Add the template parameter into the current scope.
    S->AddDecl(Param);
    IdResolver.AddDecl(Param);
  }

  // C++0x [temp.param]p9:
  //   A default template-argument may be specified for any kind of
  //   template-parameter that is not a template parameter pack.
  if (Default && IsParameterPack) {
    Diag(EqualLoc, diag::err_template_param_pack_default_arg);
    Default = nullptr;
  }

  // Check the well-formedness of the default template argument, if provided.
  if (Default) {
    // Check for unexpanded parameter packs.
    if (DiagnoseUnexpandedParameterPack(Default, UPPC_DefaultArgument))
      return Param;

    TemplateArgument Converted;
    ExprResult DefaultRes =
        CheckTemplateArgument(Param, Param->getType(), Default, Converted);
    if (DefaultRes.isInvalid()) {
      Param->setInvalidDecl();
      return Param;
    }
    Default = DefaultRes.get();

    Param->setDefaultArgument(Default);
  }

  return Param;
}

/// ActOnTemplateTemplateParameter - Called when a C++ template template
/// parameter (e.g. T in template <template \<typename> class T> class array)
/// has been parsed. S is the current scope.
NamedDecl *Sema::ActOnTemplateTemplateParameter(Scope* S,
                                           SourceLocation TmpLoc,
                                           TemplateParameterList *Params,
                                           SourceLocation EllipsisLoc,
                                           IdentifierInfo *Name,
                                           SourceLocation NameLoc,
                                           unsigned Depth,
                                           unsigned Position,
                                           SourceLocation EqualLoc,
                                           ParsedTemplateArgument Default) {
  assert(S->isTemplateParamScope() &&
         "Template template parameter not in template parameter scope!");

  // Construct the parameter object.
  bool IsParameterPack = EllipsisLoc.isValid();
  TemplateTemplateParmDecl *Param =
    TemplateTemplateParmDecl::Create(Context, Context.getTranslationUnitDecl(),
                                     NameLoc.isInvalid()? TmpLoc : NameLoc,
                                     Depth, Position, IsParameterPack,
                                     Name, Params);
  Param->setAccess(AS_public);

  // If the template template parameter has a name, then link the identifier
  // into the scope and lookup mechanisms.
  if (Name) {
    maybeDiagnoseTemplateParameterShadow(*this, S, NameLoc, Name);

    S->AddDecl(Param);
    IdResolver.AddDecl(Param);
  }

  if (Params->size() == 0) {
    Diag(Param->getLocation(), diag::err_template_template_parm_no_parms)
    << SourceRange(Params->getLAngleLoc(), Params->getRAngleLoc());
    Param->setInvalidDecl();
  }

  // C++0x [temp.param]p9:
  //   A default template-argument may be specified for any kind of
  //   template-parameter that is not a template parameter pack.
  if (IsParameterPack && !Default.isInvalid()) {
    Diag(EqualLoc, diag::err_template_param_pack_default_arg);
    Default = ParsedTemplateArgument();
  }

  if (!Default.isInvalid()) {
    // Check only that we have a template template argument. We don't want to
    // try to check well-formedness now, because our template template parameter
    // might have dependent types in its template parameters, which we wouldn't
    // be able to match now.
    //
    // If none of the template template parameter's template arguments mention
    // other template parameters, we could actually perform more checking here.
    // However, it isn't worth doing.
    TemplateArgumentLoc DefaultArg = translateTemplateArgument(*this, Default);
    if (DefaultArg.getArgument().getAsTemplate().isNull()) {
      Diag(DefaultArg.getLocation(), diag::err_template_arg_not_valid_template)
        << DefaultArg.getSourceRange();
      return Param;
    }

    // Check for unexpanded parameter packs.
    if (DiagnoseUnexpandedParameterPack(DefaultArg.getLocation(),
                                        DefaultArg.getArgument().getAsTemplate(),
                                        UPPC_DefaultArgument))
      return Param;

    Param->setDefaultArgument(Context, DefaultArg);
  }

  return Param;
}

/// ActOnTemplateParameterList - Builds a TemplateParameterList, optionally
/// constrained by RequiresClause, that contains the template parameters in
/// Params.
TemplateParameterList *
Sema::ActOnTemplateParameterList(unsigned Depth,
                                 SourceLocation ExportLoc,
                                 SourceLocation TemplateLoc,
                                 SourceLocation LAngleLoc,
                                 ArrayRef<NamedDecl *> Params,
                                 SourceLocation RAngleLoc,
                                 Expr *RequiresClause) {
  if (ExportLoc.isValid())
    Diag(ExportLoc, diag::warn_template_export_unsupported);

  return TemplateParameterList::Create(
      Context, TemplateLoc, LAngleLoc,
      llvm::makeArrayRef(Params.data(), Params.size()),
      RAngleLoc, RequiresClause);
}

static void SetNestedNameSpecifier(TagDecl *T, const CXXScopeSpec &SS) {
  if (SS.isSet())
    T->setQualifierInfo(SS.getWithLocInContext(T->getASTContext()));
}

DeclResult Sema::CheckClassTemplate(
    Scope *S, unsigned TagSpec, TagUseKind TUK, SourceLocation KWLoc,
    CXXScopeSpec &SS, IdentifierInfo *Name, SourceLocation NameLoc,
    const ParsedAttributesView &Attr, TemplateParameterList *TemplateParams,
    AccessSpecifier AS, SourceLocation ModulePrivateLoc,
    SourceLocation FriendLoc, unsigned NumOuterTemplateParamLists,
    TemplateParameterList **OuterTemplateParamLists, SkipBodyInfo *SkipBody) {
  assert(TemplateParams && TemplateParams->size() > 0 &&
         "No template parameters");
  assert(TUK != TUK_Reference && "Can only declare or define class templates");
  bool Invalid = false;

  // Check that we can declare a template here.
  if (CheckTemplateDeclScope(S, TemplateParams))
    return true;

  TagTypeKind Kind = TypeWithKeyword::getTagTypeKindForTypeSpec(TagSpec);
  assert(Kind != TTK_Enum && "can't build template of enumerated type");

  // There is no such thing as an unnamed class template.
  if (!Name) {
    Diag(KWLoc, diag::err_template_unnamed_class);
    return true;
  }

  // Find any previous declaration with this name. For a friend with no
  // scope explicitly specified, we only look for tag declarations (per
  // C++11 [basic.lookup.elab]p2).
  DeclContext *SemanticContext;
  LookupResult Previous(*this, Name, NameLoc,
                        (SS.isEmpty() && TUK == TUK_Friend)
                          ? LookupTagName : LookupOrdinaryName,
                        forRedeclarationInCurContext());
  if (SS.isNotEmpty() && !SS.isInvalid()) {
    SemanticContext = computeDeclContext(SS, true);
    if (!SemanticContext) {
      // FIXME: Horrible, horrible hack! We can't currently represent this
      // in the AST, and historically we have just ignored such friend
      // class templates, so don't complain here.
      Diag(NameLoc, TUK == TUK_Friend
                        ? diag::warn_template_qualified_friend_ignored
                        : diag::err_template_qualified_declarator_no_match)
          << SS.getScopeRep() << SS.getRange();
      return TUK != TUK_Friend;
    }

    if (RequireCompleteDeclContext(SS, SemanticContext))
      return true;

    // If we're adding a template to a dependent context, we may need to
    // rebuilding some of the types used within the template parameter list,
    // now that we know what the current instantiation is.
    if (SemanticContext->isDependentContext()) {
      ContextRAII SavedContext(*this, SemanticContext);
      if (RebuildTemplateParamsInCurrentInstantiation(TemplateParams))
        Invalid = true;
    } else if (TUK != TUK_Friend && TUK != TUK_Reference)
      diagnoseQualifiedDeclaration(SS, SemanticContext, Name, NameLoc, false);

    LookupQualifiedName(Previous, SemanticContext);
  } else {
    SemanticContext = CurContext;

    // C++14 [class.mem]p14:
    //   If T is the name of a class, then each of the following shall have a
    //   name different from T:
    //    -- every member template of class T
    if (TUK != TUK_Friend &&
        DiagnoseClassNameShadow(SemanticContext,
                                DeclarationNameInfo(Name, NameLoc)))
      return true;

    LookupName(Previous, S);
  }

  if (Previous.isAmbiguous())
    return true;

  NamedDecl *PrevDecl = nullptr;
  if (Previous.begin() != Previous.end())
    PrevDecl = (*Previous.begin())->getUnderlyingDecl();

  if (PrevDecl && PrevDecl->isTemplateParameter()) {
    // Maybe we will complain about the shadowed template parameter.
    DiagnoseTemplateParameterShadow(NameLoc, PrevDecl);
    // Just pretend that we didn't see the previous declaration.
    PrevDecl = nullptr;
  }

  // If there is a previous declaration with the same name, check
  // whether this is a valid redeclaration.
  ClassTemplateDecl *PrevClassTemplate =
      dyn_cast_or_null<ClassTemplateDecl>(PrevDecl);

  // We may have found the injected-class-name of a class template,
  // class template partial specialization, or class template specialization.
  // In these cases, grab the template that is being defined or specialized.
  if (!PrevClassTemplate && PrevDecl && isa<CXXRecordDecl>(PrevDecl) &&
      cast<CXXRecordDecl>(PrevDecl)->isInjectedClassName()) {
    PrevDecl = cast<CXXRecordDecl>(PrevDecl->getDeclContext());
    PrevClassTemplate
      = cast<CXXRecordDecl>(PrevDecl)->getDescribedClassTemplate();
    if (!PrevClassTemplate && isa<ClassTemplateSpecializationDecl>(PrevDecl)) {
      PrevClassTemplate
        = cast<ClassTemplateSpecializationDecl>(PrevDecl)
            ->getSpecializedTemplate();
    }
  }

  if (TUK == TUK_Friend) {
    // C++ [namespace.memdef]p3:
    //   [...] When looking for a prior declaration of a class or a function
    //   declared as a friend, and when the name of the friend class or
    //   function is neither a qualified name nor a template-id, scopes outside
    //   the innermost enclosing namespace scope are not considered.
    if (!SS.isSet()) {
      DeclContext *OutermostContext = CurContext;
      while (!OutermostContext->isFileContext())
        OutermostContext = OutermostContext->getLookupParent();

      if (PrevDecl &&
          (OutermostContext->Equals(PrevDecl->getDeclContext()) ||
           OutermostContext->Encloses(PrevDecl->getDeclContext()))) {
        SemanticContext = PrevDecl->getDeclContext();
      } else {
        // Declarations in outer scopes don't matter. However, the outermost
        // context we computed is the semantic context for our new
        // declaration.
        PrevDecl = PrevClassTemplate = nullptr;
        SemanticContext = OutermostContext;

        // Check that the chosen semantic context doesn't already contain a
        // declaration of this name as a non-tag type.
        Previous.clear(LookupOrdinaryName);
        DeclContext *LookupContext = SemanticContext;
        while (LookupContext->isTransparentContext())
          LookupContext = LookupContext->getLookupParent();
        LookupQualifiedName(Previous, LookupContext);

        if (Previous.isAmbiguous())
          return true;

        if (Previous.begin() != Previous.end())
          PrevDecl = (*Previous.begin())->getUnderlyingDecl();
      }
    }
  } else if (PrevDecl &&
             !isDeclInScope(Previous.getRepresentativeDecl(), SemanticContext,
                            S, SS.isValid()))
    PrevDecl = PrevClassTemplate = nullptr;

  if (auto *Shadow = dyn_cast_or_null<UsingShadowDecl>(
          PrevDecl ? Previous.getRepresentativeDecl() : nullptr)) {
    if (SS.isEmpty() &&
        !(PrevClassTemplate &&
          PrevClassTemplate->getDeclContext()->getRedeclContext()->Equals(
              SemanticContext->getRedeclContext()))) {
      Diag(KWLoc, diag::err_using_decl_conflict_reverse);
      Diag(Shadow->getTargetDecl()->getLocation(),
           diag::note_using_decl_target);
      Diag(Shadow->getUsingDecl()->getLocation(), diag::note_using_decl) << 0;
      // Recover by ignoring the old declaration.
      PrevDecl = PrevClassTemplate = nullptr;
    }
  }

  // TODO Memory management; associated constraints are not always stored.
  Expr *const CurAC = formAssociatedConstraints(TemplateParams, nullptr);

  if (PrevClassTemplate) {
    // Ensure that the template parameter lists are compatible. Skip this check
    // for a friend in a dependent context: the template parameter list itself
    // could be dependent.
    if (!(TUK == TUK_Friend && CurContext->isDependentContext()) &&
        !TemplateParameterListsAreEqual(TemplateParams,
                                   PrevClassTemplate->getTemplateParameters(),
                                        /*Complain=*/true,
                                        TPL_TemplateMatch))
      return true;

    // Check for matching associated constraints on redeclarations.
    const Expr *const PrevAC = PrevClassTemplate->getAssociatedConstraints();
    const bool RedeclACMismatch = [&] {
      if (!(CurAC || PrevAC))
        return false; // Nothing to check; no mismatch.
      if (CurAC && PrevAC) {
        llvm::FoldingSetNodeID CurACInfo, PrevACInfo;
        CurAC->Profile(CurACInfo, Context, /*Canonical=*/true);
        PrevAC->Profile(PrevACInfo, Context, /*Canonical=*/true);
        if (CurACInfo == PrevACInfo)
          return false; // All good; no mismatch.
      }
      return true;
    }();

    if (RedeclACMismatch) {
      Diag(CurAC ? CurAC->getBeginLoc() : NameLoc,
           diag::err_template_different_associated_constraints);
      Diag(PrevAC ? PrevAC->getBeginLoc() : PrevClassTemplate->getLocation(),
           diag::note_template_prev_declaration)
          << /*declaration*/ 0;
      return true;
    }

    // C++ [temp.class]p4:
    //   In a redeclaration, partial specialization, explicit
    //   specialization or explicit instantiation of a class template,
    //   the class-key shall agree in kind with the original class
    //   template declaration (7.1.5.3).
    RecordDecl *PrevRecordDecl = PrevClassTemplate->getTemplatedDecl();
    if (!isAcceptableTagRedeclaration(PrevRecordDecl, Kind,
                                      TUK == TUK_Definition,  KWLoc, Name)) {
      Diag(KWLoc, diag::err_use_with_wrong_tag)
        << Name
        << FixItHint::CreateReplacement(KWLoc, PrevRecordDecl->getKindName());
      Diag(PrevRecordDecl->getLocation(), diag::note_previous_use);
      Kind = PrevRecordDecl->getTagKind();
    }

    // Check for redefinition of this class template.
    if (TUK == TUK_Definition) {
      if (TagDecl *Def = PrevRecordDecl->getDefinition()) {
        // If we have a prior definition that is not visible, treat this as
        // simply making that previous definition visible.
        NamedDecl *Hidden = nullptr;
        if (SkipBody && !hasVisibleDefinition(Def, &Hidden)) {
          SkipBody->ShouldSkip = true;
          auto *Tmpl = cast<CXXRecordDecl>(Hidden)->getDescribedClassTemplate();
          assert(Tmpl && "original definition of a class template is not a "
                         "class template?");
          makeMergedDefinitionVisible(Hidden);
          makeMergedDefinitionVisible(Tmpl);
          return Def;
        }

        Diag(NameLoc, diag::err_redefinition) << Name;
        Diag(Def->getLocation(), diag::note_previous_definition);
        // FIXME: Would it make sense to try to "forget" the previous
        // definition, as part of error recovery?
        return true;
      }
    }
  } else if (PrevDecl) {
    // C++ [temp]p5:
    //   A class template shall not have the same name as any other
    //   template, class, function, object, enumeration, enumerator,
    //   namespace, or type in the same scope (3.3), except as specified
    //   in (14.5.4).
    Diag(NameLoc, diag::err_redefinition_different_kind) << Name;
    Diag(PrevDecl->getLocation(), diag::note_previous_definition);
    return true;
  }

  // Check the template parameter list of this declaration, possibly
  // merging in the template parameter list from the previous class
  // template declaration. Skip this check for a friend in a dependent
  // context, because the template parameter list might be dependent.
  if (!(TUK == TUK_Friend && CurContext->isDependentContext()) &&
      CheckTemplateParameterList(
          TemplateParams,
          PrevClassTemplate ? PrevClassTemplate->getTemplateParameters()
                            : nullptr,
          (SS.isSet() && SemanticContext && SemanticContext->isRecord() &&
           SemanticContext->isDependentContext())
              ? TPC_ClassTemplateMember
              : TUK == TUK_Friend ? TPC_FriendClassTemplate
                                  : TPC_ClassTemplate))
    Invalid = true;

  if (SS.isSet()) {
    // If the name of the template was qualified, we must be defining the
    // template out-of-line.
    if (!SS.isInvalid() && !Invalid && !PrevClassTemplate) {
      Diag(NameLoc, TUK == TUK_Friend ? diag::err_friend_decl_does_not_match
                                      : diag::err_member_decl_does_not_match)
        << Name << SemanticContext << /*IsDefinition*/true << SS.getRange();
      Invalid = true;
    }
  }

  // If this is a templated friend in a dependent context we should not put it
  // on the redecl chain. In some cases, the templated friend can be the most
  // recent declaration tricking the template instantiator to make substitutions
  // there.
  // FIXME: Figure out how to combine with shouldLinkDependentDeclWithPrevious
  bool ShouldAddRedecl
    = !(TUK == TUK_Friend && CurContext->isDependentContext());

  CXXRecordDecl *NewClass =
    CXXRecordDecl::Create(Context, Kind, SemanticContext, KWLoc, NameLoc, Name,
                          PrevClassTemplate && ShouldAddRedecl ?
                            PrevClassTemplate->getTemplatedDecl() : nullptr,
                          /*DelayTypeCreation=*/true);
  SetNestedNameSpecifier(NewClass, SS);
  if (NumOuterTemplateParamLists > 0)
    NewClass->setTemplateParameterListsInfo(
        Context, llvm::makeArrayRef(OuterTemplateParamLists,
                                    NumOuterTemplateParamLists));

  // Add alignment attributes if necessary; these attributes are checked when
  // the ASTContext lays out the structure.
  if (TUK == TUK_Definition) {
    AddAlignmentAttributesForRecord(NewClass);
    AddMsStructLayoutForRecord(NewClass);
  }

  // Attach the associated constraints when the declaration will not be part of
  // a decl chain.
  Expr *const ACtoAttach =
      PrevClassTemplate && ShouldAddRedecl ? nullptr : CurAC;

  ClassTemplateDecl *NewTemplate
    = ClassTemplateDecl::Create(Context, SemanticContext, NameLoc,
                                DeclarationName(Name), TemplateParams,
                                NewClass, ACtoAttach);

  if (ShouldAddRedecl)
    NewTemplate->setPreviousDecl(PrevClassTemplate);

  NewClass->setDescribedClassTemplate(NewTemplate);

  if (ModulePrivateLoc.isValid())
    NewTemplate->setModulePrivate();

  // Build the type for the class template declaration now.
  QualType T = NewTemplate->getInjectedClassNameSpecialization();
  T = Context.getInjectedClassNameType(NewClass, T);
  assert(T->isDependentType() && "Class template type is not dependent?");
  (void)T;

  // If we are providing an explicit specialization of a member that is a
  // class template, make a note of that.
  if (PrevClassTemplate &&
      PrevClassTemplate->getInstantiatedFromMemberTemplate())
    PrevClassTemplate->setMemberSpecialization();

  // Set the access specifier.
  if (!Invalid && TUK != TUK_Friend && NewTemplate->getDeclContext()->isRecord())
    SetMemberAccessSpecifier(NewTemplate, PrevClassTemplate, AS);

  // Set the lexical context of these templates
  NewClass->setLexicalDeclContext(CurContext);
  NewTemplate->setLexicalDeclContext(CurContext);

  if (TUK == TUK_Definition)
    NewClass->startDefinition();

  ProcessDeclAttributeList(S, NewClass, Attr);

  if (PrevClassTemplate)
    mergeDeclAttributes(NewClass, PrevClassTemplate->getTemplatedDecl());

  AddPushedVisibilityAttribute(NewClass);

  if (TUK != TUK_Friend) {
    // Per C++ [basic.scope.temp]p2, skip the template parameter scopes.
    Scope *Outer = S;
    while ((Outer->getFlags() & Scope::TemplateParamScope) != 0)
      Outer = Outer->getParent();
    PushOnScopeChains(NewTemplate, Outer);
  } else {
    if (PrevClassTemplate && PrevClassTemplate->getAccess() != AS_none) {
      NewTemplate->setAccess(PrevClassTemplate->getAccess());
      NewClass->setAccess(PrevClassTemplate->getAccess());
    }

    NewTemplate->setObjectOfFriendDecl();

    // Friend templates are visible in fairly strange ways.
    if (!CurContext->isDependentContext()) {
      DeclContext *DC = SemanticContext->getRedeclContext();
      DC->makeDeclVisibleInContext(NewTemplate);
      if (Scope *EnclosingScope = getScopeForDeclContext(S, DC))
        PushOnScopeChains(NewTemplate, EnclosingScope,
                          /* AddToContext = */ false);
    }

    FriendDecl *Friend = FriendDecl::Create(
        Context, CurContext, NewClass->getLocation(), NewTemplate, FriendLoc);
    Friend->setAccess(AS_public);
    CurContext->addDecl(Friend);
  }

  if (PrevClassTemplate)
    CheckRedeclarationModuleOwnership(NewTemplate, PrevClassTemplate);

  if (Invalid) {
    NewTemplate->setInvalidDecl();
    NewClass->setInvalidDecl();
  }

  ActOnDocumentableDecl(NewTemplate);

  return NewTemplate;
}

namespace {
/// Tree transform to "extract" a transformed type from a class template's
/// constructor to a deduction guide.
class ExtractTypeForDeductionGuide
  : public TreeTransform<ExtractTypeForDeductionGuide> {
public:
  typedef TreeTransform<ExtractTypeForDeductionGuide> Base;
  ExtractTypeForDeductionGuide(Sema &SemaRef) : Base(SemaRef) {}

  TypeSourceInfo *transform(TypeSourceInfo *TSI) { return TransformType(TSI); }

  QualType TransformTypedefType(TypeLocBuilder &TLB, TypedefTypeLoc TL) {
    return TransformType(
        TLB,
        TL.getTypedefNameDecl()->getTypeSourceInfo()->getTypeLoc());
  }
};

/// Transform to convert portions of a constructor declaration into the
/// corresponding deduction guide, per C++1z [over.match.class.deduct]p1.
struct ConvertConstructorToDeductionGuideTransform {
  ConvertConstructorToDeductionGuideTransform(Sema &S,
                                              ClassTemplateDecl *Template)
      : SemaRef(S), Template(Template) {}

  Sema &SemaRef;
  ClassTemplateDecl *Template;

  DeclContext *DC = Template->getDeclContext();
  CXXRecordDecl *Primary = Template->getTemplatedDecl();
  DeclarationName DeductionGuideName =
      SemaRef.Context.DeclarationNames.getCXXDeductionGuideName(Template);

  QualType DeducedType = SemaRef.Context.getTypeDeclType(Primary);

  // Index adjustment to apply to convert depth-1 template parameters into
  // depth-0 template parameters.
  unsigned Depth1IndexAdjustment = Template->getTemplateParameters()->size();

  /// Transform a constructor declaration into a deduction guide.
  NamedDecl *transformConstructor(FunctionTemplateDecl *FTD,
                                  CXXConstructorDecl *CD) {
    SmallVector<TemplateArgument, 16> SubstArgs;

    LocalInstantiationScope Scope(SemaRef);

    // C++ [over.match.class.deduct]p1:
    // -- For each constructor of the class template designated by the
    //    template-name, a function template with the following properties:

    //    -- The template parameters are the template parameters of the class
    //       template followed by the template parameters (including default
    //       template arguments) of the constructor, if any.
    TemplateParameterList *TemplateParams = Template->getTemplateParameters();
    if (FTD) {
      TemplateParameterList *InnerParams = FTD->getTemplateParameters();
      SmallVector<NamedDecl *, 16> AllParams;
      AllParams.reserve(TemplateParams->size() + InnerParams->size());
      AllParams.insert(AllParams.begin(),
                       TemplateParams->begin(), TemplateParams->end());
      SubstArgs.reserve(InnerParams->size());

      // Later template parameters could refer to earlier ones, so build up
      // a list of substituted template arguments as we go.
      for (NamedDecl *Param : *InnerParams) {
        MultiLevelTemplateArgumentList Args;
        Args.addOuterTemplateArguments(SubstArgs);
        Args.addOuterRetainedLevel();
        NamedDecl *NewParam = transformTemplateParameter(Param, Args);
        if (!NewParam)
          return nullptr;
        AllParams.push_back(NewParam);
        SubstArgs.push_back(SemaRef.Context.getCanonicalTemplateArgument(
            SemaRef.Context.getInjectedTemplateArg(NewParam)));
      }
      TemplateParams = TemplateParameterList::Create(
          SemaRef.Context, InnerParams->getTemplateLoc(),
          InnerParams->getLAngleLoc(), AllParams, InnerParams->getRAngleLoc(),
          /*FIXME: RequiresClause*/ nullptr);
    }

    // If we built a new template-parameter-list, track that we need to
    // substitute references to the old parameters into references to the
    // new ones.
    MultiLevelTemplateArgumentList Args;
    if (FTD) {
      Args.addOuterTemplateArguments(SubstArgs);
      Args.addOuterRetainedLevel();
    }

    FunctionProtoTypeLoc FPTL = CD->getTypeSourceInfo()->getTypeLoc()
                                   .getAsAdjusted<FunctionProtoTypeLoc>();
    assert(FPTL && "no prototype for constructor declaration");

    // Transform the type of the function, adjusting the return type and
    // replacing references to the old parameters with references to the
    // new ones.
    TypeLocBuilder TLB;
    SmallVector<ParmVarDecl*, 8> Params;
    QualType NewType = transformFunctionProtoType(TLB, FPTL, Params, Args);
    if (NewType.isNull())
      return nullptr;
    TypeSourceInfo *NewTInfo = TLB.getTypeSourceInfo(SemaRef.Context, NewType);

    return buildDeductionGuide(TemplateParams, CD->isExplicit(), NewTInfo,
                               CD->getBeginLoc(), CD->getLocation(),
                               CD->getEndLoc());
  }

  /// Build a deduction guide with the specified parameter types.
  NamedDecl *buildSimpleDeductionGuide(MutableArrayRef<QualType> ParamTypes) {
    SourceLocation Loc = Template->getLocation();

    // Build the requested type.
    FunctionProtoType::ExtProtoInfo EPI;
    EPI.HasTrailingReturn = true;
    QualType Result = SemaRef.BuildFunctionType(DeducedType, ParamTypes, Loc,
                                                DeductionGuideName, EPI);
    TypeSourceInfo *TSI = SemaRef.Context.getTrivialTypeSourceInfo(Result, Loc);

    FunctionProtoTypeLoc FPTL =
        TSI->getTypeLoc().castAs<FunctionProtoTypeLoc>();

    // Build the parameters, needed during deduction / substitution.
    SmallVector<ParmVarDecl*, 4> Params;
    for (auto T : ParamTypes) {
      ParmVarDecl *NewParam = ParmVarDecl::Create(
          SemaRef.Context, DC, Loc, Loc, nullptr, T,
          SemaRef.Context.getTrivialTypeSourceInfo(T, Loc), SC_None, nullptr);
      NewParam->setScopeInfo(0, Params.size());
      FPTL.setParam(Params.size(), NewParam);
      Params.push_back(NewParam);
    }

    return buildDeductionGuide(Template->getTemplateParameters(), false, TSI,
                               Loc, Loc, Loc);
  }

private:
  /// Transform a constructor template parameter into a deduction guide template
  /// parameter, rebuilding any internal references to earlier parameters and
  /// renumbering as we go.
  NamedDecl *transformTemplateParameter(NamedDecl *TemplateParam,
                                        MultiLevelTemplateArgumentList &Args) {
    if (auto *TTP = dyn_cast<TemplateTypeParmDecl>(TemplateParam)) {
      // TemplateTypeParmDecl's index cannot be changed after creation, so
      // substitute it directly.
      auto *NewTTP = TemplateTypeParmDecl::Create(
          SemaRef.Context, DC, TTP->getBeginLoc(), TTP->getLocation(),
          /*Depth*/ 0, Depth1IndexAdjustment + TTP->getIndex(),
          TTP->getIdentifier(), TTP->wasDeclaredWithTypename(),
          TTP->isParameterPack());
      if (TTP->hasDefaultArgument()) {
        TypeSourceInfo *InstantiatedDefaultArg =
            SemaRef.SubstType(TTP->getDefaultArgumentInfo(), Args,
                              TTP->getDefaultArgumentLoc(), TTP->getDeclName());
        if (InstantiatedDefaultArg)
          NewTTP->setDefaultArgument(InstantiatedDefaultArg);
      }
      SemaRef.CurrentInstantiationScope->InstantiatedLocal(TemplateParam,
                                                           NewTTP);
      return NewTTP;
    }

    if (auto *TTP = dyn_cast<TemplateTemplateParmDecl>(TemplateParam))
      return transformTemplateParameterImpl(TTP, Args);

    return transformTemplateParameterImpl(
        cast<NonTypeTemplateParmDecl>(TemplateParam), Args);
  }
  template<typename TemplateParmDecl>
  TemplateParmDecl *
  transformTemplateParameterImpl(TemplateParmDecl *OldParam,
                                 MultiLevelTemplateArgumentList &Args) {
    // Ask the template instantiator to do the heavy lifting for us, then adjust
    // the index of the parameter once it's done.
    auto *NewParam =
        cast_or_null<TemplateParmDecl>(SemaRef.SubstDecl(OldParam, DC, Args));
    assert(NewParam->getDepth() == 0 && "unexpected template param depth");
    NewParam->setPosition(NewParam->getPosition() + Depth1IndexAdjustment);
    return NewParam;
  }

  QualType transformFunctionProtoType(TypeLocBuilder &TLB,
                                      FunctionProtoTypeLoc TL,
                                      SmallVectorImpl<ParmVarDecl*> &Params,
                                      MultiLevelTemplateArgumentList &Args) {
    SmallVector<QualType, 4> ParamTypes;
    const FunctionProtoType *T = TL.getTypePtr();

    //    -- The types of the function parameters are those of the constructor.
    for (auto *OldParam : TL.getParams()) {
      ParmVarDecl *NewParam = transformFunctionTypeParam(OldParam, Args);
      if (!NewParam)
        return QualType();
      ParamTypes.push_back(NewParam->getType());
      Params.push_back(NewParam);
    }

    //    -- The return type is the class template specialization designated by
    //       the template-name and template arguments corresponding to the
    //       template parameters obtained from the class template.
    //
    // We use the injected-class-name type of the primary template instead.
    // This has the convenient property that it is different from any type that
    // the user can write in a deduction-guide (because they cannot enter the
    // context of the template), so implicit deduction guides can never collide
    // with explicit ones.
    QualType ReturnType = DeducedType;
    TLB.pushTypeSpec(ReturnType).setNameLoc(Primary->getLocation());

    // Resolving a wording defect, we also inherit the variadicness of the
    // constructor.
    FunctionProtoType::ExtProtoInfo EPI;
    EPI.Variadic = T->isVariadic();
    EPI.HasTrailingReturn = true;

    QualType Result = SemaRef.BuildFunctionType(
        ReturnType, ParamTypes, TL.getBeginLoc(), DeductionGuideName, EPI);
    if (Result.isNull())
      return QualType();

    FunctionProtoTypeLoc NewTL = TLB.push<FunctionProtoTypeLoc>(Result);
    NewTL.setLocalRangeBegin(TL.getLocalRangeBegin());
    NewTL.setLParenLoc(TL.getLParenLoc());
    NewTL.setRParenLoc(TL.getRParenLoc());
    NewTL.setExceptionSpecRange(SourceRange());
    NewTL.setLocalRangeEnd(TL.getLocalRangeEnd());
    for (unsigned I = 0, E = NewTL.getNumParams(); I != E; ++I)
      NewTL.setParam(I, Params[I]);

    return Result;
  }

  ParmVarDecl *
  transformFunctionTypeParam(ParmVarDecl *OldParam,
                             MultiLevelTemplateArgumentList &Args) {
    TypeSourceInfo *OldDI = OldParam->getTypeSourceInfo();
    TypeSourceInfo *NewDI;
    if (auto PackTL = OldDI->getTypeLoc().getAs<PackExpansionTypeLoc>()) {
      // Expand out the one and only element in each inner pack.
      Sema::ArgumentPackSubstitutionIndexRAII SubstIndex(SemaRef, 0);
      NewDI =
          SemaRef.SubstType(PackTL.getPatternLoc(), Args,
                            OldParam->getLocation(), OldParam->getDeclName());
      if (!NewDI) return nullptr;
      NewDI =
          SemaRef.CheckPackExpansion(NewDI, PackTL.getEllipsisLoc(),
                                     PackTL.getTypePtr()->getNumExpansions());
    } else
      NewDI = SemaRef.SubstType(OldDI, Args, OldParam->getLocation(),
                                OldParam->getDeclName());
    if (!NewDI)
      return nullptr;

    // Extract the type. This (for instance) replaces references to typedef
    // members of the current instantiations with the definitions of those
    // typedefs, avoiding triggering instantiation of the deduced type during
    // deduction.
    NewDI = ExtractTypeForDeductionGuide(SemaRef).transform(NewDI);

    // Resolving a wording defect, we also inherit default arguments from the
    // constructor.
    ExprResult NewDefArg;
    if (OldParam->hasDefaultArg()) {
      NewDefArg = SemaRef.SubstExpr(OldParam->getDefaultArg(), Args);
      if (NewDefArg.isInvalid())
        return nullptr;
    }

    ParmVarDecl *NewParam = ParmVarDecl::Create(SemaRef.Context, DC,
                                                OldParam->getInnerLocStart(),
                                                OldParam->getLocation(),
                                                OldParam->getIdentifier(),
                                                NewDI->getType(),
                                                NewDI,
                                                OldParam->getStorageClass(),
                                                NewDefArg.get());
    NewParam->setScopeInfo(OldParam->getFunctionScopeDepth(),
                           OldParam->getFunctionScopeIndex());
    SemaRef.CurrentInstantiationScope->InstantiatedLocal(OldParam, NewParam);
    return NewParam;
  }

  NamedDecl *buildDeductionGuide(TemplateParameterList *TemplateParams,
                                 bool Explicit, TypeSourceInfo *TInfo,
                                 SourceLocation LocStart, SourceLocation Loc,
                                 SourceLocation LocEnd) {
    DeclarationNameInfo Name(DeductionGuideName, Loc);
    ArrayRef<ParmVarDecl *> Params =
        TInfo->getTypeLoc().castAs<FunctionProtoTypeLoc>().getParams();

    // Build the implicit deduction guide template.
    auto *Guide =
        CXXDeductionGuideDecl::Create(SemaRef.Context, DC, LocStart, Explicit,
                                      Name, TInfo->getType(), TInfo, LocEnd);
    Guide->setImplicit();
    Guide->setParams(Params);

    for (auto *Param : Params)
      Param->setDeclContext(Guide);

    auto *GuideTemplate = FunctionTemplateDecl::Create(
        SemaRef.Context, DC, Loc, DeductionGuideName, TemplateParams, Guide);
    GuideTemplate->setImplicit();
    Guide->setDescribedFunctionTemplate(GuideTemplate);

    if (isa<CXXRecordDecl>(DC)) {
      Guide->setAccess(AS_public);
      GuideTemplate->setAccess(AS_public);
    }

    DC->addDecl(GuideTemplate);
    return GuideTemplate;
  }
};
}

void Sema::DeclareImplicitDeductionGuides(TemplateDecl *Template,
                                          SourceLocation Loc) {
  DeclContext *DC = Template->getDeclContext();
  if (DC->isDependentContext())
    return;

  ConvertConstructorToDeductionGuideTransform Transform(
      *this, cast<ClassTemplateDecl>(Template));
  if (!isCompleteType(Loc, Transform.DeducedType))
    return;

  // Check whether we've already declared deduction guides for this template.
  // FIXME: Consider storing a flag on the template to indicate this.
  auto Existing = DC->lookup(Transform.DeductionGuideName);
  for (auto *D : Existing)
    if (D->isImplicit())
      return;

  // In case we were expanding a pack when we attempted to declare deduction
  // guides, turn off pack expansion for everything we're about to do.
  ArgumentPackSubstitutionIndexRAII SubstIndex(*this, -1);
  // Create a template instantiation record to track the "instantiation" of
  // constructors into deduction guides.
  // FIXME: Add a kind for this to give more meaningful diagnostics. But can
  // this substitution process actually fail?
  InstantiatingTemplate BuildingDeductionGuides(*this, Loc, Template);
  if (BuildingDeductionGuides.isInvalid())
    return;

  // Convert declared constructors into deduction guide templates.
  // FIXME: Skip constructors for which deduction must necessarily fail (those
  // for which some class template parameter without a default argument never
  // appears in a deduced context).
  bool AddedAny = false;
  for (NamedDecl *D : LookupConstructors(Transform.Primary)) {
    D = D->getUnderlyingDecl();
    if (D->isInvalidDecl() || D->isImplicit())
      continue;
    D = cast<NamedDecl>(D->getCanonicalDecl());

    auto *FTD = dyn_cast<FunctionTemplateDecl>(D);
    auto *CD =
        dyn_cast_or_null<CXXConstructorDecl>(FTD ? FTD->getTemplatedDecl() : D);
    // Class-scope explicit specializations (MS extension) do not result in
    // deduction guides.
    if (!CD || (!FTD && CD->isFunctionTemplateSpecialization()))
      continue;

    Transform.transformConstructor(FTD, CD);
    AddedAny = true;
  }

  // C++17 [over.match.class.deduct]
  //    --  If C is not defined or does not declare any constructors, an
  //    additional function template derived as above from a hypothetical
  //    constructor C().
  if (!AddedAny)
    Transform.buildSimpleDeductionGuide(None);

  //    -- An additional function template derived as above from a hypothetical
  //    constructor C(C), called the copy deduction candidate.
  cast<CXXDeductionGuideDecl>(
      cast<FunctionTemplateDecl>(
          Transform.buildSimpleDeductionGuide(Transform.DeducedType))
          ->getTemplatedDecl())
      ->setIsCopyDeductionCandidate();
}

/// Diagnose the presence of a default template argument on a
/// template parameter, which is ill-formed in certain contexts.
///
/// \returns true if the default template argument should be dropped.
static bool DiagnoseDefaultTemplateArgument(Sema &S,
                                            Sema::TemplateParamListContext TPC,
                                            SourceLocation ParamLoc,
                                            SourceRange DefArgRange) {
  switch (TPC) {
  case Sema::TPC_ClassTemplate:
  case Sema::TPC_VarTemplate:
  case Sema::TPC_TypeAliasTemplate:
    return false;

  case Sema::TPC_FunctionTemplate:
  case Sema::TPC_FriendFunctionTemplateDefinition:
    // C++ [temp.param]p9:
    //   A default template-argument shall not be specified in a
    //   function template declaration or a function template
    //   definition [...]
    //   If a friend function template declaration specifies a default
    //   template-argument, that declaration shall be a definition and shall be
    //   the only declaration of the function template in the translation unit.
    // (C++98/03 doesn't have this wording; see DR226).
    S.Diag(ParamLoc, S.getLangOpts().CPlusPlus11 ?
         diag::warn_cxx98_compat_template_parameter_default_in_function_template
           : diag::ext_template_parameter_default_in_function_template)
      << DefArgRange;
    return false;

  case Sema::TPC_ClassTemplateMember:
    // C++0x [temp.param]p9:
    //   A default template-argument shall not be specified in the
    //   template-parameter-lists of the definition of a member of a
    //   class template that appears outside of the member's class.
    S.Diag(ParamLoc, diag::err_template_parameter_default_template_member)
      << DefArgRange;
    return true;

  case Sema::TPC_FriendClassTemplate:
  case Sema::TPC_FriendFunctionTemplate:
    // C++ [temp.param]p9:
    //   A default template-argument shall not be specified in a
    //   friend template declaration.
    S.Diag(ParamLoc, diag::err_template_parameter_default_friend_template)
      << DefArgRange;
    return true;

    // FIXME: C++0x [temp.param]p9 allows default template-arguments
    // for friend function templates if there is only a single
    // declaration (and it is a definition). Strange!
  }

  llvm_unreachable("Invalid TemplateParamListContext!");
}

/// Check for unexpanded parameter packs within the template parameters
/// of a template template parameter, recursively.
static bool DiagnoseUnexpandedParameterPacks(Sema &S,
                                             TemplateTemplateParmDecl *TTP) {
  // A template template parameter which is a parameter pack is also a pack
  // expansion.
  if (TTP->isParameterPack())
    return false;

  TemplateParameterList *Params = TTP->getTemplateParameters();
  for (unsigned I = 0, N = Params->size(); I != N; ++I) {
    NamedDecl *P = Params->getParam(I);
    if (NonTypeTemplateParmDecl *NTTP = dyn_cast<NonTypeTemplateParmDecl>(P)) {
      if (!NTTP->isParameterPack() &&
          S.DiagnoseUnexpandedParameterPack(NTTP->getLocation(),
                                            NTTP->getTypeSourceInfo(),
                                      Sema::UPPC_NonTypeTemplateParameterType))
        return true;

      continue;
    }

    if (TemplateTemplateParmDecl *InnerTTP
                                        = dyn_cast<TemplateTemplateParmDecl>(P))
      if (DiagnoseUnexpandedParameterPacks(S, InnerTTP))
        return true;
  }

  return false;
}

/// Checks the validity of a template parameter list, possibly
/// considering the template parameter list from a previous
/// declaration.
///
/// If an "old" template parameter list is provided, it must be
/// equivalent (per TemplateParameterListsAreEqual) to the "new"
/// template parameter list.
///
/// \param NewParams Template parameter list for a new template
/// declaration. This template parameter list will be updated with any
/// default arguments that are carried through from the previous
/// template parameter list.
///
/// \param OldParams If provided, template parameter list from a
/// previous declaration of the same template. Default template
/// arguments will be merged from the old template parameter list to
/// the new template parameter list.
///
/// \param TPC Describes the context in which we are checking the given
/// template parameter list.
///
/// \returns true if an error occurred, false otherwise.
bool Sema::CheckTemplateParameterList(TemplateParameterList *NewParams,
                                      TemplateParameterList *OldParams,
                                      TemplateParamListContext TPC) {
  bool Invalid = false;

  // C++ [temp.param]p10:
  //   The set of default template-arguments available for use with a
  //   template declaration or definition is obtained by merging the
  //   default arguments from the definition (if in scope) and all
  //   declarations in scope in the same way default function
  //   arguments are (8.3.6).
  bool SawDefaultArgument = false;
  SourceLocation PreviousDefaultArgLoc;

  // Dummy initialization to avoid warnings.
  TemplateParameterList::iterator OldParam = NewParams->end();
  if (OldParams)
    OldParam = OldParams->begin();

  bool RemoveDefaultArguments = false;
  for (TemplateParameterList::iterator NewParam = NewParams->begin(),
                                    NewParamEnd = NewParams->end();
       NewParam != NewParamEnd; ++NewParam) {
    // Variables used to diagnose redundant default arguments
    bool RedundantDefaultArg = false;
    SourceLocation OldDefaultLoc;
    SourceLocation NewDefaultLoc;

    // Variable used to diagnose missing default arguments
    bool MissingDefaultArg = false;

    // Variable used to diagnose non-final parameter packs
    bool SawParameterPack = false;

    if (TemplateTypeParmDecl *NewTypeParm
          = dyn_cast<TemplateTypeParmDecl>(*NewParam)) {
      // Check the presence of a default argument here.
      if (NewTypeParm->hasDefaultArgument() &&
          DiagnoseDefaultTemplateArgument(*this, TPC,
                                          NewTypeParm->getLocation(),
               NewTypeParm->getDefaultArgumentInfo()->getTypeLoc()
                                                       .getSourceRange()))
        NewTypeParm->removeDefaultArgument();

      // Merge default arguments for template type parameters.
      TemplateTypeParmDecl *OldTypeParm
          = OldParams? cast<TemplateTypeParmDecl>(*OldParam) : nullptr;
      if (NewTypeParm->isParameterPack()) {
        assert(!NewTypeParm->hasDefaultArgument() &&
               "Parameter packs can't have a default argument!");
        SawParameterPack = true;
      } else if (OldTypeParm && hasVisibleDefaultArgument(OldTypeParm) &&
                 NewTypeParm->hasDefaultArgument()) {
        OldDefaultLoc = OldTypeParm->getDefaultArgumentLoc();
        NewDefaultLoc = NewTypeParm->getDefaultArgumentLoc();
        SawDefaultArgument = true;
        RedundantDefaultArg = true;
        PreviousDefaultArgLoc = NewDefaultLoc;
      } else if (OldTypeParm && OldTypeParm->hasDefaultArgument()) {
        // Merge the default argument from the old declaration to the
        // new declaration.
        NewTypeParm->setInheritedDefaultArgument(Context, OldTypeParm);
        PreviousDefaultArgLoc = OldTypeParm->getDefaultArgumentLoc();
      } else if (NewTypeParm->hasDefaultArgument()) {
        SawDefaultArgument = true;
        PreviousDefaultArgLoc = NewTypeParm->getDefaultArgumentLoc();
      } else if (SawDefaultArgument)
        MissingDefaultArg = true;
    } else if (NonTypeTemplateParmDecl *NewNonTypeParm
               = dyn_cast<NonTypeTemplateParmDecl>(*NewParam)) {
      // Check for unexpanded parameter packs.
      if (!NewNonTypeParm->isParameterPack() &&
          DiagnoseUnexpandedParameterPack(NewNonTypeParm->getLocation(),
                                          NewNonTypeParm->getTypeSourceInfo(),
                                          UPPC_NonTypeTemplateParameterType)) {
        Invalid = true;
        continue;
      }

      // Check the presence of a default argument here.
      if (NewNonTypeParm->hasDefaultArgument() &&
          DiagnoseDefaultTemplateArgument(*this, TPC,
                                          NewNonTypeParm->getLocation(),
                    NewNonTypeParm->getDefaultArgument()->getSourceRange())) {
        NewNonTypeParm->removeDefaultArgument();
      }

      // Merge default arguments for non-type template parameters
      NonTypeTemplateParmDecl *OldNonTypeParm
        = OldParams? cast<NonTypeTemplateParmDecl>(*OldParam) : nullptr;
      if (NewNonTypeParm->isParameterPack()) {
        assert(!NewNonTypeParm->hasDefaultArgument() &&
               "Parameter packs can't have a default argument!");
        if (!NewNonTypeParm->isPackExpansion())
          SawParameterPack = true;
      } else if (OldNonTypeParm && hasVisibleDefaultArgument(OldNonTypeParm) &&
                 NewNonTypeParm->hasDefaultArgument()) {
        OldDefaultLoc = OldNonTypeParm->getDefaultArgumentLoc();
        NewDefaultLoc = NewNonTypeParm->getDefaultArgumentLoc();
        SawDefaultArgument = true;
        RedundantDefaultArg = true;
        PreviousDefaultArgLoc = NewDefaultLoc;
      } else if (OldNonTypeParm && OldNonTypeParm->hasDefaultArgument()) {
        // Merge the default argument from the old declaration to the
        // new declaration.
        NewNonTypeParm->setInheritedDefaultArgument(Context, OldNonTypeParm);
        PreviousDefaultArgLoc = OldNonTypeParm->getDefaultArgumentLoc();
      } else if (NewNonTypeParm->hasDefaultArgument()) {
        SawDefaultArgument = true;
        PreviousDefaultArgLoc = NewNonTypeParm->getDefaultArgumentLoc();
      } else if (SawDefaultArgument)
        MissingDefaultArg = true;
    } else {
      TemplateTemplateParmDecl *NewTemplateParm
        = cast<TemplateTemplateParmDecl>(*NewParam);

      // Check for unexpanded parameter packs, recursively.
      if (::DiagnoseUnexpandedParameterPacks(*this, NewTemplateParm)) {
        Invalid = true;
        continue;
      }

      // Check the presence of a default argument here.
      if (NewTemplateParm->hasDefaultArgument() &&
          DiagnoseDefaultTemplateArgument(*this, TPC,
                                          NewTemplateParm->getLocation(),
                     NewTemplateParm->getDefaultArgument().getSourceRange()))
        NewTemplateParm->removeDefaultArgument();

      // Merge default arguments for template template parameters
      TemplateTemplateParmDecl *OldTemplateParm
        = OldParams? cast<TemplateTemplateParmDecl>(*OldParam) : nullptr;
      if (NewTemplateParm->isParameterPack()) {
        assert(!NewTemplateParm->hasDefaultArgument() &&
               "Parameter packs can't have a default argument!");
        if (!NewTemplateParm->isPackExpansion())
          SawParameterPack = true;
      } else if (OldTemplateParm &&
                 hasVisibleDefaultArgument(OldTemplateParm) &&
                 NewTemplateParm->hasDefaultArgument()) {
        OldDefaultLoc = OldTemplateParm->getDefaultArgument().getLocation();
        NewDefaultLoc = NewTemplateParm->getDefaultArgument().getLocation();
        SawDefaultArgument = true;
        RedundantDefaultArg = true;
        PreviousDefaultArgLoc = NewDefaultLoc;
      } else if (OldTemplateParm && OldTemplateParm->hasDefaultArgument()) {
        // Merge the default argument from the old declaration to the
        // new declaration.
        NewTemplateParm->setInheritedDefaultArgument(Context, OldTemplateParm);
        PreviousDefaultArgLoc
          = OldTemplateParm->getDefaultArgument().getLocation();
      } else if (NewTemplateParm->hasDefaultArgument()) {
        SawDefaultArgument = true;
        PreviousDefaultArgLoc
          = NewTemplateParm->getDefaultArgument().getLocation();
      } else if (SawDefaultArgument)
        MissingDefaultArg = true;
    }

    // C++11 [temp.param]p11:
    //   If a template parameter of a primary class template or alias template
    //   is a template parameter pack, it shall be the last template parameter.
    if (SawParameterPack && (NewParam + 1) != NewParamEnd &&
        (TPC == TPC_ClassTemplate || TPC == TPC_VarTemplate ||
         TPC == TPC_TypeAliasTemplate)) {
      Diag((*NewParam)->getLocation(),
           diag::err_template_param_pack_must_be_last_template_parameter);
      Invalid = true;
    }

    if (RedundantDefaultArg) {
      // C++ [temp.param]p12:
      //   A template-parameter shall not be given default arguments
      //   by two different declarations in the same scope.
      Diag(NewDefaultLoc, diag::err_template_param_default_arg_redefinition);
      Diag(OldDefaultLoc, diag::note_template_param_prev_default_arg);
      Invalid = true;
    } else if (MissingDefaultArg && TPC != TPC_FunctionTemplate) {
      // C++ [temp.param]p11:
      //   If a template-parameter of a class template has a default
      //   template-argument, each subsequent template-parameter shall either
      //   have a default template-argument supplied or be a template parameter
      //   pack.
      Diag((*NewParam)->getLocation(),
           diag::err_template_param_default_arg_missing);
      Diag(PreviousDefaultArgLoc, diag::note_template_param_prev_default_arg);
      Invalid = true;
      RemoveDefaultArguments = true;
    }

    // If we have an old template parameter list that we're merging
    // in, move on to the next parameter.
    if (OldParams)
      ++OldParam;
  }

  // We were missing some default arguments at the end of the list, so remove
  // all of the default arguments.
  if (RemoveDefaultArguments) {
    for (TemplateParameterList::iterator NewParam = NewParams->begin(),
                                      NewParamEnd = NewParams->end();
         NewParam != NewParamEnd; ++NewParam) {
      if (TemplateTypeParmDecl *TTP = dyn_cast<TemplateTypeParmDecl>(*NewParam))
        TTP->removeDefaultArgument();
      else if (NonTypeTemplateParmDecl *NTTP
                                = dyn_cast<NonTypeTemplateParmDecl>(*NewParam))
        NTTP->removeDefaultArgument();
      else
        cast<TemplateTemplateParmDecl>(*NewParam)->removeDefaultArgument();
    }
  }

  return Invalid;
}

namespace {

/// A class which looks for a use of a certain level of template
/// parameter.
struct DependencyChecker : RecursiveASTVisitor<DependencyChecker> {
  typedef RecursiveASTVisitor<DependencyChecker> super;

  unsigned Depth;

  // Whether we're looking for a use of a template parameter that makes the
  // overall construct type-dependent / a dependent type. This is strictly
  // best-effort for now; we may fail to match at all for a dependent type
  // in some cases if this is set.
  bool IgnoreNonTypeDependent;

  bool Match;
  SourceLocation MatchLoc;

  DependencyChecker(unsigned Depth, bool IgnoreNonTypeDependent)
      : Depth(Depth), IgnoreNonTypeDependent(IgnoreNonTypeDependent),
        Match(false) {}

  DependencyChecker(TemplateParameterList *Params, bool IgnoreNonTypeDependent)
      : IgnoreNonTypeDependent(IgnoreNonTypeDependent), Match(false) {
    NamedDecl *ND = Params->getParam(0);
    if (TemplateTypeParmDecl *PD = dyn_cast<TemplateTypeParmDecl>(ND)) {
      Depth = PD->getDepth();
    } else if (NonTypeTemplateParmDecl *PD =
                 dyn_cast<NonTypeTemplateParmDecl>(ND)) {
      Depth = PD->getDepth();
    } else {
      Depth = cast<TemplateTemplateParmDecl>(ND)->getDepth();
    }
  }

  bool Matches(unsigned ParmDepth, SourceLocation Loc = SourceLocation()) {
    if (ParmDepth >= Depth) {
      Match = true;
      MatchLoc = Loc;
      return true;
    }
    return false;
  }

  bool TraverseStmt(Stmt *S, DataRecursionQueue *Q = nullptr) {
    // Prune out non-type-dependent expressions if requested. This can
    // sometimes result in us failing to find a template parameter reference
    // (if a value-dependent expression creates a dependent type), but this
    // mode is best-effort only.
    if (auto *E = dyn_cast_or_null<Expr>(S))
      if (IgnoreNonTypeDependent && !E->isTypeDependent())
        return true;
    return super::TraverseStmt(S, Q);
  }

  bool TraverseTypeLoc(TypeLoc TL) {
    if (IgnoreNonTypeDependent && !TL.isNull() &&
        !TL.getType()->isDependentType())
      return true;
    return super::TraverseTypeLoc(TL);
  }

  bool VisitTemplateTypeParmTypeLoc(TemplateTypeParmTypeLoc TL) {
    return !Matches(TL.getTypePtr()->getDepth(), TL.getNameLoc());
  }

  bool VisitTemplateTypeParmType(const TemplateTypeParmType *T) {
    // For a best-effort search, keep looking until we find a location.
    return IgnoreNonTypeDependent || !Matches(T->getDepth());
  }

  bool TraverseTemplateName(TemplateName N) {
    if (TemplateTemplateParmDecl *PD =
          dyn_cast_or_null<TemplateTemplateParmDecl>(N.getAsTemplateDecl()))
      if (Matches(PD->getDepth()))
        return false;
    return super::TraverseTemplateName(N);
  }

  bool VisitDeclRefExpr(DeclRefExpr *E) {
    if (NonTypeTemplateParmDecl *PD =
          dyn_cast<NonTypeTemplateParmDecl>(E->getDecl()))
      if (Matches(PD->getDepth(), E->getExprLoc()))
        return false;
    return super::VisitDeclRefExpr(E);
  }

  bool VisitSubstTemplateTypeParmType(const SubstTemplateTypeParmType *T) {
    return TraverseType(T->getReplacementType());
  }

  bool
  VisitSubstTemplateTypeParmPackType(const SubstTemplateTypeParmPackType *T) {
    return TraverseTemplateArgument(T->getArgumentPack());
  }

  bool TraverseInjectedClassNameType(const InjectedClassNameType *T) {
    return TraverseType(T->getInjectedSpecializationType());
  }
};
} // end anonymous namespace

/// Determines whether a given type depends on the given parameter
/// list.
static bool
DependsOnTemplateParameters(QualType T, TemplateParameterList *Params) {
  DependencyChecker Checker(Params, /*IgnoreNonTypeDependent*/false);
  Checker.TraverseType(T);
  return Checker.Match;
}

// Find the source range corresponding to the named type in the given
// nested-name-specifier, if any.
static SourceRange getRangeOfTypeInNestedNameSpecifier(ASTContext &Context,
                                                       QualType T,
                                                       const CXXScopeSpec &SS) {
  NestedNameSpecifierLoc NNSLoc(SS.getScopeRep(), SS.location_data());
  while (NestedNameSpecifier *NNS = NNSLoc.getNestedNameSpecifier()) {
    if (const Type *CurType = NNS->getAsType()) {
      if (Context.hasSameUnqualifiedType(T, QualType(CurType, 0)))
        return NNSLoc.getTypeLoc().getSourceRange();
    } else
      break;

    NNSLoc = NNSLoc.getPrefix();
  }

  return SourceRange();
}

/// Match the given template parameter lists to the given scope
/// specifier, returning the template parameter list that applies to the
/// name.
///
/// \param DeclStartLoc the start of the declaration that has a scope
/// specifier or a template parameter list.
///
/// \param DeclLoc The location of the declaration itself.
///
/// \param SS the scope specifier that will be matched to the given template
/// parameter lists. This scope specifier precedes a qualified name that is
/// being declared.
///
/// \param TemplateId The template-id following the scope specifier, if there
/// is one. Used to check for a missing 'template<>'.
///
/// \param ParamLists the template parameter lists, from the outermost to the
/// innermost template parameter lists.
///
/// \param IsFriend Whether to apply the slightly different rules for
/// matching template parameters to scope specifiers in friend
/// declarations.
///
/// \param IsMemberSpecialization will be set true if the scope specifier
/// denotes a fully-specialized type, and therefore this is a declaration of
/// a member specialization.
///
/// \returns the template parameter list, if any, that corresponds to the
/// name that is preceded by the scope specifier @p SS. This template
/// parameter list may have template parameters (if we're declaring a
/// template) or may have no template parameters (if we're declaring a
/// template specialization), or may be NULL (if what we're declaring isn't
/// itself a template).
TemplateParameterList *Sema::MatchTemplateParametersToScopeSpecifier(
    SourceLocation DeclStartLoc, SourceLocation DeclLoc, const CXXScopeSpec &SS,
    TemplateIdAnnotation *TemplateId,
    ArrayRef<TemplateParameterList *> ParamLists, bool IsFriend,
    bool &IsMemberSpecialization, bool &Invalid) {
  IsMemberSpecialization = false;
  Invalid = false;

  // The sequence of nested types to which we will match up the template
  // parameter lists. We first build this list by starting with the type named
  // by the nested-name-specifier and walking out until we run out of types.
  SmallVector<QualType, 4> NestedTypes;
  QualType T;
  if (SS.getScopeRep()) {
    if (CXXRecordDecl *Record
              = dyn_cast_or_null<CXXRecordDecl>(computeDeclContext(SS, true)))
      T = Context.getTypeDeclType(Record);
    else
      T = QualType(SS.getScopeRep()->getAsType(), 0);
  }

  // If we found an explicit specialization that prevents us from needing
  // 'template<>' headers, this will be set to the location of that
  // explicit specialization.
  SourceLocation ExplicitSpecLoc;

  while (!T.isNull()) {
    NestedTypes.push_back(T);

    // Retrieve the parent of a record type.
    if (CXXRecordDecl *Record = T->getAsCXXRecordDecl()) {
      // If this type is an explicit specialization, we're done.
      if (ClassTemplateSpecializationDecl *Spec
          = dyn_cast<ClassTemplateSpecializationDecl>(Record)) {
        if (!isa<ClassTemplatePartialSpecializationDecl>(Spec) &&
            Spec->getSpecializationKind() == TSK_ExplicitSpecialization) {
          ExplicitSpecLoc = Spec->getLocation();
          break;
        }
      } else if (Record->getTemplateSpecializationKind()
                                                == TSK_ExplicitSpecialization) {
        ExplicitSpecLoc = Record->getLocation();
        break;
      }

      if (TypeDecl *Parent = dyn_cast<TypeDecl>(Record->getParent()))
        T = Context.getTypeDeclType(Parent);
      else
        T = QualType();
      continue;
    }

    if (const TemplateSpecializationType *TST
                                     = T->getAs<TemplateSpecializationType>()) {
      if (TemplateDecl *Template = TST->getTemplateName().getAsTemplateDecl()) {
        if (TypeDecl *Parent = dyn_cast<TypeDecl>(Template->getDeclContext()))
          T = Context.getTypeDeclType(Parent);
        else
          T = QualType();
        continue;
      }
    }

    // Look one step prior in a dependent template specialization type.
    if (const DependentTemplateSpecializationType *DependentTST
                          = T->getAs<DependentTemplateSpecializationType>()) {
      if (NestedNameSpecifier *NNS = DependentTST->getQualifier())
        T = QualType(NNS->getAsType(), 0);
      else
        T = QualType();
      continue;
    }

    // Look one step prior in a dependent name type.
    if (const DependentNameType *DependentName = T->getAs<DependentNameType>()){
      if (NestedNameSpecifier *NNS = DependentName->getQualifier())
        T = QualType(NNS->getAsType(), 0);
      else
        T = QualType();
      continue;
    }

    // Retrieve the parent of an enumeration type.
    if (const EnumType *EnumT = T->getAs<EnumType>()) {
      // FIXME: Forward-declared enums require a TSK_ExplicitSpecialization
      // check here.
      EnumDecl *Enum = EnumT->getDecl();

      // Get to the parent type.
      if (TypeDecl *Parent = dyn_cast<TypeDecl>(Enum->getParent()))
        T = Context.getTypeDeclType(Parent);
      else
        T = QualType();
      continue;
    }

    T = QualType();
  }
  // Reverse the nested types list, since we want to traverse from the outermost
  // to the innermost while checking template-parameter-lists.
  std::reverse(NestedTypes.begin(), NestedTypes.end());

  // C++0x [temp.expl.spec]p17:
  //   A member or a member template may be nested within many
  //   enclosing class templates. In an explicit specialization for
  //   such a member, the member declaration shall be preceded by a
  //   template<> for each enclosing class template that is
  //   explicitly specialized.
  bool SawNonEmptyTemplateParameterList = false;

  auto CheckExplicitSpecialization = [&](SourceRange Range, bool Recovery) {
    if (SawNonEmptyTemplateParameterList) {
      Diag(DeclLoc, diag::err_specialize_member_of_template)
        << !Recovery << Range;
      Invalid = true;
      IsMemberSpecialization = false;
      return true;
    }

    return false;
  };

  auto DiagnoseMissingExplicitSpecialization = [&] (SourceRange Range) {
    // Check that we can have an explicit specialization here.
    if (CheckExplicitSpecialization(Range, true))
      return true;

    // We don't have a template header, but we should.
    SourceLocation ExpectedTemplateLoc;
    if (!ParamLists.empty())
      ExpectedTemplateLoc = ParamLists[0]->getTemplateLoc();
    else
      ExpectedTemplateLoc = DeclStartLoc;

    Diag(DeclLoc, diag::err_template_spec_needs_header)
      << Range
      << FixItHint::CreateInsertion(ExpectedTemplateLoc, "template<> ");
    return false;
  };

  unsigned ParamIdx = 0;
  for (unsigned TypeIdx = 0, NumTypes = NestedTypes.size(); TypeIdx != NumTypes;
       ++TypeIdx) {
    T = NestedTypes[TypeIdx];

    // Whether we expect a 'template<>' header.
    bool NeedEmptyTemplateHeader = false;

    // Whether we expect a template header with parameters.
    bool NeedNonemptyTemplateHeader = false;

    // For a dependent type, the set of template parameters that we
    // expect to see.
    TemplateParameterList *ExpectedTemplateParams = nullptr;

    // C++0x [temp.expl.spec]p15:
    //   A member or a member template may be nested within many enclosing
    //   class templates. In an explicit specialization for such a member, the
    //   member declaration shall be preceded by a template<> for each
    //   enclosing class template that is explicitly specialized.
    if (CXXRecordDecl *Record = T->getAsCXXRecordDecl()) {
      if (ClassTemplatePartialSpecializationDecl *Partial
            = dyn_cast<ClassTemplatePartialSpecializationDecl>(Record)) {
        ExpectedTemplateParams = Partial->getTemplateParameters();
        NeedNonemptyTemplateHeader = true;
      } else if (Record->isDependentType()) {
        if (Record->getDescribedClassTemplate()) {
          ExpectedTemplateParams = Record->getDescribedClassTemplate()
                                                      ->getTemplateParameters();
          NeedNonemptyTemplateHeader = true;
        }
      } else if (ClassTemplateSpecializationDecl *Spec
                     = dyn_cast<ClassTemplateSpecializationDecl>(Record)) {
        // C++0x [temp.expl.spec]p4:
        //   Members of an explicitly specialized class template are defined
        //   in the same manner as members of normal classes, and not using
        //   the template<> syntax.
        if (Spec->getSpecializationKind() != TSK_ExplicitSpecialization)
          NeedEmptyTemplateHeader = true;
        else
          continue;
      } else if (Record->getTemplateSpecializationKind()) {
        if (Record->getTemplateSpecializationKind()
                                                != TSK_ExplicitSpecialization &&
            TypeIdx == NumTypes - 1)
          IsMemberSpecialization = true;

        continue;
      }
    } else if (const TemplateSpecializationType *TST
                                     = T->getAs<TemplateSpecializationType>()) {
      if (TemplateDecl *Template = TST->getTemplateName().getAsTemplateDecl()) {
        ExpectedTemplateParams = Template->getTemplateParameters();
        NeedNonemptyTemplateHeader = true;
      }
    } else if (T->getAs<DependentTemplateSpecializationType>()) {
      // FIXME:  We actually could/should check the template arguments here
      // against the corresponding template parameter list.
      NeedNonemptyTemplateHeader = false;
    }

    // C++ [temp.expl.spec]p16:
    //   In an explicit specialization declaration for a member of a class
    //   template or a member template that ap- pears in namespace scope, the
    //   member template and some of its enclosing class templates may remain
    //   unspecialized, except that the declaration shall not explicitly
    //   specialize a class member template if its en- closing class templates
    //   are not explicitly specialized as well.
    if (ParamIdx < ParamLists.size()) {
      if (ParamLists[ParamIdx]->size() == 0) {
        if (CheckExplicitSpecialization(ParamLists[ParamIdx]->getSourceRange(),
                                        false))
          return nullptr;
      } else
        SawNonEmptyTemplateParameterList = true;
    }

    if (NeedEmptyTemplateHeader) {
      // If we're on the last of the types, and we need a 'template<>' header
      // here, then it's a member specialization.
      if (TypeIdx == NumTypes - 1)
        IsMemberSpecialization = true;

      if (ParamIdx < ParamLists.size()) {
        if (ParamLists[ParamIdx]->size() > 0) {
          // The header has template parameters when it shouldn't. Complain.
          Diag(ParamLists[ParamIdx]->getTemplateLoc(),
               diag::err_template_param_list_matches_nontemplate)
            << T
            << SourceRange(ParamLists[ParamIdx]->getLAngleLoc(),
                           ParamLists[ParamIdx]->getRAngleLoc())
            << getRangeOfTypeInNestedNameSpecifier(Context, T, SS);
          Invalid = true;
          return nullptr;
        }

        // Consume this template header.
        ++ParamIdx;
        continue;
      }

      if (!IsFriend)
        if (DiagnoseMissingExplicitSpecialization(
                getRangeOfTypeInNestedNameSpecifier(Context, T, SS)))
          return nullptr;

      continue;
    }

    if (NeedNonemptyTemplateHeader) {
      // In friend declarations we can have template-ids which don't
      // depend on the corresponding template parameter lists.  But
      // assume that empty parameter lists are supposed to match this
      // template-id.
      if (IsFriend && T->isDependentType()) {
        if (ParamIdx < ParamLists.size() &&
            DependsOnTemplateParameters(T, ParamLists[ParamIdx]))
          ExpectedTemplateParams = nullptr;
        else
          continue;
      }

      if (ParamIdx < ParamLists.size()) {
        // Check the template parameter list, if we can.
        if (ExpectedTemplateParams &&
            !TemplateParameterListsAreEqual(ParamLists[ParamIdx],
                                            ExpectedTemplateParams,
                                            true, TPL_TemplateMatch))
          Invalid = true;

        if (!Invalid &&
            CheckTemplateParameterList(ParamLists[ParamIdx], nullptr,
                                       TPC_ClassTemplateMember))
          Invalid = true;

        ++ParamIdx;
        continue;
      }

      Diag(DeclLoc, diag::err_template_spec_needs_template_parameters)
        << T
        << getRangeOfTypeInNestedNameSpecifier(Context, T, SS);
      Invalid = true;
      continue;
    }
  }

  // If there were at least as many template-ids as there were template
  // parameter lists, then there are no template parameter lists remaining for
  // the declaration itself.
  if (ParamIdx >= ParamLists.size()) {
    if (TemplateId && !IsFriend) {
      // We don't have a template header for the declaration itself, but we
      // should.
      DiagnoseMissingExplicitSpecialization(SourceRange(TemplateId->LAngleLoc,
                                                        TemplateId->RAngleLoc));

      // Fabricate an empty template parameter list for the invented header.
      return TemplateParameterList::Create(Context, SourceLocation(),
                                           SourceLocation(), None,
                                           SourceLocation(), nullptr);
    }

    return nullptr;
  }

  // If there were too many template parameter lists, complain about that now.
  if (ParamIdx < ParamLists.size() - 1) {
    bool HasAnyExplicitSpecHeader = false;
    bool AllExplicitSpecHeaders = true;
    for (unsigned I = ParamIdx, E = ParamLists.size() - 1; I != E; ++I) {
      if (ParamLists[I]->size() == 0)
        HasAnyExplicitSpecHeader = true;
      else
        AllExplicitSpecHeaders = false;
    }

    Diag(ParamLists[ParamIdx]->getTemplateLoc(),
         AllExplicitSpecHeaders ? diag::warn_template_spec_extra_headers
                                : diag::err_template_spec_extra_headers)
        << SourceRange(ParamLists[ParamIdx]->getTemplateLoc(),
                       ParamLists[ParamLists.size() - 2]->getRAngleLoc());

    // If there was a specialization somewhere, such that 'template<>' is
    // not required, and there were any 'template<>' headers, note where the
    // specialization occurred.
    if (ExplicitSpecLoc.isValid() && HasAnyExplicitSpecHeader)
      Diag(ExplicitSpecLoc,
           diag::note_explicit_template_spec_does_not_need_header)
        << NestedTypes.back();

    // We have a template parameter list with no corresponding scope, which
    // means that the resulting template declaration can't be instantiated
    // properly (we'll end up with dependent nodes when we shouldn't).
    if (!AllExplicitSpecHeaders)
      Invalid = true;
  }

  // C++ [temp.expl.spec]p16:
  //   In an explicit specialization declaration for a member of a class
  //   template or a member template that ap- pears in namespace scope, the
  //   member template and some of its enclosing class templates may remain
  //   unspecialized, except that the declaration shall not explicitly
  //   specialize a class member template if its en- closing class templates
  //   are not explicitly specialized as well.
  if (ParamLists.back()->size() == 0 &&
      CheckExplicitSpecialization(ParamLists[ParamIdx]->getSourceRange(),
                                  false))
    return nullptr;

  // Return the last template parameter list, which corresponds to the
  // entity being declared.
  return ParamLists.back();
}

void Sema::NoteAllFoundTemplates(TemplateName Name) {
  if (TemplateDecl *Template = Name.getAsTemplateDecl()) {
    Diag(Template->getLocation(), diag::note_template_declared_here)
        << (isa<FunctionTemplateDecl>(Template)
                ? 0
                : isa<ClassTemplateDecl>(Template)
                      ? 1
                      : isa<VarTemplateDecl>(Template)
                            ? 2
                            : isa<TypeAliasTemplateDecl>(Template) ? 3 : 4)
        << Template->getDeclName();
    return;
  }

  if (OverloadedTemplateStorage *OST = Name.getAsOverloadedTemplate()) {
    for (OverloadedTemplateStorage::iterator I = OST->begin(),
                                          IEnd = OST->end();
         I != IEnd; ++I)
      Diag((*I)->getLocation(), diag::note_template_declared_here)
        << 0 << (*I)->getDeclName();

    return;
  }
}

static QualType
checkBuiltinTemplateIdType(Sema &SemaRef, BuiltinTemplateDecl *BTD,
                           const SmallVectorImpl<TemplateArgument> &Converted,
                           SourceLocation TemplateLoc,
                           TemplateArgumentListInfo &TemplateArgs) {
  ASTContext &Context = SemaRef.getASTContext();
  switch (BTD->getBuiltinTemplateKind()) {
  case BTK__make_integer_seq: {
    // Specializations of __make_integer_seq<S, T, N> are treated like
    // S<T, 0, ..., N-1>.

    // C++14 [inteseq.intseq]p1:
    //   T shall be an integer type.
    if (!Converted[1].getAsType()->isIntegralType(Context)) {
      SemaRef.Diag(TemplateArgs[1].getLocation(),
                   diag::err_integer_sequence_integral_element_type);
      return QualType();
    }

    // C++14 [inteseq.make]p1:
    //   If N is negative the program is ill-formed.
    TemplateArgument NumArgsArg = Converted[2];
    llvm::APSInt NumArgs = NumArgsArg.getAsIntegral();
    if (NumArgs < 0) {
      SemaRef.Diag(TemplateArgs[2].getLocation(),
                   diag::err_integer_sequence_negative_length);
      return QualType();
    }

    QualType ArgTy = NumArgsArg.getIntegralType();
    TemplateArgumentListInfo SyntheticTemplateArgs;
    // The type argument gets reused as the first template argument in the
    // synthetic template argument list.
    SyntheticTemplateArgs.addArgument(TemplateArgs[1]);
    // Expand N into 0 ... N-1.
    for (llvm::APSInt I(NumArgs.getBitWidth(), NumArgs.isUnsigned());
         I < NumArgs; ++I) {
      TemplateArgument TA(Context, I, ArgTy);
      SyntheticTemplateArgs.addArgument(SemaRef.getTrivialTemplateArgumentLoc(
          TA, ArgTy, TemplateArgs[2].getLocation()));
    }
    // The first template argument will be reused as the template decl that
    // our synthetic template arguments will be applied to.
    return SemaRef.CheckTemplateIdType(Converted[0].getAsTemplate(),
                                       TemplateLoc, SyntheticTemplateArgs);
  }

  case BTK__type_pack_element:
    // Specializations of
    //    __type_pack_element<Index, T_1, ..., T_N>
    // are treated like T_Index.
    assert(Converted.size() == 2 &&
      "__type_pack_element should be given an index and a parameter pack");

    // If the Index is out of bounds, the program is ill-formed.
    TemplateArgument IndexArg = Converted[0], Ts = Converted[1];
    llvm::APSInt Index = IndexArg.getAsIntegral();
    assert(Index >= 0 && "the index used with __type_pack_element should be of "
                         "type std::size_t, and hence be non-negative");
    if (Index >= Ts.pack_size()) {
      SemaRef.Diag(TemplateArgs[0].getLocation(),
                   diag::err_type_pack_element_out_of_bounds);
      return QualType();
    }

    // We simply return the type at index `Index`.
    auto Nth = std::next(Ts.pack_begin(), Index.getExtValue());
    return Nth->getAsType();
  }
  llvm_unreachable("unexpected BuiltinTemplateDecl!");
}

/// Determine whether this alias template is "enable_if_t".
static bool isEnableIfAliasTemplate(TypeAliasTemplateDecl *AliasTemplate) {
  return AliasTemplate->getName().equals("enable_if_t");
}

/// Collect all of the separable terms in the given condition, which
/// might be a conjunction.
///
/// FIXME: The right answer is to convert the logical expression into
/// disjunctive normal form, so we can find the first failed term
/// within each possible clause.
static void collectConjunctionTerms(Expr *Clause,
                                    SmallVectorImpl<Expr *> &Terms) {
  if (auto BinOp = dyn_cast<BinaryOperator>(Clause->IgnoreParenImpCasts())) {
    if (BinOp->getOpcode() == BO_LAnd) {
      collectConjunctionTerms(BinOp->getLHS(), Terms);
      collectConjunctionTerms(BinOp->getRHS(), Terms);
    }

    return;
  }

  Terms.push_back(Clause);
}

// The ranges-v3 library uses an odd pattern of a top-level "||" with
// a left-hand side that is value-dependent but never true. Identify
// the idiom and ignore that term.
static Expr *lookThroughRangesV3Condition(Preprocessor &PP, Expr *Cond) {
  // Top-level '||'.
  auto *BinOp = dyn_cast<BinaryOperator>(Cond->IgnoreParenImpCasts());
  if (!BinOp) return Cond;

  if (BinOp->getOpcode() != BO_LOr) return Cond;

  // With an inner '==' that has a literal on the right-hand side.
  Expr *LHS = BinOp->getLHS();
  auto *InnerBinOp = dyn_cast<BinaryOperator>(LHS->IgnoreParenImpCasts());
  if (!InnerBinOp) return Cond;

  if (InnerBinOp->getOpcode() != BO_EQ ||
      !isa<IntegerLiteral>(InnerBinOp->getRHS()))
    return Cond;

  // If the inner binary operation came from a macro expansion named
  // CONCEPT_REQUIRES or CONCEPT_REQUIRES_, return the right-hand side
  // of the '||', which is the real, user-provided condition.
  SourceLocation Loc = InnerBinOp->getExprLoc();
  if (!Loc.isMacroID()) return Cond;

  StringRef MacroName = PP.getImmediateMacroName(Loc);
  if (MacroName == "CONCEPT_REQUIRES" || MacroName == "CONCEPT_REQUIRES_")
    return BinOp->getRHS();

  return Cond;
}

std::pair<Expr *, std::string>
Sema::findFailedBooleanCondition(Expr *Cond, bool AllowTopLevelCond) {
  Cond = lookThroughRangesV3Condition(PP, Cond);

  // Separate out all of the terms in a conjunction.
  SmallVector<Expr *, 4> Terms;
  collectConjunctionTerms(Cond, Terms);

  // Determine which term failed.
  Expr *FailedCond = nullptr;
  for (Expr *Term : Terms) {
    Expr *TermAsWritten = Term->IgnoreParenImpCasts();

    // Literals are uninteresting.
    if (isa<CXXBoolLiteralExpr>(TermAsWritten) ||
        isa<IntegerLiteral>(TermAsWritten))
      continue;

    // The initialization of the parameter from the argument is
    // a constant-evaluated context.
    EnterExpressionEvaluationContext ConstantEvaluated(
      *this, Sema::ExpressionEvaluationContext::ConstantEvaluated);

    bool Succeeded;
    if (Term->EvaluateAsBooleanCondition(Succeeded, Context) &&
        !Succeeded) {
      FailedCond = TermAsWritten;
      break;
    }
  }

  if (!FailedCond) {
    if (!AllowTopLevelCond)
      return { nullptr, "" };

    FailedCond = Cond->IgnoreParenImpCasts();
  }

  std::string Description;
  {
    llvm::raw_string_ostream Out(Description);
    FailedCond->printPretty(Out, nullptr, getPrintingPolicy());
  }
  return { FailedCond, Description };
}

QualType Sema::CheckTemplateIdType(TemplateName Name,
                                   SourceLocation TemplateLoc,
                                   TemplateArgumentListInfo &TemplateArgs) {
  DependentTemplateName *DTN
    = Name.getUnderlying().getAsDependentTemplateName();
  if (DTN && DTN->isIdentifier())
    // When building a template-id where the template-name is dependent,
    // assume the template is a type template. Either our assumption is
    // correct, or the code is ill-formed and will be diagnosed when the
    // dependent name is substituted.
    return Context.getDependentTemplateSpecializationType(ETK_None,
                                                          DTN->getQualifier(),
                                                          DTN->getIdentifier(),
                                                          TemplateArgs);

  TemplateDecl *Template = Name.getAsTemplateDecl();
  if (!Template || isa<FunctionTemplateDecl>(Template) ||
      isa<VarTemplateDecl>(Template)) {
    // We might have a substituted template template parameter pack. If so,
    // build a template specialization type for it.
    if (Name.getAsSubstTemplateTemplateParmPack())
      return Context.getTemplateSpecializationType(Name, TemplateArgs);

    Diag(TemplateLoc, diag::err_template_id_not_a_type)
      << Name;
    NoteAllFoundTemplates(Name);
    return QualType();
  }

  // Check that the template argument list is well-formed for this
  // template.
  SmallVector<TemplateArgument, 4> Converted;
  if (CheckTemplateArgumentList(Template, TemplateLoc, TemplateArgs,
                                false, Converted))
    return QualType();

  QualType CanonType;

  bool InstantiationDependent = false;
  if (TypeAliasTemplateDecl *AliasTemplate =
          dyn_cast<TypeAliasTemplateDecl>(Template)) {
    // Find the canonical type for this type alias template specialization.
    TypeAliasDecl *Pattern = AliasTemplate->getTemplatedDecl();
    if (Pattern->isInvalidDecl())
      return QualType();

    TemplateArgumentList StackTemplateArgs(TemplateArgumentList::OnStack,
                                           Converted);

    // Only substitute for the innermost template argument list.
    MultiLevelTemplateArgumentList TemplateArgLists;
    TemplateArgLists.addOuterTemplateArguments(&StackTemplateArgs);
    unsigned Depth = AliasTemplate->getTemplateParameters()->getDepth();
    for (unsigned I = 0; I < Depth; ++I)
      TemplateArgLists.addOuterTemplateArguments(None);

    LocalInstantiationScope Scope(*this);
    InstantiatingTemplate Inst(*this, TemplateLoc, Template);
    if (Inst.isInvalid())
      return QualType();

    CanonType = SubstType(Pattern->getUnderlyingType(),
                          TemplateArgLists, AliasTemplate->getLocation(),
                          AliasTemplate->getDeclName());
    if (CanonType.isNull()) {
      // If this was enable_if and we failed to find the nested type
      // within enable_if in a SFINAE context, dig out the specific
      // enable_if condition that failed and present that instead.
      if (isEnableIfAliasTemplate(AliasTemplate)) {
        if (auto DeductionInfo = isSFINAEContext()) {
          if (*DeductionInfo &&
              (*DeductionInfo)->hasSFINAEDiagnostic() &&
              (*DeductionInfo)->peekSFINAEDiagnostic().second.getDiagID() ==
                diag::err_typename_nested_not_found_enable_if &&
              TemplateArgs[0].getArgument().getKind()
                == TemplateArgument::Expression) {
            Expr *FailedCond;
            std::string FailedDescription;
            std::tie(FailedCond, FailedDescription) =
              findFailedBooleanCondition(
                TemplateArgs[0].getSourceExpression(),
                /*AllowTopLevelCond=*/true);

            // Remove the old SFINAE diagnostic.
            PartialDiagnosticAt OldDiag =
              {SourceLocation(), PartialDiagnostic::NullDiagnostic()};
            (*DeductionInfo)->takeSFINAEDiagnostic(OldDiag);

            // Add a new SFINAE diagnostic specifying which condition
            // failed.
            (*DeductionInfo)->addSFINAEDiagnostic(
              OldDiag.first,
              PDiag(diag::err_typename_nested_not_found_requirement)
                << FailedDescription
                << FailedCond->getSourceRange());
          }
        }
      }

      return QualType();
    }
  } else if (Name.isDependent() ||
             TemplateSpecializationType::anyDependentTemplateArguments(
               TemplateArgs, InstantiationDependent)) {
    // This class template specialization is a dependent
    // type. Therefore, its canonical type is another class template
    // specialization type that contains all of the converted
    // arguments in canonical form. This ensures that, e.g., A<T> and
    // A<T, T> have identical types when A is declared as:
    //
    //   template<typename T, typename U = T> struct A;
    CanonType = Context.getCanonicalTemplateSpecializationType(Name, Converted);

    // This might work out to be a current instantiation, in which
    // case the canonical type needs to be the InjectedClassNameType.
    //
    // TODO: in theory this could be a simple hashtable lookup; most
    // changes to CurContext don't change the set of current
    // instantiations.
    if (isa<ClassTemplateDecl>(Template)) {
      for (DeclContext *Ctx = CurContext; Ctx; Ctx = Ctx->getLookupParent()) {
        // If we get out to a namespace, we're done.
        if (Ctx->isFileContext()) break;

        // If this isn't a record, keep looking.
        CXXRecordDecl *Record = dyn_cast<CXXRecordDecl>(Ctx);
        if (!Record) continue;

        // Look for one of the two cases with InjectedClassNameTypes
        // and check whether it's the same template.
        if (!isa<ClassTemplatePartialSpecializationDecl>(Record) &&
            !Record->getDescribedClassTemplate())
          continue;

        // Fetch the injected class name type and check whether its
        // injected type is equal to the type we just built.
        QualType ICNT = Context.getTypeDeclType(Record);
        QualType Injected = cast<InjectedClassNameType>(ICNT)
          ->getInjectedSpecializationType();

        if (CanonType != Injected->getCanonicalTypeInternal())
          continue;

        // If so, the canonical type of this TST is the injected
        // class name type of the record we just found.
        assert(ICNT.isCanonical());
        CanonType = ICNT;
        break;
      }
    }
  } else if (ClassTemplateDecl *ClassTemplate
               = dyn_cast<ClassTemplateDecl>(Template)) {
    // Find the class template specialization declaration that
    // corresponds to these arguments.
    void *InsertPos = nullptr;
    ClassTemplateSpecializationDecl *Decl
      = ClassTemplate->findSpecialization(Converted, InsertPos);
    if (!Decl) {
      // This is the first time we have referenced this class template
      // specialization. Create the canonical declaration and add it to
      // the set of specializations.
      Decl = ClassTemplateSpecializationDecl::Create(
          Context, ClassTemplate->getTemplatedDecl()->getTagKind(),
          ClassTemplate->getDeclContext(),
          ClassTemplate->getTemplatedDecl()->getBeginLoc(),
          ClassTemplate->getLocation(), ClassTemplate, Converted, nullptr);
      ClassTemplate->AddSpecialization(Decl, InsertPos);
      if (ClassTemplate->isOutOfLine())
        Decl->setLexicalDeclContext(ClassTemplate->getLexicalDeclContext());
    }

    if (Decl->getSpecializationKind() == TSK_Undeclared) {
      MultiLevelTemplateArgumentList TemplateArgLists;
      TemplateArgLists.addOuterTemplateArguments(Converted);
      InstantiateAttrsForDecl(TemplateArgLists, ClassTemplate->getTemplatedDecl(),
                              Decl);
    }

    // Diagnose uses of this specialization.
    (void)DiagnoseUseOfDecl(Decl, TemplateLoc);

    CanonType = Context.getTypeDeclType(Decl);
    assert(isa<RecordType>(CanonType) &&
           "type of non-dependent specialization is not a RecordType");
  } else if (auto *BTD = dyn_cast<BuiltinTemplateDecl>(Template)) {
    CanonType = checkBuiltinTemplateIdType(*this, BTD, Converted, TemplateLoc,
                                           TemplateArgs);
  }

  // Build the fully-sugared type for this class template
  // specialization, which refers back to the class template
  // specialization we created or found.
  return Context.getTemplateSpecializationType(Name, TemplateArgs, CanonType);
}

TypeResult
Sema::ActOnTemplateIdType(CXXScopeSpec &SS, SourceLocation TemplateKWLoc,
                          TemplateTy TemplateD, IdentifierInfo *TemplateII,
                          SourceLocation TemplateIILoc,
                          SourceLocation LAngleLoc,
                          ASTTemplateArgsPtr TemplateArgsIn,
                          SourceLocation RAngleLoc,
                          bool IsCtorOrDtorName, bool IsClassName) {
  if (SS.isInvalid())
    return true;

  if (!IsCtorOrDtorName && !IsClassName && SS.isSet()) {
    DeclContext *LookupCtx = computeDeclContext(SS, /*EnteringContext*/false);

    // C++ [temp.res]p3:
    //   A qualified-id that refers to a type and in which the
    //   nested-name-specifier depends on a template-parameter (14.6.2)
    //   shall be prefixed by the keyword typename to indicate that the
    //   qualified-id denotes a type, forming an
    //   elaborated-type-specifier (7.1.5.3).
    if (!LookupCtx && isDependentScopeSpecifier(SS)) {
      Diag(SS.getBeginLoc(), diag::err_typename_missing_template)
        << SS.getScopeRep() << TemplateII->getName();
      // Recover as if 'typename' were specified.
      // FIXME: This is not quite correct recovery as we don't transform SS
      // into the corresponding dependent form (and we don't diagnose missing
      // 'template' keywords within SS as a result).
      return ActOnTypenameType(nullptr, SourceLocation(), SS, TemplateKWLoc,
                               TemplateD, TemplateII, TemplateIILoc, LAngleLoc,
                               TemplateArgsIn, RAngleLoc);
    }

    // Per C++ [class.qual]p2, if the template-id was an injected-class-name,
    // it's not actually allowed to be used as a type in most cases. Because
    // we annotate it before we know whether it's valid, we have to check for
    // this case here.
    auto *LookupRD = dyn_cast_or_null<CXXRecordDecl>(LookupCtx);
    if (LookupRD && LookupRD->getIdentifier() == TemplateII) {
      Diag(TemplateIILoc,
           TemplateKWLoc.isInvalid()
               ? diag::err_out_of_line_qualified_id_type_names_constructor
               : diag::ext_out_of_line_qualified_id_type_names_constructor)
        << TemplateII << 0 /*injected-class-name used as template name*/
        << 1 /*if any keyword was present, it was 'template'*/;
    }
  }

  TemplateName Template = TemplateD.get();

  // Translate the parser's template argument list in our AST format.
  TemplateArgumentListInfo TemplateArgs(LAngleLoc, RAngleLoc);
  translateTemplateArguments(TemplateArgsIn, TemplateArgs);

  if (DependentTemplateName *DTN = Template.getAsDependentTemplateName()) {
    QualType T
      = Context.getDependentTemplateSpecializationType(ETK_None,
                                                       DTN->getQualifier(),
                                                       DTN->getIdentifier(),
                                                       TemplateArgs);
    // Build type-source information.
    TypeLocBuilder TLB;
    DependentTemplateSpecializationTypeLoc SpecTL
      = TLB.push<DependentTemplateSpecializationTypeLoc>(T);
    SpecTL.setElaboratedKeywordLoc(SourceLocation());
    SpecTL.setQualifierLoc(SS.getWithLocInContext(Context));
    SpecTL.setTemplateKeywordLoc(TemplateKWLoc);
    SpecTL.setTemplateNameLoc(TemplateIILoc);
    SpecTL.setLAngleLoc(LAngleLoc);
    SpecTL.setRAngleLoc(RAngleLoc);
    for (unsigned I = 0, N = SpecTL.getNumArgs(); I != N; ++I)
      SpecTL.setArgLocInfo(I, TemplateArgs[I].getLocInfo());
    return CreateParsedType(T, TLB.getTypeSourceInfo(Context, T));
  }

  QualType Result = CheckTemplateIdType(Template, TemplateIILoc, TemplateArgs);
  if (Result.isNull())
    return true;

  // Build type-source information.
  TypeLocBuilder TLB;
  TemplateSpecializationTypeLoc SpecTL
    = TLB.push<TemplateSpecializationTypeLoc>(Result);
  SpecTL.setTemplateKeywordLoc(TemplateKWLoc);
  SpecTL.setTemplateNameLoc(TemplateIILoc);
  SpecTL.setLAngleLoc(LAngleLoc);
  SpecTL.setRAngleLoc(RAngleLoc);
  for (unsigned i = 0, e = SpecTL.getNumArgs(); i != e; ++i)
    SpecTL.setArgLocInfo(i, TemplateArgs[i].getLocInfo());

  // NOTE: avoid constructing an ElaboratedTypeLoc if this is a
  // constructor or destructor name (in such a case, the scope specifier
  // will be attached to the enclosing Decl or Expr node).
  if (SS.isNotEmpty() && !IsCtorOrDtorName) {
    // Create an elaborated-type-specifier containing the nested-name-specifier.
    Result = Context.getElaboratedType(ETK_None, SS.getScopeRep(), Result);
    ElaboratedTypeLoc ElabTL = TLB.push<ElaboratedTypeLoc>(Result);
    ElabTL.setElaboratedKeywordLoc(SourceLocation());
    ElabTL.setQualifierLoc(SS.getWithLocInContext(Context));
  }

  return CreateParsedType(Result, TLB.getTypeSourceInfo(Context, Result));
}

TypeResult Sema::ActOnTagTemplateIdType(TagUseKind TUK,
                                        TypeSpecifierType TagSpec,
                                        SourceLocation TagLoc,
                                        CXXScopeSpec &SS,
                                        SourceLocation TemplateKWLoc,
                                        TemplateTy TemplateD,
                                        SourceLocation TemplateLoc,
                                        SourceLocation LAngleLoc,
                                        ASTTemplateArgsPtr TemplateArgsIn,
                                        SourceLocation RAngleLoc) {
  TemplateName Template = TemplateD.get();

  // Translate the parser's template argument list in our AST format.
  TemplateArgumentListInfo TemplateArgs(LAngleLoc, RAngleLoc);
  translateTemplateArguments(TemplateArgsIn, TemplateArgs);

  // Determine the tag kind
  TagTypeKind TagKind = TypeWithKeyword::getTagTypeKindForTypeSpec(TagSpec);
  ElaboratedTypeKeyword Keyword
    = TypeWithKeyword::getKeywordForTagTypeKind(TagKind);

  if (DependentTemplateName *DTN = Template.getAsDependentTemplateName()) {
    QualType T = Context.getDependentTemplateSpecializationType(Keyword,
                                                          DTN->getQualifier(),
                                                          DTN->getIdentifier(),
                                                                TemplateArgs);

    // Build type-source information.
    TypeLocBuilder TLB;
    DependentTemplateSpecializationTypeLoc SpecTL
      = TLB.push<DependentTemplateSpecializationTypeLoc>(T);
    SpecTL.setElaboratedKeywordLoc(TagLoc);
    SpecTL.setQualifierLoc(SS.getWithLocInContext(Context));
    SpecTL.setTemplateKeywordLoc(TemplateKWLoc);
    SpecTL.setTemplateNameLoc(TemplateLoc);
    SpecTL.setLAngleLoc(LAngleLoc);
    SpecTL.setRAngleLoc(RAngleLoc);
    for (unsigned I = 0, N = SpecTL.getNumArgs(); I != N; ++I)
      SpecTL.setArgLocInfo(I, TemplateArgs[I].getLocInfo());
    return CreateParsedType(T, TLB.getTypeSourceInfo(Context, T));
  }

  if (TypeAliasTemplateDecl *TAT =
        dyn_cast_or_null<TypeAliasTemplateDecl>(Template.getAsTemplateDecl())) {
    // C++0x [dcl.type.elab]p2:
    //   If the identifier resolves to a typedef-name or the simple-template-id
    //   resolves to an alias template specialization, the
    //   elaborated-type-specifier is ill-formed.
    Diag(TemplateLoc, diag::err_tag_reference_non_tag)
        << TAT << NTK_TypeAliasTemplate << TagKind;
    Diag(TAT->getLocation(), diag::note_declared_at);
  }

  QualType Result = CheckTemplateIdType(Template, TemplateLoc, TemplateArgs);
  if (Result.isNull())
    return TypeResult(true);

  // Check the tag kind
  if (const RecordType *RT = Result->getAs<RecordType>()) {
    RecordDecl *D = RT->getDecl();

    IdentifierInfo *Id = D->getIdentifier();
    assert(Id && "templated class must have an identifier");

    if (!isAcceptableTagRedeclaration(D, TagKind, TUK == TUK_Definition,
                                      TagLoc, Id)) {
      Diag(TagLoc, diag::err_use_with_wrong_tag)
        << Result
        << FixItHint::CreateReplacement(SourceRange(TagLoc), D->getKindName());
      Diag(D->getLocation(), diag::note_previous_use);
    }
  }

  // Provide source-location information for the template specialization.
  TypeLocBuilder TLB;
  TemplateSpecializationTypeLoc SpecTL
    = TLB.push<TemplateSpecializationTypeLoc>(Result);
  SpecTL.setTemplateKeywordLoc(TemplateKWLoc);
  SpecTL.setTemplateNameLoc(TemplateLoc);
  SpecTL.setLAngleLoc(LAngleLoc);
  SpecTL.setRAngleLoc(RAngleLoc);
  for (unsigned i = 0, e = SpecTL.getNumArgs(); i != e; ++i)
    SpecTL.setArgLocInfo(i, TemplateArgs[i].getLocInfo());

  // Construct an elaborated type containing the nested-name-specifier (if any)
  // and tag keyword.
  Result = Context.getElaboratedType(Keyword, SS.getScopeRep(), Result);
  ElaboratedTypeLoc ElabTL = TLB.push<ElaboratedTypeLoc>(Result);
  ElabTL.setElaboratedKeywordLoc(TagLoc);
  ElabTL.setQualifierLoc(SS.getWithLocInContext(Context));
  return CreateParsedType(Result, TLB.getTypeSourceInfo(Context, Result));
}

static bool CheckTemplateSpecializationScope(Sema &S, NamedDecl *Specialized,
                                             NamedDecl *PrevDecl,
                                             SourceLocation Loc,
                                             bool IsPartialSpecialization);

static TemplateSpecializationKind getTemplateSpecializationKind(Decl *D);

static bool isTemplateArgumentTemplateParameter(
    const TemplateArgument &Arg, unsigned Depth, unsigned Index) {
  switch (Arg.getKind()) {
  case TemplateArgument::Null:
  case TemplateArgument::NullPtr:
  case TemplateArgument::Integral:
  case TemplateArgument::Declaration:
  case TemplateArgument::Pack:
  case TemplateArgument::TemplateExpansion:
    return false;

  case TemplateArgument::Type: {
    QualType Type = Arg.getAsType();
    const TemplateTypeParmType *TPT =
        Arg.getAsType()->getAs<TemplateTypeParmType>();
    return TPT && !Type.hasQualifiers() &&
           TPT->getDepth() == Depth && TPT->getIndex() == Index;
  }

  case TemplateArgument::Expression: {
    DeclRefExpr *DRE = dyn_cast<DeclRefExpr>(Arg.getAsExpr());
    if (!DRE || !DRE->getDecl())
      return false;
    const NonTypeTemplateParmDecl *NTTP =
        dyn_cast<NonTypeTemplateParmDecl>(DRE->getDecl());
    return NTTP && NTTP->getDepth() == Depth && NTTP->getIndex() == Index;
  }

  case TemplateArgument::Template:
    const TemplateTemplateParmDecl *TTP =
        dyn_cast_or_null<TemplateTemplateParmDecl>(
            Arg.getAsTemplateOrTemplatePattern().getAsTemplateDecl());
    return TTP && TTP->getDepth() == Depth && TTP->getIndex() == Index;
  }
  llvm_unreachable("unexpected kind of template argument");
}

static bool isSameAsPrimaryTemplate(TemplateParameterList *Params,
                                    ArrayRef<TemplateArgument> Args) {
  if (Params->size() != Args.size())
    return false;

  unsigned Depth = Params->getDepth();

  for (unsigned I = 0, N = Args.size(); I != N; ++I) {
    TemplateArgument Arg = Args[I];

    // If the parameter is a pack expansion, the argument must be a pack
    // whose only element is a pack expansion.
    if (Params->getParam(I)->isParameterPack()) {
      if (Arg.getKind() != TemplateArgument::Pack || Arg.pack_size() != 1 ||
          !Arg.pack_begin()->isPackExpansion())
        return false;
      Arg = Arg.pack_begin()->getPackExpansionPattern();
    }

    if (!isTemplateArgumentTemplateParameter(Arg, Depth, I))
      return false;
  }

  return true;
}

/// Convert the parser's template argument list representation into our form.
static TemplateArgumentListInfo
makeTemplateArgumentListInfo(Sema &S, TemplateIdAnnotation &TemplateId) {
  TemplateArgumentListInfo TemplateArgs(TemplateId.LAngleLoc,
                                        TemplateId.RAngleLoc);
  ASTTemplateArgsPtr TemplateArgsPtr(TemplateId.getTemplateArgs(),
                                     TemplateId.NumArgs);
  S.translateTemplateArguments(TemplateArgsPtr, TemplateArgs);
  return TemplateArgs;
}

template<typename PartialSpecDecl>
static void checkMoreSpecializedThanPrimary(Sema &S, PartialSpecDecl *Partial) {
  if (Partial->getDeclContext()->isDependentContext())
    return;

  // FIXME: Get the TDK from deduction in order to provide better diagnostics
  // for non-substitution-failure issues?
  TemplateDeductionInfo Info(Partial->getLocation());
  if (S.isMoreSpecializedThanPrimary(Partial, Info))
    return;

  auto *Template = Partial->getSpecializedTemplate();
  S.Diag(Partial->getLocation(),
         diag::ext_partial_spec_not_more_specialized_than_primary)
      << isa<VarTemplateDecl>(Template);

  if (Info.hasSFINAEDiagnostic()) {
    PartialDiagnosticAt Diag = {SourceLocation(),
                                PartialDiagnostic::NullDiagnostic()};
    Info.takeSFINAEDiagnostic(Diag);
    SmallString<128> SFINAEArgString;
    Diag.second.EmitToString(S.getDiagnostics(), SFINAEArgString);
    S.Diag(Diag.first,
           diag::note_partial_spec_not_more_specialized_than_primary)
      << SFINAEArgString;
  }

  S.Diag(Template->getLocation(), diag::note_template_decl_here);
}

static void
noteNonDeducibleParameters(Sema &S, TemplateParameterList *TemplateParams,
                           const llvm::SmallBitVector &DeducibleParams) {
  for (unsigned I = 0, N = DeducibleParams.size(); I != N; ++I) {
    if (!DeducibleParams[I]) {
      NamedDecl *Param = TemplateParams->getParam(I);
      if (Param->getDeclName())
        S.Diag(Param->getLocation(), diag::note_non_deducible_parameter)
            << Param->getDeclName();
      else
        S.Diag(Param->getLocation(), diag::note_non_deducible_parameter)
            << "(anonymous)";
    }
  }
}


template<typename PartialSpecDecl>
static void checkTemplatePartialSpecialization(Sema &S,
                                               PartialSpecDecl *Partial) {
  // C++1z [temp.class.spec]p8: (DR1495)
  //   - The specialization shall be more specialized than the primary
  //     template (14.5.5.2).
  checkMoreSpecializedThanPrimary(S, Partial);

  // C++ [temp.class.spec]p8: (DR1315)
  //   - Each template-parameter shall appear at least once in the
  //     template-id outside a non-deduced context.
  // C++1z [temp.class.spec.match]p3 (P0127R2)
  //   If the template arguments of a partial specialization cannot be
  //   deduced because of the structure of its template-parameter-list
  //   and the template-id, the program is ill-formed.
  auto *TemplateParams = Partial->getTemplateParameters();
  llvm::SmallBitVector DeducibleParams(TemplateParams->size());
  S.MarkUsedTemplateParameters(Partial->getTemplateArgs(), true,
                               TemplateParams->getDepth(), DeducibleParams);

  if (!DeducibleParams.all()) {
    unsigned NumNonDeducible = DeducibleParams.size() - DeducibleParams.count();
    S.Diag(Partial->getLocation(), diag::ext_partial_specs_not_deducible)
      << isa<VarTemplatePartialSpecializationDecl>(Partial)
      << (NumNonDeducible > 1)
      << SourceRange(Partial->getLocation(),
                     Partial->getTemplateArgsAsWritten()->RAngleLoc);
    noteNonDeducibleParameters(S, TemplateParams, DeducibleParams);
  }
}

void Sema::CheckTemplatePartialSpecialization(
    ClassTemplatePartialSpecializationDecl *Partial) {
  checkTemplatePartialSpecialization(*this, Partial);
}

void Sema::CheckTemplatePartialSpecialization(
    VarTemplatePartialSpecializationDecl *Partial) {
  checkTemplatePartialSpecialization(*this, Partial);
}

void Sema::CheckDeductionGuideTemplate(FunctionTemplateDecl *TD) {
  // C++1z [temp.param]p11:
  //   A template parameter of a deduction guide template that does not have a
  //   default-argument shall be deducible from the parameter-type-list of the
  //   deduction guide template.
  auto *TemplateParams = TD->getTemplateParameters();
  llvm::SmallBitVector DeducibleParams(TemplateParams->size());
  MarkDeducedTemplateParameters(TD, DeducibleParams);
  for (unsigned I = 0; I != TemplateParams->size(); ++I) {
    // A parameter pack is deducible (to an empty pack).
    auto *Param = TemplateParams->getParam(I);
    if (Param->isParameterPack() || hasVisibleDefaultArgument(Param))
      DeducibleParams[I] = true;
  }

  if (!DeducibleParams.all()) {
    unsigned NumNonDeducible = DeducibleParams.size() - DeducibleParams.count();
    Diag(TD->getLocation(), diag::err_deduction_guide_template_not_deducible)
      << (NumNonDeducible > 1);
    noteNonDeducibleParameters(*this, TemplateParams, DeducibleParams);
  }
}

DeclResult Sema::ActOnVarTemplateSpecialization(
    Scope *S, Declarator &D, TypeSourceInfo *DI, SourceLocation TemplateKWLoc,
    TemplateParameterList *TemplateParams, StorageClass SC,
    bool IsPartialSpecialization) {
  // D must be variable template id.
  assert(D.getName().getKind() == UnqualifiedIdKind::IK_TemplateId &&
         "Variable template specialization is declared with a template it.");

  TemplateIdAnnotation *TemplateId = D.getName().TemplateId;
  TemplateArgumentListInfo TemplateArgs =
      makeTemplateArgumentListInfo(*this, *TemplateId);
  SourceLocation TemplateNameLoc = D.getIdentifierLoc();
  SourceLocation LAngleLoc = TemplateId->LAngleLoc;
  SourceLocation RAngleLoc = TemplateId->RAngleLoc;

  TemplateName Name = TemplateId->Template.get();

  // The template-id must name a variable template.
  VarTemplateDecl *VarTemplate =
      dyn_cast_or_null<VarTemplateDecl>(Name.getAsTemplateDecl());
  if (!VarTemplate) {
    NamedDecl *FnTemplate;
    if (auto *OTS = Name.getAsOverloadedTemplate())
      FnTemplate = *OTS->begin();
    else
      FnTemplate = dyn_cast_or_null<FunctionTemplateDecl>(Name.getAsTemplateDecl());
    if (FnTemplate)
      return Diag(D.getIdentifierLoc(), diag::err_var_spec_no_template_but_method)
               << FnTemplate->getDeclName();
    return Diag(D.getIdentifierLoc(), diag::err_var_spec_no_template)
             << IsPartialSpecialization;
  }

  // Check for unexpanded parameter packs in any of the template arguments.
  for (unsigned I = 0, N = TemplateArgs.size(); I != N; ++I)
    if (DiagnoseUnexpandedParameterPack(TemplateArgs[I],
                                        UPPC_PartialSpecialization))
      return true;

  // Check that the template argument list is well-formed for this
  // template.
  SmallVector<TemplateArgument, 4> Converted;
  if (CheckTemplateArgumentList(VarTemplate, TemplateNameLoc, TemplateArgs,
                                false, Converted))
    return true;

  // Find the variable template (partial) specialization declaration that
  // corresponds to these arguments.
  if (IsPartialSpecialization) {
    if (CheckTemplatePartialSpecializationArgs(TemplateNameLoc, VarTemplate,
                                               TemplateArgs.size(), Converted))
      return true;

    // FIXME: Move these checks to CheckTemplatePartialSpecializationArgs so we
    // also do them during instantiation.
    bool InstantiationDependent;
    if (!Name.isDependent() &&
        !TemplateSpecializationType::anyDependentTemplateArguments(
            TemplateArgs.arguments(),
            InstantiationDependent)) {
      Diag(TemplateNameLoc, diag::err_partial_spec_fully_specialized)
          << VarTemplate->getDeclName();
      IsPartialSpecialization = false;
    }

    if (isSameAsPrimaryTemplate(VarTemplate->getTemplateParameters(),
                                Converted)) {
      // C++ [temp.class.spec]p9b3:
      //
      //   -- The argument list of the specialization shall not be identical
      //      to the implicit argument list of the primary template.
      Diag(TemplateNameLoc, diag::err_partial_spec_args_match_primary_template)
        << /*variable template*/ 1
        << /*is definition*/(SC != SC_Extern && !CurContext->isRecord())
        << FixItHint::CreateRemoval(SourceRange(LAngleLoc, RAngleLoc));
      // FIXME: Recover from this by treating the declaration as a redeclaration
      // of the primary template.
      return true;
    }
  }

  void *InsertPos = nullptr;
  VarTemplateSpecializationDecl *PrevDecl = nullptr;

  if (IsPartialSpecialization)
    // FIXME: Template parameter list matters too
    PrevDecl = VarTemplate->findPartialSpecialization(Converted, InsertPos);
  else
    PrevDecl = VarTemplate->findSpecialization(Converted, InsertPos);

  VarTemplateSpecializationDecl *Specialization = nullptr;

  // Check whether we can declare a variable template specialization in
  // the current scope.
  if (CheckTemplateSpecializationScope(*this, VarTemplate, PrevDecl,
                                       TemplateNameLoc,
                                       IsPartialSpecialization))
    return true;

  if (PrevDecl && PrevDecl->getSpecializationKind() == TSK_Undeclared) {
    // Since the only prior variable template specialization with these
    // arguments was referenced but not declared,  reuse that
    // declaration node as our own, updating its source location and
    // the list of outer template parameters to reflect our new declaration.
    Specialization = PrevDecl;
    Specialization->setLocation(TemplateNameLoc);
    PrevDecl = nullptr;
  } else if (IsPartialSpecialization) {
    // Create a new class template partial specialization declaration node.
    VarTemplatePartialSpecializationDecl *PrevPartial =
        cast_or_null<VarTemplatePartialSpecializationDecl>(PrevDecl);
    VarTemplatePartialSpecializationDecl *Partial =
        VarTemplatePartialSpecializationDecl::Create(
            Context, VarTemplate->getDeclContext(), TemplateKWLoc,
            TemplateNameLoc, TemplateParams, VarTemplate, DI->getType(), DI, SC,
            Converted, TemplateArgs);

    if (!PrevPartial)
      VarTemplate->AddPartialSpecialization(Partial, InsertPos);
    Specialization = Partial;

    // If we are providing an explicit specialization of a member variable
    // template specialization, make a note of that.
    if (PrevPartial && PrevPartial->getInstantiatedFromMember())
      PrevPartial->setMemberSpecialization();

    CheckTemplatePartialSpecialization(Partial);
  } else {
    // Create a new class template specialization declaration node for
    // this explicit specialization or friend declaration.
    Specialization = VarTemplateSpecializationDecl::Create(
        Context, VarTemplate->getDeclContext(), TemplateKWLoc, TemplateNameLoc,
        VarTemplate, DI->getType(), DI, SC, Converted);
    Specialization->setTemplateArgsInfo(TemplateArgs);

    if (!PrevDecl)
      VarTemplate->AddSpecialization(Specialization, InsertPos);
  }

  // C++ [temp.expl.spec]p6:
  //   If a template, a member template or the member of a class template is
  //   explicitly specialized then that specialization shall be declared
  //   before the first use of that specialization that would cause an implicit
  //   instantiation to take place, in every translation unit in which such a
  //   use occurs; no diagnostic is required.
  if (PrevDecl && PrevDecl->getPointOfInstantiation().isValid()) {
    bool Okay = false;
    for (Decl *Prev = PrevDecl; Prev; Prev = Prev->getPreviousDecl()) {
      // Is there any previous explicit specialization declaration?
      if (getTemplateSpecializationKind(Prev) == TSK_ExplicitSpecialization) {
        Okay = true;
        break;
      }
    }

    if (!Okay) {
      SourceRange Range(TemplateNameLoc, RAngleLoc);
      Diag(TemplateNameLoc, diag::err_specialization_after_instantiation)
          << Name << Range;

      Diag(PrevDecl->getPointOfInstantiation(),
           diag::note_instantiation_required_here)
          << (PrevDecl->getTemplateSpecializationKind() !=
              TSK_ImplicitInstantiation);
      return true;
    }
  }

  Specialization->setTemplateKeywordLoc(TemplateKWLoc);
  Specialization->setLexicalDeclContext(CurContext);

  // Add the specialization into its lexical context, so that it can
  // be seen when iterating through the list of declarations in that
  // context. However, specializations are not found by name lookup.
  CurContext->addDecl(Specialization);

  // Note that this is an explicit specialization.
  Specialization->setSpecializationKind(TSK_ExplicitSpecialization);

  if (PrevDecl) {
    // Check that this isn't a redefinition of this specialization,
    // merging with previous declarations.
    LookupResult PrevSpec(*this, GetNameForDeclarator(D), LookupOrdinaryName,
                          forRedeclarationInCurContext());
    PrevSpec.addDecl(PrevDecl);
    D.setRedeclaration(CheckVariableDeclaration(Specialization, PrevSpec));
  } else if (Specialization->isStaticDataMember() &&
             Specialization->isOutOfLine()) {
    Specialization->setAccess(VarTemplate->getAccess());
  }

  // Link instantiations of static data members back to the template from
  // which they were instantiated.
  if (Specialization->isStaticDataMember())
    Specialization->setInstantiationOfStaticDataMember(
        VarTemplate->getTemplatedDecl(),
        Specialization->getSpecializationKind());

  return Specialization;
}

namespace {
/// A partial specialization whose template arguments have matched
/// a given template-id.
struct PartialSpecMatchResult {
  VarTemplatePartialSpecializationDecl *Partial;
  TemplateArgumentList *Args;
};
} // end anonymous namespace

DeclResult
Sema::CheckVarTemplateId(VarTemplateDecl *Template, SourceLocation TemplateLoc,
                         SourceLocation TemplateNameLoc,
                         const TemplateArgumentListInfo &TemplateArgs) {
  assert(Template && "A variable template id without template?");

  // Check that the template argument list is well-formed for this template.
  SmallVector<TemplateArgument, 4> Converted;
  if (CheckTemplateArgumentList(
          Template, TemplateNameLoc,
          const_cast<TemplateArgumentListInfo &>(TemplateArgs), false,
          Converted))
    return true;

  // Find the variable template specialization declaration that
  // corresponds to these arguments.
  void *InsertPos = nullptr;
  if (VarTemplateSpecializationDecl *Spec = Template->findSpecialization(
          Converted, InsertPos)) {
    checkSpecializationVisibility(TemplateNameLoc, Spec);
    // If we already have a variable template specialization, return it.
    return Spec;
  }

  // This is the first time we have referenced this variable template
  // specialization. Create the canonical declaration and add it to
  // the set of specializations, based on the closest partial specialization
  // that it represents. That is,
  VarDecl *InstantiationPattern = Template->getTemplatedDecl();
  TemplateArgumentList TemplateArgList(TemplateArgumentList::OnStack,
                                       Converted);
  TemplateArgumentList *InstantiationArgs = &TemplateArgList;
  bool AmbiguousPartialSpec = false;
  typedef PartialSpecMatchResult MatchResult;
  SmallVector<MatchResult, 4> Matched;
  SourceLocation PointOfInstantiation = TemplateNameLoc;
  TemplateSpecCandidateSet FailedCandidates(PointOfInstantiation,
                                            /*ForTakingAddress=*/false);

  // 1. Attempt to find the closest partial specialization that this
  // specializes, if any.
  // If any of the template arguments is dependent, then this is probably
  // a placeholder for an incomplete declarative context; which must be
  // complete by instantiation time. Thus, do not search through the partial
  // specializations yet.
  // TODO: Unify with InstantiateClassTemplateSpecialization()?
  //       Perhaps better after unification of DeduceTemplateArguments() and
  //       getMoreSpecializedPartialSpecialization().
  bool InstantiationDependent = false;
  if (!TemplateSpecializationType::anyDependentTemplateArguments(
          TemplateArgs, InstantiationDependent)) {

    SmallVector<VarTemplatePartialSpecializationDecl *, 4> PartialSpecs;
    Template->getPartialSpecializations(PartialSpecs);

    for (unsigned I = 0, N = PartialSpecs.size(); I != N; ++I) {
      VarTemplatePartialSpecializationDecl *Partial = PartialSpecs[I];
      TemplateDeductionInfo Info(FailedCandidates.getLocation());

      if (TemplateDeductionResult Result =
              DeduceTemplateArguments(Partial, TemplateArgList, Info)) {
        // Store the failed-deduction information for use in diagnostics, later.
        // TODO: Actually use the failed-deduction info?
        FailedCandidates.addCandidate().set(
            DeclAccessPair::make(Template, AS_public), Partial,
            MakeDeductionFailureInfo(Context, Result, Info));
        (void)Result;
      } else {
        Matched.push_back(PartialSpecMatchResult());
        Matched.back().Partial = Partial;
        Matched.back().Args = Info.take();
      }
    }

    if (Matched.size() >= 1) {
      SmallVector<MatchResult, 4>::iterator Best = Matched.begin();
      if (Matched.size() == 1) {
        //   -- If exactly one matching specialization is found, the
        //      instantiation is generated from that specialization.
        // We don't need to do anything for this.
      } else {
        //   -- If more than one matching specialization is found, the
        //      partial order rules (14.5.4.2) are used to determine
        //      whether one of the specializations is more specialized
        //      than the others. If none of the specializations is more
        //      specialized than all of the other matching
        //      specializations, then the use of the variable template is
        //      ambiguous and the program is ill-formed.
        for (SmallVector<MatchResult, 4>::iterator P = Best + 1,
                                                   PEnd = Matched.end();
             P != PEnd; ++P) {
          if (getMoreSpecializedPartialSpecialization(P->Partial, Best->Partial,
                                                      PointOfInstantiation) ==
              P->Partial)
            Best = P;
        }

        // Determine if the best partial specialization is more specialized than
        // the others.
        for (SmallVector<MatchResult, 4>::iterator P = Matched.begin(),
                                                   PEnd = Matched.end();
             P != PEnd; ++P) {
          if (P != Best && getMoreSpecializedPartialSpecialization(
                               P->Partial, Best->Partial,
                               PointOfInstantiation) != Best->Partial) {
            AmbiguousPartialSpec = true;
            break;
          }
        }
      }

      // Instantiate using the best variable template partial specialization.
      InstantiationPattern = Best->Partial;
      InstantiationArgs = Best->Args;
    } else {
      //   -- If no match is found, the instantiation is generated
      //      from the primary template.
      // InstantiationPattern = Template->getTemplatedDecl();
    }
  }

  // 2. Create the canonical declaration.
  // Note that we do not instantiate a definition until we see an odr-use
  // in DoMarkVarDeclReferenced().
  // FIXME: LateAttrs et al.?
  VarTemplateSpecializationDecl *Decl = BuildVarTemplateInstantiation(
      Template, InstantiationPattern, *InstantiationArgs, TemplateArgs,
      Converted, TemplateNameLoc, InsertPos /*, LateAttrs, StartingScope*/);
  if (!Decl)
    return true;

  if (AmbiguousPartialSpec) {
    // Partial ordering did not produce a clear winner. Complain.
    Decl->setInvalidDecl();
    Diag(PointOfInstantiation, diag::err_partial_spec_ordering_ambiguous)
        << Decl;

    // Print the matching partial specializations.
    for (MatchResult P : Matched)
      Diag(P.Partial->getLocation(), diag::note_partial_spec_match)
          << getTemplateArgumentBindingsText(P.Partial->getTemplateParameters(),
                                             *P.Args);
    return true;
  }

  if (VarTemplatePartialSpecializationDecl *D =
          dyn_cast<VarTemplatePartialSpecializationDecl>(InstantiationPattern))
    Decl->setInstantiationOf(D, InstantiationArgs);

  checkSpecializationVisibility(TemplateNameLoc, Decl);

  assert(Decl && "No variable template specialization?");
  return Decl;
}

ExprResult
Sema::CheckVarTemplateId(const CXXScopeSpec &SS,
                         const DeclarationNameInfo &NameInfo,
                         VarTemplateDecl *Template, SourceLocation TemplateLoc,
                         const TemplateArgumentListInfo *TemplateArgs) {

  DeclResult Decl = CheckVarTemplateId(Template, TemplateLoc, NameInfo.getLoc(),
                                       *TemplateArgs);
  if (Decl.isInvalid())
    return ExprError();

  VarDecl *Var = cast<VarDecl>(Decl.get());
  if (!Var->getTemplateSpecializationKind())
    Var->setTemplateSpecializationKind(TSK_ImplicitInstantiation,
                                       NameInfo.getLoc());

  // Build an ordinary singleton decl ref.
  return BuildDeclarationNameExpr(SS, NameInfo, Var,
                                  /*FoundD=*/nullptr, TemplateArgs);
}

<<<<<<< HEAD
=======
void Sema::diagnoseMissingTemplateArguments(TemplateName Name,
                                            SourceLocation Loc) {
  Diag(Loc, diag::err_template_missing_args)
    << (int)getTemplateNameKindForDiagnostics(Name) << Name;
  if (TemplateDecl *TD = Name.getAsTemplateDecl()) {
    Diag(TD->getLocation(), diag::note_template_decl_here)
      << TD->getTemplateParameters()->getSourceRange();
  }
}

>>>>>>> 6a2e82dd
ExprResult Sema::BuildTemplateIdExpr(const CXXScopeSpec &SS,
                                     SourceLocation TemplateKWLoc,
                                     LookupResult &R,
                                     bool RequiresADL,
                                 const TemplateArgumentListInfo *TemplateArgs) {
  // FIXME: Can we do any checking at this point? I guess we could check the
  // template arguments that we have against the template name, if the template
  // name refers to a single template. That's not a terribly common case,
  // though.
  // foo<int> could identify a single function unambiguously
  // This approach does NOT work, since f<int>(1);
  // gets resolved prior to resorting to overload resolution
  // i.e., template<class T> void f(double);
  //       vs template<class T, class U> void f(U);

  // These should be filtered out by our callers.
  assert(!R.empty() && "empty lookup results when building templateid");
  assert(!R.isAmbiguous() && "ambiguous lookup when building templateid");

  // Non-function templates require a template argument list.
  if (auto *TD = R.getAsSingle<TemplateDecl>()) {
    if (!TemplateArgs && !isa<FunctionTemplateDecl>(TD)) {
      diagnoseMissingTemplateArguments(TemplateName(TD), R.getNameLoc());
      return ExprError();
    }
  }

  auto AnyDependentArguments = [&]() -> bool {
    bool InstantiationDependent;
    return TemplateArgs &&
           TemplateSpecializationType::anyDependentTemplateArguments(
               *TemplateArgs, InstantiationDependent);
  };

  // In C++1y, check variable template ids.
<<<<<<< HEAD
  bool InstantiationDependent;
  if (R.getAsSingle<VarTemplateDecl>() &&
      !TemplateSpecializationType::anyDependentTemplateArguments(
           *TemplateArgs, InstantiationDependent)) {
=======
  if (R.getAsSingle<VarTemplateDecl>() && !AnyDependentArguments()) {
>>>>>>> 6a2e82dd
    return CheckVarTemplateId(SS, R.getLookupNameInfo(),
                              R.getAsSingle<VarTemplateDecl>(),
                              TemplateKWLoc, TemplateArgs);
  }

  // We don't want lookup warnings at this point.
  R.suppressDiagnostics();

  UnresolvedLookupExpr *ULE
    = UnresolvedLookupExpr::Create(Context, R.getNamingClass(),
                                   SS.getWithLocInContext(Context),
                                   TemplateKWLoc,
                                   R.getLookupNameInfo(),
                                   RequiresADL, TemplateArgs,
                                   R.begin(), R.end());

  return ULE;
}

// We actually only call this from template instantiation.
ExprResult
Sema::BuildQualifiedTemplateIdExpr(CXXScopeSpec &SS,
                                   SourceLocation TemplateKWLoc,
                                   const DeclarationNameInfo &NameInfo,
                             const TemplateArgumentListInfo *TemplateArgs) {

  assert(TemplateArgs || TemplateKWLoc.isValid());
  DeclContext *DC;
  if (!(DC = computeDeclContext(SS, false)) ||
      DC->isDependentContext() ||
      RequireCompleteDeclContext(SS, DC))
    return BuildDependentDeclRefExpr(SS, TemplateKWLoc, NameInfo, TemplateArgs);

  bool MemberOfUnknownSpecialization;
  LookupResult R(*this, NameInfo, LookupOrdinaryName);
  if (LookupTemplateName(R, (Scope *)nullptr, SS, QualType(),
                         /*Entering*/false, MemberOfUnknownSpecialization,
                         TemplateKWLoc))
    return ExprError();

  if (R.isAmbiguous())
    return ExprError();

  if (R.empty()) {
    Diag(NameInfo.getLoc(), diag::err_no_member)
      << NameInfo.getName() << DC << SS.getRange();
    return ExprError();
  }

  if (ClassTemplateDecl *Temp = R.getAsSingle<ClassTemplateDecl>()) {
    Diag(NameInfo.getLoc(), diag::err_template_kw_refers_to_class_template)
      << SS.getScopeRep()
      << NameInfo.getName().getAsString() << SS.getRange();
    Diag(Temp->getLocation(), diag::note_referenced_class_template);
    return ExprError();
  }

  return BuildTemplateIdExpr(SS, TemplateKWLoc, R, /*ADL*/ false, TemplateArgs);
}

/// Form a dependent template name.
///
/// This action forms a dependent template name given the template
/// name and its (presumably dependent) scope specifier. For
/// example, given "MetaFun::template apply", the scope specifier \p
/// SS will be "MetaFun::", \p TemplateKWLoc contains the location
/// of the "template" keyword, and "apply" is the \p Name.
TemplateNameKind Sema::ActOnDependentTemplateName(Scope *S,
                                                  CXXScopeSpec &SS,
                                                  SourceLocation TemplateKWLoc,
                                                  const UnqualifiedId &Name,
                                                  ParsedType ObjectType,
                                                  bool EnteringContext,
                                                  TemplateTy &Result,
                                                  bool AllowInjectedClassName) {
  if (TemplateKWLoc.isValid() && S && !S->getTemplateParamParent())
    Diag(TemplateKWLoc,
         getLangOpts().CPlusPlus11 ?
           diag::warn_cxx98_compat_template_outside_of_template :
           diag::ext_template_outside_of_template)
      << FixItHint::CreateRemoval(TemplateKWLoc);

  DeclContext *LookupCtx = nullptr;
  if (SS.isSet())
    LookupCtx = computeDeclContext(SS, EnteringContext);
  if (!LookupCtx && ObjectType)
    LookupCtx = computeDeclContext(ObjectType.get());
  if (LookupCtx) {
    // C++0x [temp.names]p5:
    //   If a name prefixed by the keyword template is not the name of
    //   a template, the program is ill-formed. [Note: the keyword
    //   template may not be applied to non-template members of class
    //   templates. -end note ] [ Note: as is the case with the
    //   typename prefix, the template prefix is allowed in cases
    //   where it is not strictly necessary; i.e., when the
    //   nested-name-specifier or the expression on the left of the ->
    //   or . is not dependent on a template-parameter, or the use
    //   does not appear in the scope of a template. -end note]
    //
    // Note: C++03 was more strict here, because it banned the use of
    // the "template" keyword prior to a template-name that was not a
    // dependent name. C++ DR468 relaxed this requirement (the
    // "template" keyword is now permitted). We follow the C++0x
    // rules, even in C++03 mode with a warning, retroactively applying the DR.
    bool MemberOfUnknownSpecialization;
    TemplateNameKind TNK = isTemplateName(S, SS, TemplateKWLoc.isValid(), Name,
                                          ObjectType, EnteringContext, Result,
                                          MemberOfUnknownSpecialization);
    if (TNK == TNK_Non_template && MemberOfUnknownSpecialization) {
      // This is a dependent template. Handle it below.
    } else if (TNK == TNK_Non_template) {
      // Do the lookup again to determine if this is a "nothing found" case or
      // a "not a template" case. FIXME: Refactor isTemplateName so we don't
      // need to do this.
      DeclarationNameInfo DNI = GetNameFromUnqualifiedId(Name);
      LookupResult R(*this, DNI.getName(), Name.getBeginLoc(),
                     LookupOrdinaryName);
      bool MOUS;
      if (!LookupTemplateName(R, S, SS, ObjectType.get(), EnteringContext,
                              MOUS, TemplateKWLoc))
        Diag(Name.getBeginLoc(), diag::err_no_member)
            << DNI.getName() << LookupCtx << SS.getRange();
      return TNK_Non_template;
    } else {
      // We found something; return it.
      auto *LookupRD = dyn_cast<CXXRecordDecl>(LookupCtx);
      if (!AllowInjectedClassName && SS.isSet() && LookupRD &&
          Name.getKind() == UnqualifiedIdKind::IK_Identifier &&
          Name.Identifier && LookupRD->getIdentifier() == Name.Identifier) {
        // C++14 [class.qual]p2:
        //   In a lookup in which function names are not ignored and the
        //   nested-name-specifier nominates a class C, if the name specified
        //   [...] is the injected-class-name of C, [...] the name is instead
        //   considered to name the constructor
        //
        // We don't get here if naming the constructor would be valid, so we
        // just reject immediately and recover by treating the
        // injected-class-name as naming the template.
        Diag(Name.getBeginLoc(),
             diag::ext_out_of_line_qualified_id_type_names_constructor)
            << Name.Identifier
            << 0 /*injected-class-name used as template name*/
            << 1 /*'template' keyword was used*/;
      }
      return TNK;
    }
  }

  NestedNameSpecifier *Qualifier = SS.getScopeRep();

  switch (Name.getKind()) {
  case UnqualifiedIdKind::IK_Identifier:
    Result = TemplateTy::make(Context.getDependentTemplateName(Qualifier,
                                                              Name.Identifier));
    return TNK_Dependent_template_name;

  case UnqualifiedIdKind::IK_OperatorFunctionId:
    Result = TemplateTy::make(Context.getDependentTemplateName(Qualifier,
                                             Name.OperatorFunctionId.Operator));
    return TNK_Function_template;

  case UnqualifiedIdKind::IK_LiteralOperatorId:
    llvm_unreachable("literal operator id cannot have a dependent scope");

  default:
    break;
  }

  Diag(Name.getBeginLoc(), diag::err_template_kw_refers_to_non_template)
      << GetNameFromUnqualifiedId(Name).getName() << Name.getSourceRange()
      << TemplateKWLoc;
  return TNK_Non_template;
}

bool Sema::CheckTemplateTypeArgument(TemplateTypeParmDecl *Param,
                                     TemplateArgumentLoc &AL,
                          SmallVectorImpl<TemplateArgument> &Converted) {
  const TemplateArgument &Arg = AL.getArgument();
  QualType ArgType;
  TypeSourceInfo *TSI = nullptr;

  // Check template type parameter.
  switch(Arg.getKind()) {
  case TemplateArgument::Type:
    // C++ [temp.arg.type]p1:
    //   A template-argument for a template-parameter which is a
    //   type shall be a type-id.
    ArgType = Arg.getAsType();
    TSI = AL.getTypeSourceInfo();
    break;
  case TemplateArgument::Template:
  case TemplateArgument::TemplateExpansion: {
    // We have a template type parameter but the template argument
    // is a template without any arguments.
    SourceRange SR = AL.getSourceRange();
    TemplateName Name = Arg.getAsTemplateOrTemplatePattern();
    diagnoseMissingTemplateArguments(Name, SR.getEnd());
    return true;
  }
  case TemplateArgument::Expression: {
    // We have a template type parameter but the template argument is an
    // expression; see if maybe it is missing the "typename" keyword.
    CXXScopeSpec SS;
    DeclarationNameInfo NameInfo;

    if (DeclRefExpr *ArgExpr = dyn_cast<DeclRefExpr>(Arg.getAsExpr())) {
      SS.Adopt(ArgExpr->getQualifierLoc());
      NameInfo = ArgExpr->getNameInfo();
    } else if (DependentScopeDeclRefExpr *ArgExpr =
               dyn_cast<DependentScopeDeclRefExpr>(Arg.getAsExpr())) {
      SS.Adopt(ArgExpr->getQualifierLoc());
      NameInfo = ArgExpr->getNameInfo();
    } else if (CXXDependentScopeMemberExpr *ArgExpr =
               dyn_cast<CXXDependentScopeMemberExpr>(Arg.getAsExpr())) {
      if (ArgExpr->isImplicitAccess()) {
        SS.Adopt(ArgExpr->getQualifierLoc());
        NameInfo = ArgExpr->getMemberNameInfo();
      }
    }

    if (auto *II = NameInfo.getName().getAsIdentifierInfo()) {
      LookupResult Result(*this, NameInfo, LookupOrdinaryName);
      LookupParsedName(Result, CurScope, &SS);

      if (Result.getAsSingle<TypeDecl>() ||
          Result.getResultKind() ==
              LookupResult::NotFoundInCurrentInstantiation) {
        // Suggest that the user add 'typename' before the NNS.
        SourceLocation Loc = AL.getSourceRange().getBegin();
        Diag(Loc, getLangOpts().MSVCCompat
                      ? diag::ext_ms_template_type_arg_missing_typename
                      : diag::err_template_arg_must_be_type_suggest)
            << FixItHint::CreateInsertion(Loc, "typename ");
        Diag(Param->getLocation(), diag::note_template_param_here);

        // Recover by synthesizing a type using the location information that we
        // already have.
        ArgType =
            Context.getDependentNameType(ETK_Typename, SS.getScopeRep(), II);
        TypeLocBuilder TLB;
        DependentNameTypeLoc TL = TLB.push<DependentNameTypeLoc>(ArgType);
        TL.setElaboratedKeywordLoc(SourceLocation(/*synthesized*/));
        TL.setQualifierLoc(SS.getWithLocInContext(Context));
        TL.setNameLoc(NameInfo.getLoc());
        TSI = TLB.getTypeSourceInfo(Context, ArgType);

        // Overwrite our input TemplateArgumentLoc so that we can recover
        // properly.
        AL = TemplateArgumentLoc(TemplateArgument(ArgType),
                                 TemplateArgumentLocInfo(TSI));

        break;
      }
    }
    // fallthrough
    LLVM_FALLTHROUGH;
  }
  default: {
    // We have a template type parameter but the template argument
    // is not a type.
    SourceRange SR = AL.getSourceRange();
    Diag(SR.getBegin(), diag::err_template_arg_must_be_type) << SR;
    Diag(Param->getLocation(), diag::note_template_param_here);

    return true;
  }
  }

  if (CheckTemplateArgument(Param, TSI))
    return true;

  // Add the converted template type argument.
  ArgType = Context.getCanonicalType(ArgType);

  // Objective-C ARC:
  //   If an explicitly-specified template argument type is a lifetime type
  //   with no lifetime qualifier, the __strong lifetime qualifier is inferred.
  if (getLangOpts().ObjCAutoRefCount &&
      ArgType->isObjCLifetimeType() &&
      !ArgType.getObjCLifetime()) {
    Qualifiers Qs;
    Qs.setObjCLifetime(Qualifiers::OCL_Strong);
    ArgType = Context.getQualifiedType(ArgType, Qs);
  }

  Converted.push_back(TemplateArgument(ArgType));
  return false;
}

/// Substitute template arguments into the default template argument for
/// the given template type parameter.
///
/// \param SemaRef the semantic analysis object for which we are performing
/// the substitution.
///
/// \param Template the template that we are synthesizing template arguments
/// for.
///
/// \param TemplateLoc the location of the template name that started the
/// template-id we are checking.
///
/// \param RAngleLoc the location of the right angle bracket ('>') that
/// terminates the template-id.
///
/// \param Param the template template parameter whose default we are
/// substituting into.
///
/// \param Converted the list of template arguments provided for template
/// parameters that precede \p Param in the template parameter list.
/// \returns the substituted template argument, or NULL if an error occurred.
static TypeSourceInfo *
SubstDefaultTemplateArgument(Sema &SemaRef,
                             TemplateDecl *Template,
                             SourceLocation TemplateLoc,
                             SourceLocation RAngleLoc,
                             TemplateTypeParmDecl *Param,
                             SmallVectorImpl<TemplateArgument> &Converted) {
  TypeSourceInfo *ArgType = Param->getDefaultArgumentInfo();

  // If the argument type is dependent, instantiate it now based
  // on the previously-computed template arguments.
  if (ArgType->getType()->isDependentType()) {
    Sema::InstantiatingTemplate Inst(SemaRef, TemplateLoc,
                                     Param, Template, Converted,
                                     SourceRange(TemplateLoc, RAngleLoc));
    if (Inst.isInvalid())
      return nullptr;

    TemplateArgumentList TemplateArgs(TemplateArgumentList::OnStack, Converted);

    // Only substitute for the innermost template argument list.
    MultiLevelTemplateArgumentList TemplateArgLists;
    TemplateArgLists.addOuterTemplateArguments(&TemplateArgs);
    for (unsigned i = 0, e = Param->getDepth(); i != e; ++i)
      TemplateArgLists.addOuterTemplateArguments(None);

    Sema::ContextRAII SavedContext(SemaRef, Template->getDeclContext());
    ArgType =
        SemaRef.SubstType(ArgType, TemplateArgLists,
                          Param->getDefaultArgumentLoc(), Param->getDeclName());
  }

  return ArgType;
}

/// Substitute template arguments into the default template argument for
/// the given non-type template parameter.
///
/// \param SemaRef the semantic analysis object for which we are performing
/// the substitution.
///
/// \param Template the template that we are synthesizing template arguments
/// for.
///
/// \param TemplateLoc the location of the template name that started the
/// template-id we are checking.
///
/// \param RAngleLoc the location of the right angle bracket ('>') that
/// terminates the template-id.
///
/// \param Param the non-type template parameter whose default we are
/// substituting into.
///
/// \param Converted the list of template arguments provided for template
/// parameters that precede \p Param in the template parameter list.
///
/// \returns the substituted template argument, or NULL if an error occurred.
static ExprResult
SubstDefaultTemplateArgument(Sema &SemaRef,
                             TemplateDecl *Template,
                             SourceLocation TemplateLoc,
                             SourceLocation RAngleLoc,
                             NonTypeTemplateParmDecl *Param,
                        SmallVectorImpl<TemplateArgument> &Converted) {
  Sema::InstantiatingTemplate Inst(SemaRef, TemplateLoc,
                                   Param, Template, Converted,
                                   SourceRange(TemplateLoc, RAngleLoc));
  if (Inst.isInvalid())
    return ExprError();

  TemplateArgumentList TemplateArgs(TemplateArgumentList::OnStack, Converted);

  // Only substitute for the innermost template argument list.
  MultiLevelTemplateArgumentList TemplateArgLists;
  TemplateArgLists.addOuterTemplateArguments(&TemplateArgs);
  for (unsigned i = 0, e = Param->getDepth(); i != e; ++i)
    TemplateArgLists.addOuterTemplateArguments(None);

  EnterExpressionEvaluationContext ConstantEvaluated(
      SemaRef, Sema::ExpressionEvaluationContext::ConstantEvaluated);
  return SemaRef.SubstExpr(Param->getDefaultArgument(), TemplateArgLists);
}

/// Substitute template arguments into the default template argument for
/// the given template template parameter.
///
/// \param SemaRef the semantic analysis object for which we are performing
/// the substitution.
///
/// \param Template the template that we are synthesizing template arguments
/// for.
///
/// \param TemplateLoc the location of the template name that started the
/// template-id we are checking.
///
/// \param RAngleLoc the location of the right angle bracket ('>') that
/// terminates the template-id.
///
/// \param Param the template template parameter whose default we are
/// substituting into.
///
/// \param Converted the list of template arguments provided for template
/// parameters that precede \p Param in the template parameter list.
///
/// \param QualifierLoc Will be set to the nested-name-specifier (with
/// source-location information) that precedes the template name.
///
/// \returns the substituted template argument, or NULL if an error occurred.
static TemplateName
SubstDefaultTemplateArgument(Sema &SemaRef,
                             TemplateDecl *Template,
                             SourceLocation TemplateLoc,
                             SourceLocation RAngleLoc,
                             TemplateTemplateParmDecl *Param,
                       SmallVectorImpl<TemplateArgument> &Converted,
                             NestedNameSpecifierLoc &QualifierLoc) {
  Sema::InstantiatingTemplate Inst(
      SemaRef, TemplateLoc, TemplateParameter(Param), Template, Converted,
      SourceRange(TemplateLoc, RAngleLoc));
  if (Inst.isInvalid())
    return TemplateName();

  TemplateArgumentList TemplateArgs(TemplateArgumentList::OnStack, Converted);

  // Only substitute for the innermost template argument list.
  MultiLevelTemplateArgumentList TemplateArgLists;
  TemplateArgLists.addOuterTemplateArguments(&TemplateArgs);
  for (unsigned i = 0, e = Param->getDepth(); i != e; ++i)
    TemplateArgLists.addOuterTemplateArguments(None);

  Sema::ContextRAII SavedContext(SemaRef, Template->getDeclContext());
  // Substitute into the nested-name-specifier first,
  QualifierLoc = Param->getDefaultArgument().getTemplateQualifierLoc();
  if (QualifierLoc) {
    QualifierLoc =
        SemaRef.SubstNestedNameSpecifierLoc(QualifierLoc, TemplateArgLists);
    if (!QualifierLoc)
      return TemplateName();
  }

  return SemaRef.SubstTemplateName(
             QualifierLoc,
             Param->getDefaultArgument().getArgument().getAsTemplate(),
             Param->getDefaultArgument().getTemplateNameLoc(),
             TemplateArgLists);
}

/// If the given template parameter has a default template
/// argument, substitute into that default template argument and
/// return the corresponding template argument.
TemplateArgumentLoc
Sema::SubstDefaultTemplateArgumentIfAvailable(TemplateDecl *Template,
                                              SourceLocation TemplateLoc,
                                              SourceLocation RAngleLoc,
                                              Decl *Param,
                                              SmallVectorImpl<TemplateArgument>
                                                &Converted,
                                              bool &HasDefaultArg) {
  HasDefaultArg = false;

  if (TemplateTypeParmDecl *TypeParm = dyn_cast<TemplateTypeParmDecl>(Param)) {
    if (!hasVisibleDefaultArgument(TypeParm))
      return TemplateArgumentLoc();

    HasDefaultArg = true;
    TypeSourceInfo *DI = SubstDefaultTemplateArgument(*this, Template,
                                                      TemplateLoc,
                                                      RAngleLoc,
                                                      TypeParm,
                                                      Converted);
    if (DI)
      return TemplateArgumentLoc(TemplateArgument(DI->getType()), DI);

    return TemplateArgumentLoc();
  }

  if (NonTypeTemplateParmDecl *NonTypeParm
        = dyn_cast<NonTypeTemplateParmDecl>(Param)) {
    if (!hasVisibleDefaultArgument(NonTypeParm))
      return TemplateArgumentLoc();

    HasDefaultArg = true;
    ExprResult Arg = SubstDefaultTemplateArgument(*this, Template,
                                                  TemplateLoc,
                                                  RAngleLoc,
                                                  NonTypeParm,
                                                  Converted);
    if (Arg.isInvalid())
      return TemplateArgumentLoc();

    Expr *ArgE = Arg.getAs<Expr>();
    return TemplateArgumentLoc(TemplateArgument(ArgE), ArgE);
  }

  TemplateTemplateParmDecl *TempTempParm
    = cast<TemplateTemplateParmDecl>(Param);
  if (!hasVisibleDefaultArgument(TempTempParm))
    return TemplateArgumentLoc();

  HasDefaultArg = true;
  NestedNameSpecifierLoc QualifierLoc;
  TemplateName TName = SubstDefaultTemplateArgument(*this, Template,
                                                    TemplateLoc,
                                                    RAngleLoc,
                                                    TempTempParm,
                                                    Converted,
                                                    QualifierLoc);
  if (TName.isNull())
    return TemplateArgumentLoc();

  return TemplateArgumentLoc(TemplateArgument(TName),
                TempTempParm->getDefaultArgument().getTemplateQualifierLoc(),
                TempTempParm->getDefaultArgument().getTemplateNameLoc());
}

/// Convert a template-argument that we parsed as a type into a template, if
/// possible. C++ permits injected-class-names to perform dual service as
/// template template arguments and as template type arguments.
static TemplateArgumentLoc convertTypeTemplateArgumentToTemplate(TypeLoc TLoc) {
  // Extract and step over any surrounding nested-name-specifier.
  NestedNameSpecifierLoc QualLoc;
  if (auto ETLoc = TLoc.getAs<ElaboratedTypeLoc>()) {
    if (ETLoc.getTypePtr()->getKeyword() != ETK_None)
      return TemplateArgumentLoc();

    QualLoc = ETLoc.getQualifierLoc();
    TLoc = ETLoc.getNamedTypeLoc();
  }

  // If this type was written as an injected-class-name, it can be used as a
  // template template argument.
  if (auto InjLoc = TLoc.getAs<InjectedClassNameTypeLoc>())
    return TemplateArgumentLoc(InjLoc.getTypePtr()->getTemplateName(),
                               QualLoc, InjLoc.getNameLoc());

  // If this type was written as an injected-class-name, it may have been
  // converted to a RecordType during instantiation. If the RecordType is
  // *not* wrapped in a TemplateSpecializationType and denotes a class
  // template specialization, it must have come from an injected-class-name.
  if (auto RecLoc = TLoc.getAs<RecordTypeLoc>())
    if (auto *CTSD =
            dyn_cast<ClassTemplateSpecializationDecl>(RecLoc.getDecl()))
      return TemplateArgumentLoc(TemplateName(CTSD->getSpecializedTemplate()),
                                 QualLoc, RecLoc.getNameLoc());

  return TemplateArgumentLoc();
}

/// Check that the given template argument corresponds to the given
/// template parameter.
///
/// \param Param The template parameter against which the argument will be
/// checked.
///
/// \param Arg The template argument, which may be updated due to conversions.
///
/// \param Template The template in which the template argument resides.
///
/// \param TemplateLoc The location of the template name for the template
/// whose argument list we're matching.
///
/// \param RAngleLoc The location of the right angle bracket ('>') that closes
/// the template argument list.
///
/// \param ArgumentPackIndex The index into the argument pack where this
/// argument will be placed. Only valid if the parameter is a parameter pack.
///
/// \param Converted The checked, converted argument will be added to the
/// end of this small vector.
///
/// \param CTAK Describes how we arrived at this particular template argument:
/// explicitly written, deduced, etc.
///
/// \returns true on error, false otherwise.
bool Sema::CheckTemplateArgument(NamedDecl *Param,
                                 TemplateArgumentLoc &Arg,
                                 NamedDecl *Template,
                                 SourceLocation TemplateLoc,
                                 SourceLocation RAngleLoc,
                                 unsigned ArgumentPackIndex,
                            SmallVectorImpl<TemplateArgument> &Converted,
                                 CheckTemplateArgumentKind CTAK) {
  // Check template type parameters.
  if (TemplateTypeParmDecl *TTP = dyn_cast<TemplateTypeParmDecl>(Param))
    return CheckTemplateTypeArgument(TTP, Arg, Converted);

  // Check non-type template parameters.
  if (NonTypeTemplateParmDecl *NTTP =dyn_cast<NonTypeTemplateParmDecl>(Param)) {
    // Do substitution on the type of the non-type template parameter
    // with the template arguments we've seen thus far.  But if the
    // template has a dependent context then we cannot substitute yet.
    QualType NTTPType = NTTP->getType();
    if (NTTP->isParameterPack() && NTTP->isExpandedParameterPack())
      NTTPType = NTTP->getExpansionType(ArgumentPackIndex);

    // FIXME: Do we need to substitute into parameters here if they're
    // instantiation-dependent but not dependent?
    if (NTTPType->isDependentType() &&
        !isa<TemplateTemplateParmDecl>(Template) &&
        !Template->getDeclContext()->isDependentContext()) {
      // Do substitution on the type of the non-type template parameter.
      InstantiatingTemplate Inst(*this, TemplateLoc, Template,
                                 NTTP, Converted,
                                 SourceRange(TemplateLoc, RAngleLoc));
      if (Inst.isInvalid())
        return true;

      TemplateArgumentList TemplateArgs(TemplateArgumentList::OnStack,
                                        Converted);
      NTTPType = SubstType(NTTPType,
                           MultiLevelTemplateArgumentList(TemplateArgs),
                           NTTP->getLocation(),
                           NTTP->getDeclName());
      // If that worked, check the non-type template parameter type
      // for validity.
      if (!NTTPType.isNull())
        NTTPType = CheckNonTypeTemplateParameterType(NTTPType,
                                                     NTTP->getLocation());
      if (NTTPType.isNull())
        return true;
    }

    switch (Arg.getArgument().getKind()) {
    case TemplateArgument::Null:
      llvm_unreachable("Should never see a NULL template argument here");

    case TemplateArgument::Expression: {
      TemplateArgument Result;
      unsigned CurSFINAEErrors = NumSFINAEErrors;
      ExprResult Res =
        CheckTemplateArgument(NTTP, NTTPType, Arg.getArgument().getAsExpr(),
                              Result, CTAK);
      if (Res.isInvalid())
        return true;
      // If the current template argument causes an error, give up now.
      if (CurSFINAEErrors < NumSFINAEErrors)
        return true;

      // If the resulting expression is new, then use it in place of the
      // old expression in the template argument.
      if (Res.get() != Arg.getArgument().getAsExpr()) {
        TemplateArgument TA(Res.get());
        Arg = TemplateArgumentLoc(TA, Res.get());
      }

      Converted.push_back(Result);
      break;
    }

    case TemplateArgument::Declaration:
    case TemplateArgument::Integral:
    case TemplateArgument::NullPtr:
      // We've already checked this template argument, so just copy
      // it to the list of converted arguments.
      Converted.push_back(Arg.getArgument());
      break;

    case TemplateArgument::Template:
    case TemplateArgument::TemplateExpansion:
      // We were given a template template argument. It may not be ill-formed;
      // see below.
      if (DependentTemplateName *DTN
            = Arg.getArgument().getAsTemplateOrTemplatePattern()
                                              .getAsDependentTemplateName()) {
        // We have a template argument such as \c T::template X, which we
        // parsed as a template template argument. However, since we now
        // know that we need a non-type template argument, convert this
        // template name into an expression.

        DeclarationNameInfo NameInfo(DTN->getIdentifier(),
                                     Arg.getTemplateNameLoc());

        CXXScopeSpec SS;
        SS.Adopt(Arg.getTemplateQualifierLoc());
        // FIXME: the template-template arg was a DependentTemplateName,
        // so it was provided with a template keyword. However, its source
        // location is not stored in the template argument structure.
        SourceLocation TemplateKWLoc;
        ExprResult E = DependentScopeDeclRefExpr::Create(
            Context, SS.getWithLocInContext(Context), TemplateKWLoc, NameInfo,
            nullptr);

        // If we parsed the template argument as a pack expansion, create a
        // pack expansion expression.
        if (Arg.getArgument().getKind() == TemplateArgument::TemplateExpansion){
          E = ActOnPackExpansion(E.get(), Arg.getTemplateEllipsisLoc());
          if (E.isInvalid())
            return true;
        }

        TemplateArgument Result;
        E = CheckTemplateArgument(NTTP, NTTPType, E.get(), Result);
        if (E.isInvalid())
          return true;

        Converted.push_back(Result);
        break;
      }

      // We have a template argument that actually does refer to a class
      // template, alias template, or template template parameter, and
      // therefore cannot be a non-type template argument.
      Diag(Arg.getLocation(), diag::err_template_arg_must_be_expr)
        << Arg.getSourceRange();

      Diag(Param->getLocation(), diag::note_template_param_here);
      return true;

    case TemplateArgument::Type: {
      // We have a non-type template parameter but the template
      // argument is a type.

      // C++ [temp.arg]p2:
      //   In a template-argument, an ambiguity between a type-id and
      //   an expression is resolved to a type-id, regardless of the
      //   form of the corresponding template-parameter.
      //
      // We warn specifically about this case, since it can be rather
      // confusing for users.
      QualType T = Arg.getArgument().getAsType();
      SourceRange SR = Arg.getSourceRange();
      if (T->isFunctionType())
        Diag(SR.getBegin(), diag::err_template_arg_nontype_ambig) << SR << T;
      else
        Diag(SR.getBegin(), diag::err_template_arg_must_be_expr) << SR;
      Diag(Param->getLocation(), diag::note_template_param_here);
      return true;
    }

    case TemplateArgument::Pack:
      llvm_unreachable("Caller must expand template argument packs");
    }

    return false;
  }


  // Check template template parameters.
  TemplateTemplateParmDecl *TempParm = cast<TemplateTemplateParmDecl>(Param);

  TemplateParameterList *Params = TempParm->getTemplateParameters();
  if (TempParm->isExpandedParameterPack())
    Params = TempParm->getExpansionTemplateParameters(ArgumentPackIndex);

  // Substitute into the template parameter list of the template
  // template parameter, since previously-supplied template arguments
  // may appear within the template template parameter.
  //
  // FIXME: Skip this if the parameters aren't instantiation-dependent.
  {
    // Set up a template instantiation context.
    LocalInstantiationScope Scope(*this);
    InstantiatingTemplate Inst(*this, TemplateLoc, Template,
                               TempParm, Converted,
                               SourceRange(TemplateLoc, RAngleLoc));
    if (Inst.isInvalid())
      return true;

    TemplateArgumentList TemplateArgs(TemplateArgumentList::OnStack, Converted);
    Params = SubstTemplateParams(Params, CurContext,
                                 MultiLevelTemplateArgumentList(TemplateArgs));
    if (!Params)
      return true;
  }

  // C++1z [temp.local]p1: (DR1004)
  //   When [the injected-class-name] is used [...] as a template-argument for
  //   a template template-parameter [...] it refers to the class template
  //   itself.
  if (Arg.getArgument().getKind() == TemplateArgument::Type) {
    TemplateArgumentLoc ConvertedArg = convertTypeTemplateArgumentToTemplate(
        Arg.getTypeSourceInfo()->getTypeLoc());
    if (!ConvertedArg.getArgument().isNull())
      Arg = ConvertedArg;
  }

  switch (Arg.getArgument().getKind()) {
  case TemplateArgument::Null:
    llvm_unreachable("Should never see a NULL template argument here");

  case TemplateArgument::Template:
  case TemplateArgument::TemplateExpansion:
    if (CheckTemplateTemplateArgument(Params, Arg))
      return true;

    Converted.push_back(Arg.getArgument());
    break;

  case TemplateArgument::Expression:
  case TemplateArgument::Type:
    // We have a template template parameter but the template
    // argument does not refer to a template.
    Diag(Arg.getLocation(), diag::err_template_arg_must_be_template)
      << getLangOpts().CPlusPlus11;
    return true;

  case TemplateArgument::Declaration:
    llvm_unreachable("Declaration argument with template template parameter");
  case TemplateArgument::Integral:
    llvm_unreachable("Integral argument with template template parameter");
  case TemplateArgument::NullPtr:
    llvm_unreachable("Null pointer argument with template template parameter");

  case TemplateArgument::Pack:
    llvm_unreachable("Caller must expand template argument packs");
  }

  return false;
}

/// Check whether the template parameter is a pack expansion, and if so,
/// determine the number of parameters produced by that expansion. For instance:
///
/// \code
/// template<typename ...Ts> struct A {
///   template<Ts ...NTs, template<Ts> class ...TTs, typename ...Us> struct B;
/// };
/// \endcode
///
/// In \c A<int,int>::B, \c NTs and \c TTs have expanded pack size 2, and \c Us
/// is not a pack expansion, so returns an empty Optional.
static Optional<unsigned> getExpandedPackSize(NamedDecl *Param) {
  if (NonTypeTemplateParmDecl *NTTP
        = dyn_cast<NonTypeTemplateParmDecl>(Param)) {
    if (NTTP->isExpandedParameterPack())
      return NTTP->getNumExpansionTypes();
  }

  if (TemplateTemplateParmDecl *TTP
        = dyn_cast<TemplateTemplateParmDecl>(Param)) {
    if (TTP->isExpandedParameterPack())
      return TTP->getNumExpansionTemplateParameters();
  }

  return None;
}

/// Diagnose a missing template argument.
template<typename TemplateParmDecl>
static bool diagnoseMissingArgument(Sema &S, SourceLocation Loc,
                                    TemplateDecl *TD,
                                    const TemplateParmDecl *D,
                                    TemplateArgumentListInfo &Args) {
  // Dig out the most recent declaration of the template parameter; there may be
  // declarations of the template that are more recent than TD.
  D = cast<TemplateParmDecl>(cast<TemplateDecl>(TD->getMostRecentDecl())
                                 ->getTemplateParameters()
                                 ->getParam(D->getIndex()));

  // If there's a default argument that's not visible, diagnose that we're
  // missing a module import.
  llvm::SmallVector<Module*, 8> Modules;
  if (D->hasDefaultArgument() && !S.hasVisibleDefaultArgument(D, &Modules)) {
    S.diagnoseMissingImport(Loc, cast<NamedDecl>(TD),
                            D->getDefaultArgumentLoc(), Modules,
                            Sema::MissingImportKind::DefaultArgument,
                            /*Recover*/true);
    return true;
  }

  // FIXME: If there's a more recent default argument that *is* visible,
  // diagnose that it was declared too late.

  TemplateParameterList *Params = TD->getTemplateParameters();

  S.Diag(Loc, diag::err_template_arg_list_different_arity)
    << /*not enough args*/0
    << (int)S.getTemplateNameKindForDiagnostics(TemplateName(TD))
    << TD;
  S.Diag(TD->getLocation(), diag::note_template_decl_here)
    << Params->getSourceRange();
  return true;
}

/// Check that the given template argument list is well-formed
/// for specializing the given template.
bool Sema::CheckTemplateArgumentList(
    TemplateDecl *Template, SourceLocation TemplateLoc,
    TemplateArgumentListInfo &TemplateArgs, bool PartialTemplateArgs,
    SmallVectorImpl<TemplateArgument> &Converted,
    bool UpdateArgsWithConversions) {
  // Make a copy of the template arguments for processing.  Only make the
  // changes at the end when successful in matching the arguments to the
  // template.
  TemplateArgumentListInfo NewArgs = TemplateArgs;

  // Make sure we get the template parameter list from the most
  // recentdeclaration, since that is the only one that has is guaranteed to
  // have all the default template argument information.
  TemplateParameterList *Params =
      cast<TemplateDecl>(Template->getMostRecentDecl())
          ->getTemplateParameters();

  SourceLocation RAngleLoc = NewArgs.getRAngleLoc();

  // C++ [temp.arg]p1:
  //   [...] The type and form of each template-argument specified in
  //   a template-id shall match the type and form specified for the
  //   corresponding parameter declared by the template in its
  //   template-parameter-list.
  bool isTemplateTemplateParameter = isa<TemplateTemplateParmDecl>(Template);
  SmallVector<TemplateArgument, 2> ArgumentPack;
  unsigned ArgIdx = 0, NumArgs = NewArgs.size();
  LocalInstantiationScope InstScope(*this, true);
  for (TemplateParameterList::iterator Param = Params->begin(),
                                       ParamEnd = Params->end();
       Param != ParamEnd; /* increment in loop */) {
    // If we have an expanded parameter pack, make sure we don't have too
    // many arguments.
    if (Optional<unsigned> Expansions = getExpandedPackSize(*Param)) {
      if (*Expansions == ArgumentPack.size()) {
        // We're done with this parameter pack. Pack up its arguments and add
        // them to the list.
        Converted.push_back(
            TemplateArgument::CreatePackCopy(Context, ArgumentPack));
        ArgumentPack.clear();

        // This argument is assigned to the next parameter.
        ++Param;
        continue;
      } else if (ArgIdx == NumArgs && !PartialTemplateArgs) {
        // Not enough arguments for this parameter pack.
        Diag(TemplateLoc, diag::err_template_arg_list_different_arity)
          << /*not enough args*/0
          << (int)getTemplateNameKindForDiagnostics(TemplateName(Template))
          << Template;
        Diag(Template->getLocation(), diag::note_template_decl_here)
          << Params->getSourceRange();
        return true;
      }
    }

    if (ArgIdx < NumArgs) {
      // Check the template argument we were given.
      if (CheckTemplateArgument(*Param, NewArgs[ArgIdx], Template,
                                TemplateLoc, RAngleLoc,
                                ArgumentPack.size(), Converted))
        return true;

      bool PackExpansionIntoNonPack =
          NewArgs[ArgIdx].getArgument().isPackExpansion() &&
          (!(*Param)->isTemplateParameterPack() || getExpandedPackSize(*Param));
      if (PackExpansionIntoNonPack && isa<TypeAliasTemplateDecl>(Template)) {
        // Core issue 1430: we have a pack expansion as an argument to an
        // alias template, and it's not part of a parameter pack. This
        // can't be canonicalized, so reject it now.
        Diag(NewArgs[ArgIdx].getLocation(),
             diag::err_alias_template_expansion_into_fixed_list)
          << NewArgs[ArgIdx].getSourceRange();
        Diag((*Param)->getLocation(), diag::note_template_param_here);
        return true;
      }

      // We're now done with this argument.
      ++ArgIdx;

      if ((*Param)->isTemplateParameterPack()) {
        // The template parameter was a template parameter pack, so take the
        // deduced argument and place it on the argument pack. Note that we
        // stay on the same template parameter so that we can deduce more
        // arguments.
        ArgumentPack.push_back(Converted.pop_back_val());
      } else {
        // Move to the next template parameter.
        ++Param;
      }

      // If we just saw a pack expansion into a non-pack, then directly convert
      // the remaining arguments, because we don't know what parameters they'll
      // match up with.
      if (PackExpansionIntoNonPack) {
        if (!ArgumentPack.empty()) {
          // If we were part way through filling in an expanded parameter pack,
          // fall back to just producing individual arguments.
          Converted.insert(Converted.end(),
                           ArgumentPack.begin(), ArgumentPack.end());
          ArgumentPack.clear();
        }

        while (ArgIdx < NumArgs) {
          Converted.push_back(NewArgs[ArgIdx].getArgument());
          ++ArgIdx;
        }

        return false;
      }

      continue;
    }

    // If we're checking a partial template argument list, we're done.
    if (PartialTemplateArgs) {
      if ((*Param)->isTemplateParameterPack() && !ArgumentPack.empty())
        Converted.push_back(
            TemplateArgument::CreatePackCopy(Context, ArgumentPack));

      return false;
    }

    // If we have a template parameter pack with no more corresponding
    // arguments, just break out now and we'll fill in the argument pack below.
    if ((*Param)->isTemplateParameterPack()) {
      assert(!getExpandedPackSize(*Param) &&
             "Should have dealt with this already");

      // A non-expanded parameter pack before the end of the parameter list
      // only occurs for an ill-formed template parameter list, unless we've
      // got a partial argument list for a function template, so just bail out.
      if (Param + 1 != ParamEnd)
        return true;

      Converted.push_back(
          TemplateArgument::CreatePackCopy(Context, ArgumentPack));
      ArgumentPack.clear();

      ++Param;
      continue;
    }

    // Check whether we have a default argument.
    TemplateArgumentLoc Arg;

    // Retrieve the default template argument from the template
    // parameter. For each kind of template parameter, we substitute the
    // template arguments provided thus far and any "outer" template arguments
    // (when the template parameter was part of a nested template) into
    // the default argument.
    if (TemplateTypeParmDecl *TTP = dyn_cast<TemplateTypeParmDecl>(*Param)) {
      if (!hasVisibleDefaultArgument(TTP))
        return diagnoseMissingArgument(*this, TemplateLoc, Template, TTP,
                                       NewArgs);

      TypeSourceInfo *ArgType = SubstDefaultTemplateArgument(*this,
                                                             Template,
                                                             TemplateLoc,
                                                             RAngleLoc,
                                                             TTP,
                                                             Converted);
      if (!ArgType)
        return true;

      Arg = TemplateArgumentLoc(TemplateArgument(ArgType->getType()),
                                ArgType);
    } else if (NonTypeTemplateParmDecl *NTTP
                 = dyn_cast<NonTypeTemplateParmDecl>(*Param)) {
      if (!hasVisibleDefaultArgument(NTTP))
        return diagnoseMissingArgument(*this, TemplateLoc, Template, NTTP,
                                       NewArgs);

      ExprResult E = SubstDefaultTemplateArgument(*this, Template,
                                                              TemplateLoc,
                                                              RAngleLoc,
                                                              NTTP,
                                                              Converted);
      if (E.isInvalid())
        return true;

      Expr *Ex = E.getAs<Expr>();
      Arg = TemplateArgumentLoc(TemplateArgument(Ex), Ex);
    } else {
      TemplateTemplateParmDecl *TempParm
        = cast<TemplateTemplateParmDecl>(*Param);

      if (!hasVisibleDefaultArgument(TempParm))
        return diagnoseMissingArgument(*this, TemplateLoc, Template, TempParm,
                                       NewArgs);

      NestedNameSpecifierLoc QualifierLoc;
      TemplateName Name = SubstDefaultTemplateArgument(*this, Template,
                                                       TemplateLoc,
                                                       RAngleLoc,
                                                       TempParm,
                                                       Converted,
                                                       QualifierLoc);
      if (Name.isNull())
        return true;

      Arg = TemplateArgumentLoc(TemplateArgument(Name), QualifierLoc,
                           TempParm->getDefaultArgument().getTemplateNameLoc());
    }

    // Introduce an instantiation record that describes where we are using
    // the default template argument. We're not actually instantiating a
    // template here, we just create this object to put a note into the
    // context stack.
    InstantiatingTemplate Inst(*this, RAngleLoc, Template, *Param, Converted,
                               SourceRange(TemplateLoc, RAngleLoc));
    if (Inst.isInvalid())
      return true;

    // Check the default template argument.
    if (CheckTemplateArgument(*Param, Arg, Template, TemplateLoc,
                              RAngleLoc, 0, Converted))
      return true;

    // Core issue 150 (assumed resolution): if this is a template template
    // parameter, keep track of the default template arguments from the
    // template definition.
    if (isTemplateTemplateParameter)
      NewArgs.addArgument(Arg);

    // Move to the next template parameter and argument.
    ++Param;
    ++ArgIdx;
  }

  // If we're performing a partial argument substitution, allow any trailing
  // pack expansions; they might be empty. This can happen even if
  // PartialTemplateArgs is false (the list of arguments is complete but
  // still dependent).
  if (ArgIdx < NumArgs && CurrentInstantiationScope &&
      CurrentInstantiationScope->getPartiallySubstitutedPack()) {
    while (ArgIdx < NumArgs && NewArgs[ArgIdx].getArgument().isPackExpansion())
      Converted.push_back(NewArgs[ArgIdx++].getArgument());
  }

  // If we have any leftover arguments, then there were too many arguments.
  // Complain and fail.
  if (ArgIdx < NumArgs) {
    Diag(TemplateLoc, diag::err_template_arg_list_different_arity)
        << /*too many args*/1
        << (int)getTemplateNameKindForDiagnostics(TemplateName(Template))
        << Template
        << SourceRange(NewArgs[ArgIdx].getLocation(), NewArgs.getRAngleLoc());
    Diag(Template->getLocation(), diag::note_template_decl_here)
        << Params->getSourceRange();
    return true;
  }

  // No problems found with the new argument list, propagate changes back
  // to caller.
  if (UpdateArgsWithConversions)
    TemplateArgs = std::move(NewArgs);

  return false;
}

namespace {
  class UnnamedLocalNoLinkageFinder
    : public TypeVisitor<UnnamedLocalNoLinkageFinder, bool>
  {
    Sema &S;
    SourceRange SR;

    typedef TypeVisitor<UnnamedLocalNoLinkageFinder, bool> inherited;

  public:
    UnnamedLocalNoLinkageFinder(Sema &S, SourceRange SR) : S(S), SR(SR) { }

    bool Visit(QualType T) {
      return T.isNull() ? false : inherited::Visit(T.getTypePtr());
    }

#define TYPE(Class, Parent) \
    bool Visit##Class##Type(const Class##Type *);
#define ABSTRACT_TYPE(Class, Parent) \
    bool Visit##Class##Type(const Class##Type *) { return false; }
#define NON_CANONICAL_TYPE(Class, Parent) \
    bool Visit##Class##Type(const Class##Type *) { return false; }
#include "clang/AST/TypeNodes.def"

    bool VisitTagDecl(const TagDecl *Tag);
    bool VisitNestedNameSpecifier(NestedNameSpecifier *NNS);
  };
} // end anonymous namespace

bool UnnamedLocalNoLinkageFinder::VisitBuiltinType(const BuiltinType*) {
  return false;
}

bool UnnamedLocalNoLinkageFinder::VisitComplexType(const ComplexType* T) {
  return Visit(T->getElementType());
}

bool UnnamedLocalNoLinkageFinder::VisitPointerType(const PointerType* T) {
  return Visit(T->getPointeeType());
}

bool UnnamedLocalNoLinkageFinder::VisitBlockPointerType(
                                                    const BlockPointerType* T) {
  return Visit(T->getPointeeType());
}

bool UnnamedLocalNoLinkageFinder::VisitLValueReferenceType(
                                                const LValueReferenceType* T) {
  return Visit(T->getPointeeType());
}

bool UnnamedLocalNoLinkageFinder::VisitRValueReferenceType(
                                                const RValueReferenceType* T) {
  return Visit(T->getPointeeType());
}

bool UnnamedLocalNoLinkageFinder::VisitMemberPointerType(
                                                  const MemberPointerType* T) {
  return Visit(T->getPointeeType()) || Visit(QualType(T->getClass(), 0));
}

bool UnnamedLocalNoLinkageFinder::VisitConstantArrayType(
                                                  const ConstantArrayType* T) {
  return Visit(T->getElementType());
}

bool UnnamedLocalNoLinkageFinder::VisitIncompleteArrayType(
                                                 const IncompleteArrayType* T) {
  return Visit(T->getElementType());
}

bool UnnamedLocalNoLinkageFinder::VisitVariableArrayType(
                                                   const VariableArrayType* T) {
  return Visit(T->getElementType());
}

bool UnnamedLocalNoLinkageFinder::VisitDependentSizedArrayType(
                                            const DependentSizedArrayType* T) {
  return Visit(T->getElementType());
}

bool UnnamedLocalNoLinkageFinder::VisitDependentSizedExtVectorType(
                                         const DependentSizedExtVectorType* T) {
  return Visit(T->getElementType());
}

bool UnnamedLocalNoLinkageFinder::VisitDependentAddressSpaceType(
    const DependentAddressSpaceType *T) {
  return Visit(T->getPointeeType());
}

bool UnnamedLocalNoLinkageFinder::VisitVectorType(const VectorType* T) {
  return Visit(T->getElementType());
}

bool UnnamedLocalNoLinkageFinder::VisitDependentVectorType(
    const DependentVectorType *T) {
  return Visit(T->getElementType());
}

bool UnnamedLocalNoLinkageFinder::VisitExtVectorType(const ExtVectorType* T) {
  return Visit(T->getElementType());
}

bool UnnamedLocalNoLinkageFinder::VisitFunctionProtoType(
                                                  const FunctionProtoType* T) {
  for (const auto &A : T->param_types()) {
    if (Visit(A))
      return true;
  }

  return Visit(T->getReturnType());
}

bool UnnamedLocalNoLinkageFinder::VisitFunctionNoProtoType(
                                               const FunctionNoProtoType* T) {
  return Visit(T->getReturnType());
}

bool UnnamedLocalNoLinkageFinder::VisitUnresolvedUsingType(
                                                  const UnresolvedUsingType*) {
  return false;
}

bool UnnamedLocalNoLinkageFinder::VisitTypeOfExprType(const TypeOfExprType*) {
  return false;
}

bool UnnamedLocalNoLinkageFinder::VisitTypeOfType(const TypeOfType* T) {
  return Visit(T->getUnderlyingType());
}

bool UnnamedLocalNoLinkageFinder::VisitDecltypeType(const DecltypeType*) {
  return false;
}

bool UnnamedLocalNoLinkageFinder::VisitUnaryTransformType(
                                                    const UnaryTransformType*) {
  return false;
}

bool UnnamedLocalNoLinkageFinder::VisitAutoType(const AutoType *T) {
  return Visit(T->getDeducedType());
}

bool UnnamedLocalNoLinkageFinder::VisitDeducedTemplateSpecializationType(
    const DeducedTemplateSpecializationType *T) {
  return Visit(T->getDeducedType());
}

bool UnnamedLocalNoLinkageFinder::VisitRecordType(const RecordType* T) {
  return VisitTagDecl(T->getDecl());
}

bool UnnamedLocalNoLinkageFinder::VisitEnumType(const EnumType* T) {
  return VisitTagDecl(T->getDecl());
}

bool UnnamedLocalNoLinkageFinder::VisitTemplateTypeParmType(
                                                 const TemplateTypeParmType*) {
  return false;
}

bool UnnamedLocalNoLinkageFinder::VisitSubstTemplateTypeParmPackType(
                                        const SubstTemplateTypeParmPackType *) {
  return false;
}

bool UnnamedLocalNoLinkageFinder::VisitTemplateSpecializationType(
                                            const TemplateSpecializationType*) {
  return false;
}

bool UnnamedLocalNoLinkageFinder::VisitInjectedClassNameType(
                                              const InjectedClassNameType* T) {
  return VisitTagDecl(T->getDecl());
}

bool UnnamedLocalNoLinkageFinder::VisitDependentNameType(
                                                   const DependentNameType* T) {
  return VisitNestedNameSpecifier(T->getQualifier());
}

bool UnnamedLocalNoLinkageFinder::VisitDependentTemplateSpecializationType(
                                 const DependentTemplateSpecializationType* T) {
  return VisitNestedNameSpecifier(T->getQualifier());
}

bool UnnamedLocalNoLinkageFinder::VisitPackExpansionType(
                                                   const PackExpansionType* T) {
  return Visit(T->getPattern());
}

bool UnnamedLocalNoLinkageFinder::VisitObjCObjectType(const ObjCObjectType *) {
  return false;
}

bool UnnamedLocalNoLinkageFinder::VisitObjCInterfaceType(
                                                   const ObjCInterfaceType *) {
  return false;
}

bool UnnamedLocalNoLinkageFinder::VisitObjCObjectPointerType(
                                                const ObjCObjectPointerType *) {
  return false;
}

bool UnnamedLocalNoLinkageFinder::VisitAtomicType(const AtomicType* T) {
  return Visit(T->getValueType());
}

bool UnnamedLocalNoLinkageFinder::VisitPipeType(const PipeType* T) {
  return false;
}

bool UnnamedLocalNoLinkageFinder::VisitTagDecl(const TagDecl *Tag) {
  if (Tag->getDeclContext()->isFunctionOrMethod()) {
    S.Diag(SR.getBegin(),
           S.getLangOpts().CPlusPlus11 ?
             diag::warn_cxx98_compat_template_arg_local_type :
             diag::ext_template_arg_local_type)
      << S.Context.getTypeDeclType(Tag) << SR;
    return true;
  }

  if (!Tag->hasNameForLinkage()) {
    S.Diag(SR.getBegin(),
           S.getLangOpts().CPlusPlus11 ?
             diag::warn_cxx98_compat_template_arg_unnamed_type :
             diag::ext_template_arg_unnamed_type) << SR;
    S.Diag(Tag->getLocation(), diag::note_template_unnamed_type_here);
    return true;
  }

  return false;
}

bool UnnamedLocalNoLinkageFinder::VisitNestedNameSpecifier(
                                                    NestedNameSpecifier *NNS) {
  if (NNS->getPrefix() && VisitNestedNameSpecifier(NNS->getPrefix()))
    return true;

  switch (NNS->getKind()) {
  case NestedNameSpecifier::Identifier:
  case NestedNameSpecifier::Namespace:
  case NestedNameSpecifier::NamespaceAlias:
  case NestedNameSpecifier::Global:
  case NestedNameSpecifier::Super:
    return false;

  case NestedNameSpecifier::TypeSpec:
  case NestedNameSpecifier::TypeSpecWithTemplate:
    return Visit(QualType(NNS->getAsType(), 0));
  }
  llvm_unreachable("Invalid NestedNameSpecifier::Kind!");
}

/// Check a template argument against its corresponding
/// template type parameter.
///
/// This routine implements the semantics of C++ [temp.arg.type]. It
/// returns true if an error occurred, and false otherwise.
bool Sema::CheckTemplateArgument(TemplateTypeParmDecl *Param,
                                 TypeSourceInfo *ArgInfo) {
  assert(ArgInfo && "invalid TypeSourceInfo");
  QualType Arg = ArgInfo->getType();
  SourceRange SR = ArgInfo->getTypeLoc().getSourceRange();

  if (Arg->isVariablyModifiedType()) {
    return Diag(SR.getBegin(), diag::err_variably_modified_template_arg) << Arg;
  } else if (Context.hasSameUnqualifiedType(Arg, Context.OverloadTy)) {
    return Diag(SR.getBegin(), diag::err_template_arg_overload_type) << SR;
  }

  // C++03 [temp.arg.type]p2:
  //   A local type, a type with no linkage, an unnamed type or a type
  //   compounded from any of these types shall not be used as a
  //   template-argument for a template type-parameter.
  //
  // C++11 allows these, and even in C++03 we allow them as an extension with
  // a warning.
  if (LangOpts.CPlusPlus11 || Arg->hasUnnamedOrLocalType()) {
    UnnamedLocalNoLinkageFinder Finder(*this, SR);
    (void)Finder.Visit(Context.getCanonicalType(Arg));
  }

  return false;
}

enum NullPointerValueKind {
  NPV_NotNullPointer,
  NPV_NullPointer,
  NPV_Error
};

/// Determine whether the given template argument is a null pointer
/// value of the appropriate type.
static NullPointerValueKind
isNullPointerValueTemplateArgument(Sema &S, NonTypeTemplateParmDecl *Param,
                                   QualType ParamType, Expr *Arg,
                                   Decl *Entity = nullptr) {
  if (Arg->isValueDependent() || Arg->isTypeDependent())
    return NPV_NotNullPointer;

  // dllimport'd entities aren't constant but are available inside of template
  // arguments.
  if (Entity && Entity->hasAttr<DLLImportAttr>())
    return NPV_NotNullPointer;

  if (!S.isCompleteType(Arg->getExprLoc(), ParamType))
    llvm_unreachable(
        "Incomplete parameter type in isNullPointerValueTemplateArgument!");

  if (!S.getLangOpts().CPlusPlus11)
    return NPV_NotNullPointer;

  // Determine whether we have a constant expression.
  ExprResult ArgRV = S.DefaultFunctionArrayConversion(Arg);
  if (ArgRV.isInvalid())
    return NPV_Error;
  Arg = ArgRV.get();

  Expr::EvalResult EvalResult;
  SmallVector<PartialDiagnosticAt, 8> Notes;
  EvalResult.Diag = &Notes;
  if (!Arg->EvaluateAsRValue(EvalResult, S.Context) ||
      EvalResult.HasSideEffects) {
    SourceLocation DiagLoc = Arg->getExprLoc();

    // If our only note is the usual "invalid subexpression" note, just point
    // the caret at its location rather than producing an essentially
    // redundant note.
    if (Notes.size() == 1 && Notes[0].second.getDiagID() ==
        diag::note_invalid_subexpr_in_const_expr) {
      DiagLoc = Notes[0].first;
      Notes.clear();
    }

    S.Diag(DiagLoc, diag::err_template_arg_not_address_constant)
      << Arg->getType() << Arg->getSourceRange();
    for (unsigned I = 0, N = Notes.size(); I != N; ++I)
      S.Diag(Notes[I].first, Notes[I].second);

    S.Diag(Param->getLocation(), diag::note_template_param_here);
    return NPV_Error;
  }

  // C++11 [temp.arg.nontype]p1:
  //   - an address constant expression of type std::nullptr_t
  if (Arg->getType()->isNullPtrType())
    return NPV_NullPointer;

  //   - a constant expression that evaluates to a null pointer value (4.10); or
  //   - a constant expression that evaluates to a null member pointer value
  //     (4.11); or
  if ((EvalResult.Val.isLValue() && !EvalResult.Val.getLValueBase()) ||
      (EvalResult.Val.isMemberPointer() &&
       !EvalResult.Val.getMemberPointerDecl())) {
    // If our expression has an appropriate type, we've succeeded.
    bool ObjCLifetimeConversion;
    if (S.Context.hasSameUnqualifiedType(Arg->getType(), ParamType) ||
        S.IsQualificationConversion(Arg->getType(), ParamType, false,
                                     ObjCLifetimeConversion))
      return NPV_NullPointer;

    // The types didn't match, but we know we got a null pointer; complain,
    // then recover as if the types were correct.
    S.Diag(Arg->getExprLoc(), diag::err_template_arg_wrongtype_null_constant)
      << Arg->getType() << ParamType << Arg->getSourceRange();
    S.Diag(Param->getLocation(), diag::note_template_param_here);
    return NPV_NullPointer;
  }

  // If we don't have a null pointer value, but we do have a NULL pointer
  // constant, suggest a cast to the appropriate type.
  if (Arg->isNullPointerConstant(S.Context, Expr::NPC_NeverValueDependent)) {
    std::string Code = "static_cast<" + ParamType.getAsString() + ">(";
    S.Diag(Arg->getExprLoc(), diag::err_template_arg_untyped_null_constant)
        << ParamType << FixItHint::CreateInsertion(Arg->getBeginLoc(), Code)
        << FixItHint::CreateInsertion(S.getLocForEndOfToken(Arg->getEndLoc()),
                                      ")");
    S.Diag(Param->getLocation(), diag::note_template_param_here);
    return NPV_NullPointer;
  }

  // FIXME: If we ever want to support general, address-constant expressions
  // as non-type template arguments, we should return the ExprResult here to
  // be interpreted by the caller.
  return NPV_NotNullPointer;
}

/// Checks whether the given template argument is compatible with its
/// template parameter.
static bool CheckTemplateArgumentIsCompatibleWithParameter(
    Sema &S, NonTypeTemplateParmDecl *Param, QualType ParamType, Expr *ArgIn,
    Expr *Arg, QualType ArgType) {
  bool ObjCLifetimeConversion;
  if (ParamType->isPointerType() &&
      !ParamType->getAs<PointerType>()->getPointeeType()->isFunctionType() &&
      S.IsQualificationConversion(ArgType, ParamType, false,
                                  ObjCLifetimeConversion)) {
    // For pointer-to-object types, qualification conversions are
    // permitted.
  } else {
    if (const ReferenceType *ParamRef = ParamType->getAs<ReferenceType>()) {
      if (!ParamRef->getPointeeType()->isFunctionType()) {
        // C++ [temp.arg.nontype]p5b3:
        //   For a non-type template-parameter of type reference to
        //   object, no conversions apply. The type referred to by the
        //   reference may be more cv-qualified than the (otherwise
        //   identical) type of the template- argument. The
        //   template-parameter is bound directly to the
        //   template-argument, which shall be an lvalue.

        // FIXME: Other qualifiers?
        unsigned ParamQuals = ParamRef->getPointeeType().getCVRQualifiers();
        unsigned ArgQuals = ArgType.getCVRQualifiers();

        if ((ParamQuals | ArgQuals) != ParamQuals) {
          S.Diag(Arg->getBeginLoc(),
                 diag::err_template_arg_ref_bind_ignores_quals)
              << ParamType << Arg->getType() << Arg->getSourceRange();
          S.Diag(Param->getLocation(), diag::note_template_param_here);
          return true;
        }
      }
    }

    // At this point, the template argument refers to an object or
    // function with external linkage. We now need to check whether the
    // argument and parameter types are compatible.
    if (!S.Context.hasSameUnqualifiedType(ArgType,
                                          ParamType.getNonReferenceType())) {
      // We can't perform this conversion or binding.
      if (ParamType->isReferenceType())
        S.Diag(Arg->getBeginLoc(), diag::err_template_arg_no_ref_bind)
            << ParamType << ArgIn->getType() << Arg->getSourceRange();
      else
        S.Diag(Arg->getBeginLoc(), diag::err_template_arg_not_convertible)
            << ArgIn->getType() << ParamType << Arg->getSourceRange();
      S.Diag(Param->getLocation(), diag::note_template_param_here);
      return true;
    }
  }

  return false;
}

/// Checks whether the given template argument is the address
/// of an object or function according to C++ [temp.arg.nontype]p1.
static bool
CheckTemplateArgumentAddressOfObjectOrFunction(Sema &S,
                                               NonTypeTemplateParmDecl *Param,
                                               QualType ParamType,
                                               Expr *ArgIn,
                                               TemplateArgument &Converted) {
  bool Invalid = false;
  Expr *Arg = ArgIn;
  QualType ArgType = Arg->getType();

  bool AddressTaken = false;
  SourceLocation AddrOpLoc;
  if (S.getLangOpts().MicrosoftExt) {
    // Microsoft Visual C++ strips all casts, allows an arbitrary number of
    // dereference and address-of operators.
    Arg = Arg->IgnoreParenCasts();

    bool ExtWarnMSTemplateArg = false;
    UnaryOperatorKind FirstOpKind;
    SourceLocation FirstOpLoc;
    while (UnaryOperator *UnOp = dyn_cast<UnaryOperator>(Arg)) {
      UnaryOperatorKind UnOpKind = UnOp->getOpcode();
      if (UnOpKind == UO_Deref)
        ExtWarnMSTemplateArg = true;
      if (UnOpKind == UO_AddrOf || UnOpKind == UO_Deref) {
        Arg = UnOp->getSubExpr()->IgnoreParenCasts();
        if (!AddrOpLoc.isValid()) {
          FirstOpKind = UnOpKind;
          FirstOpLoc = UnOp->getOperatorLoc();
        }
      } else
        break;
    }
    if (FirstOpLoc.isValid()) {
      if (ExtWarnMSTemplateArg)
        S.Diag(ArgIn->getBeginLoc(), diag::ext_ms_deref_template_argument)
            << ArgIn->getSourceRange();

      if (FirstOpKind == UO_AddrOf)
        AddressTaken = true;
      else if (Arg->getType()->isPointerType()) {
        // We cannot let pointers get dereferenced here, that is obviously not a
        // constant expression.
        assert(FirstOpKind == UO_Deref);
        S.Diag(Arg->getBeginLoc(), diag::err_template_arg_not_decl_ref)
            << Arg->getSourceRange();
      }
    }
  } else {
    // See through any implicit casts we added to fix the type.
    Arg = Arg->IgnoreImpCasts();

    // C++ [temp.arg.nontype]p1:
    //
    //   A template-argument for a non-type, non-template
    //   template-parameter shall be one of: [...]
    //
    //     -- the address of an object or function with external
    //        linkage, including function templates and function
    //        template-ids but excluding non-static class members,
    //        expressed as & id-expression where the & is optional if
    //        the name refers to a function or array, or if the
    //        corresponding template-parameter is a reference; or

    // In C++98/03 mode, give an extension warning on any extra parentheses.
    // See http://www.open-std.org/jtc1/sc22/wg21/docs/cwg_defects.html#773
    bool ExtraParens = false;
    while (ParenExpr *Parens = dyn_cast<ParenExpr>(Arg)) {
      if (!Invalid && !ExtraParens) {
        S.Diag(Arg->getBeginLoc(),
               S.getLangOpts().CPlusPlus11
                   ? diag::warn_cxx98_compat_template_arg_extra_parens
                   : diag::ext_template_arg_extra_parens)
            << Arg->getSourceRange();
        ExtraParens = true;
      }

      Arg = Parens->getSubExpr();
    }

    while (SubstNonTypeTemplateParmExpr *subst =
               dyn_cast<SubstNonTypeTemplateParmExpr>(Arg))
      Arg = subst->getReplacement()->IgnoreImpCasts();

    if (UnaryOperator *UnOp = dyn_cast<UnaryOperator>(Arg)) {
      if (UnOp->getOpcode() == UO_AddrOf) {
        Arg = UnOp->getSubExpr();
        AddressTaken = true;
        AddrOpLoc = UnOp->getOperatorLoc();
      }
    }

    while (SubstNonTypeTemplateParmExpr *subst =
               dyn_cast<SubstNonTypeTemplateParmExpr>(Arg))
      Arg = subst->getReplacement()->IgnoreImpCasts();
  }

  DeclRefExpr *DRE = dyn_cast<DeclRefExpr>(Arg);
  ValueDecl *Entity = DRE ? DRE->getDecl() : nullptr;

  // If our parameter has pointer type, check for a null template value.
  if (ParamType->isPointerType() || ParamType->isNullPtrType()) {
    switch (isNullPointerValueTemplateArgument(S, Param, ParamType, ArgIn,
                                               Entity)) {
    case NPV_NullPointer:
      S.Diag(Arg->getExprLoc(), diag::warn_cxx98_compat_template_arg_null);
      Converted = TemplateArgument(S.Context.getCanonicalType(ParamType),
                                   /*isNullPtr=*/true);
      return false;

    case NPV_Error:
      return true;

    case NPV_NotNullPointer:
      break;
    }
  }

  // Stop checking the precise nature of the argument if it is value dependent,
  // it should be checked when instantiated.
  if (Arg->isValueDependent()) {
    Converted = TemplateArgument(ArgIn);
    return false;
  }

  if (isa<CXXUuidofExpr>(Arg)) {
    if (CheckTemplateArgumentIsCompatibleWithParameter(S, Param, ParamType,
                                                       ArgIn, Arg, ArgType))
      return true;

    Converted = TemplateArgument(ArgIn);
    return false;
  }

  if (!DRE) {
    S.Diag(Arg->getBeginLoc(), diag::err_template_arg_not_decl_ref)
        << Arg->getSourceRange();
    S.Diag(Param->getLocation(), diag::note_template_param_here);
    return true;
  }

  // Cannot refer to non-static data members
  if (isa<FieldDecl>(Entity) || isa<IndirectFieldDecl>(Entity)) {
    S.Diag(Arg->getBeginLoc(), diag::err_template_arg_field)
        << Entity << Arg->getSourceRange();
    S.Diag(Param->getLocation(), diag::note_template_param_here);
    return true;
  }

  // Cannot refer to non-static member functions
  if (CXXMethodDecl *Method = dyn_cast<CXXMethodDecl>(Entity)) {
    if (!Method->isStatic()) {
      S.Diag(Arg->getBeginLoc(), diag::err_template_arg_method)
          << Method << Arg->getSourceRange();
      S.Diag(Param->getLocation(), diag::note_template_param_here);
      return true;
    }
  }

  FunctionDecl *Func = dyn_cast<FunctionDecl>(Entity);
  VarDecl *Var = dyn_cast<VarDecl>(Entity);

  // A non-type template argument must refer to an object or function.
  if (!Func && !Var) {
    // We found something, but we don't know specifically what it is.
    S.Diag(Arg->getBeginLoc(), diag::err_template_arg_not_object_or_func)
        << Arg->getSourceRange();
    S.Diag(DRE->getDecl()->getLocation(), diag::note_template_arg_refers_here);
    return true;
  }

  // Address / reference template args must have external linkage in C++98.
  if (Entity->getFormalLinkage() == InternalLinkage) {
    S.Diag(Arg->getBeginLoc(),
           S.getLangOpts().CPlusPlus11
               ? diag::warn_cxx98_compat_template_arg_object_internal
               : diag::ext_template_arg_object_internal)
        << !Func << Entity << Arg->getSourceRange();
    S.Diag(Entity->getLocation(), diag::note_template_arg_internal_object)
      << !Func;
  } else if (!Entity->hasLinkage()) {
    S.Diag(Arg->getBeginLoc(), diag::err_template_arg_object_no_linkage)
        << !Func << Entity << Arg->getSourceRange();
    S.Diag(Entity->getLocation(), diag::note_template_arg_internal_object)
      << !Func;
    return true;
  }

  if (Func) {
    // If the template parameter has pointer type, the function decays.
    if (ParamType->isPointerType() && !AddressTaken)
      ArgType = S.Context.getPointerType(Func->getType());
    else if (AddressTaken && ParamType->isReferenceType()) {
      // If we originally had an address-of operator, but the
      // parameter has reference type, complain and (if things look
      // like they will work) drop the address-of operator.
      if (!S.Context.hasSameUnqualifiedType(Func->getType(),
                                            ParamType.getNonReferenceType())) {
        S.Diag(AddrOpLoc, diag::err_template_arg_address_of_non_pointer)
          << ParamType;
        S.Diag(Param->getLocation(), diag::note_template_param_here);
        return true;
      }

      S.Diag(AddrOpLoc, diag::err_template_arg_address_of_non_pointer)
        << ParamType
        << FixItHint::CreateRemoval(AddrOpLoc);
      S.Diag(Param->getLocation(), diag::note_template_param_here);

      ArgType = Func->getType();
    }
  } else {
    // A value of reference type is not an object.
    if (Var->getType()->isReferenceType()) {
      S.Diag(Arg->getBeginLoc(), diag::err_template_arg_reference_var)
          << Var->getType() << Arg->getSourceRange();
      S.Diag(Param->getLocation(), diag::note_template_param_here);
      return true;
    }

    // A template argument must have static storage duration.
    if (Var->getTLSKind()) {
      S.Diag(Arg->getBeginLoc(), diag::err_template_arg_thread_local)
          << Arg->getSourceRange();
      S.Diag(Var->getLocation(), diag::note_template_arg_refers_here);
      return true;
    }

    // If the template parameter has pointer type, we must have taken
    // the address of this object.
    if (ParamType->isReferenceType()) {
      if (AddressTaken) {
        // If we originally had an address-of operator, but the
        // parameter has reference type, complain and (if things look
        // like they will work) drop the address-of operator.
        if (!S.Context.hasSameUnqualifiedType(Var->getType(),
                                            ParamType.getNonReferenceType())) {
          S.Diag(AddrOpLoc, diag::err_template_arg_address_of_non_pointer)
            << ParamType;
          S.Diag(Param->getLocation(), diag::note_template_param_here);
          return true;
        }

        S.Diag(AddrOpLoc, diag::err_template_arg_address_of_non_pointer)
          << ParamType
          << FixItHint::CreateRemoval(AddrOpLoc);
        S.Diag(Param->getLocation(), diag::note_template_param_here);

        ArgType = Var->getType();
      }
    } else if (!AddressTaken && ParamType->isPointerType()) {
      if (Var->getType()->isArrayType()) {
        // Array-to-pointer decay.
        ArgType = S.Context.getArrayDecayedType(Var->getType());
      } else {
        // If the template parameter has pointer type but the address of
        // this object was not taken, complain and (possibly) recover by
        // taking the address of the entity.
        ArgType = S.Context.getPointerType(Var->getType());
        if (!S.Context.hasSameUnqualifiedType(ArgType, ParamType)) {
          S.Diag(Arg->getBeginLoc(), diag::err_template_arg_not_address_of)
              << ParamType;
          S.Diag(Param->getLocation(), diag::note_template_param_here);
          return true;
        }

        S.Diag(Arg->getBeginLoc(), diag::err_template_arg_not_address_of)
            << ParamType << FixItHint::CreateInsertion(Arg->getBeginLoc(), "&");

        S.Diag(Param->getLocation(), diag::note_template_param_here);
      }
    }
  }

  if (CheckTemplateArgumentIsCompatibleWithParameter(S, Param, ParamType, ArgIn,
                                                     Arg, ArgType))
    return true;

  // Create the template argument.
  Converted =
      TemplateArgument(cast<ValueDecl>(Entity->getCanonicalDecl()), ParamType);
  S.MarkAnyDeclReferenced(Arg->getBeginLoc(), Entity, false);
  return false;
}

/// Checks whether the given template argument is a pointer to
/// member constant according to C++ [temp.arg.nontype]p1.
static bool CheckTemplateArgumentPointerToMember(Sema &S,
                                                 NonTypeTemplateParmDecl *Param,
                                                 QualType ParamType,
                                                 Expr *&ResultArg,
                                                 TemplateArgument &Converted) {
  bool Invalid = false;

  Expr *Arg = ResultArg;
  bool ObjCLifetimeConversion;

  // C++ [temp.arg.nontype]p1:
  //
  //   A template-argument for a non-type, non-template
  //   template-parameter shall be one of: [...]
  //
  //     -- a pointer to member expressed as described in 5.3.1.
  DeclRefExpr *DRE = nullptr;

  // In C++98/03 mode, give an extension warning on any extra parentheses.
  // See http://www.open-std.org/jtc1/sc22/wg21/docs/cwg_defects.html#773
  bool ExtraParens = false;
  while (ParenExpr *Parens = dyn_cast<ParenExpr>(Arg)) {
    if (!Invalid && !ExtraParens) {
      S.Diag(Arg->getBeginLoc(),
             S.getLangOpts().CPlusPlus11
                 ? diag::warn_cxx98_compat_template_arg_extra_parens
                 : diag::ext_template_arg_extra_parens)
          << Arg->getSourceRange();
      ExtraParens = true;
    }

    Arg = Parens->getSubExpr();
  }

  while (SubstNonTypeTemplateParmExpr *subst =
           dyn_cast<SubstNonTypeTemplateParmExpr>(Arg))
    Arg = subst->getReplacement()->IgnoreImpCasts();

  // A pointer-to-member constant written &Class::member.
  if (UnaryOperator *UnOp = dyn_cast<UnaryOperator>(Arg)) {
    if (UnOp->getOpcode() == UO_AddrOf) {
      DRE = dyn_cast<DeclRefExpr>(UnOp->getSubExpr());
      if (DRE && !DRE->getQualifier())
        DRE = nullptr;
    }
  }
  // A constant of pointer-to-member type.
  else if ((DRE = dyn_cast<DeclRefExpr>(Arg))) {
    ValueDecl *VD = DRE->getDecl();
    if (VD->getType()->isMemberPointerType()) {
      if (isa<NonTypeTemplateParmDecl>(VD)) {
        if (Arg->isTypeDependent() || Arg->isValueDependent()) {
          Converted = TemplateArgument(Arg);
        } else {
          VD = cast<ValueDecl>(VD->getCanonicalDecl());
          Converted = TemplateArgument(VD, ParamType);
        }
        return Invalid;
      }
    }

    DRE = nullptr;
  }

  ValueDecl *Entity = DRE ? DRE->getDecl() : nullptr;

  // Check for a null pointer value.
  switch (isNullPointerValueTemplateArgument(S, Param, ParamType, ResultArg,
                                             Entity)) {
  case NPV_Error:
    return true;
  case NPV_NullPointer:
    S.Diag(ResultArg->getExprLoc(), diag::warn_cxx98_compat_template_arg_null);
    Converted = TemplateArgument(S.Context.getCanonicalType(ParamType),
                                 /*isNullPtr*/true);
    return false;
  case NPV_NotNullPointer:
    break;
  }

  if (S.IsQualificationConversion(ResultArg->getType(),
                                  ParamType.getNonReferenceType(), false,
                                  ObjCLifetimeConversion)) {
    ResultArg = S.ImpCastExprToType(ResultArg, ParamType, CK_NoOp,
                                    ResultArg->getValueKind())
                    .get();
  } else if (!S.Context.hasSameUnqualifiedType(
                 ResultArg->getType(), ParamType.getNonReferenceType())) {
    // We can't perform this conversion.
    S.Diag(ResultArg->getBeginLoc(), diag::err_template_arg_not_convertible)
        << ResultArg->getType() << ParamType << ResultArg->getSourceRange();
    S.Diag(Param->getLocation(), diag::note_template_param_here);
    return true;
  }

  if (!DRE)
    return S.Diag(Arg->getBeginLoc(),
                  diag::err_template_arg_not_pointer_to_member_form)
           << Arg->getSourceRange();

  if (isa<FieldDecl>(DRE->getDecl()) ||
      isa<IndirectFieldDecl>(DRE->getDecl()) ||
      isa<CXXMethodDecl>(DRE->getDecl())) {
    assert((isa<FieldDecl>(DRE->getDecl()) ||
            isa<IndirectFieldDecl>(DRE->getDecl()) ||
            !cast<CXXMethodDecl>(DRE->getDecl())->isStatic()) &&
           "Only non-static member pointers can make it here");

    // Okay: this is the address of a non-static member, and therefore
    // a member pointer constant.
    if (Arg->isTypeDependent() || Arg->isValueDependent()) {
      Converted = TemplateArgument(Arg);
    } else {
      ValueDecl *D = cast<ValueDecl>(DRE->getDecl()->getCanonicalDecl());
      Converted = TemplateArgument(D, ParamType);
    }
    return Invalid;
  }

  // We found something else, but we don't know specifically what it is.
  S.Diag(Arg->getBeginLoc(), diag::err_template_arg_not_pointer_to_member_form)
      << Arg->getSourceRange();
  S.Diag(DRE->getDecl()->getLocation(), diag::note_template_arg_refers_here);
  return true;
}

/// Check a template argument against its corresponding
/// non-type template parameter.
///
/// This routine implements the semantics of C++ [temp.arg.nontype].
/// If an error occurred, it returns ExprError(); otherwise, it
/// returns the converted template argument. \p ParamType is the
/// type of the non-type template parameter after it has been instantiated.
ExprResult Sema::CheckTemplateArgument(NonTypeTemplateParmDecl *Param,
                                       QualType ParamType, Expr *Arg,
                                       TemplateArgument &Converted,
                                       CheckTemplateArgumentKind CTAK) {
  SourceLocation StartLoc = Arg->getBeginLoc();

  // If the parameter type somehow involves auto, deduce the type now.
  if (getLangOpts().CPlusPlus17 && ParamType->isUndeducedType()) {
    // During template argument deduction, we allow 'decltype(auto)' to
    // match an arbitrary dependent argument.
    // FIXME: The language rules don't say what happens in this case.
    // FIXME: We get an opaque dependent type out of decltype(auto) if the
    // expression is merely instantiation-dependent; is this enough?
    if (CTAK == CTAK_Deduced && Arg->isTypeDependent()) {
      auto *AT = dyn_cast<AutoType>(ParamType);
      if (AT && AT->isDecltypeAuto()) {
        Converted = TemplateArgument(Arg);
        return Arg;
      }
    }

    // When checking a deduced template argument, deduce from its type even if
    // the type is dependent, in order to check the types of non-type template
    // arguments line up properly in partial ordering.
    Optional<unsigned> Depth;
    if (CTAK != CTAK_Specified)
      Depth = Param->getDepth() + 1;
    if (DeduceAutoType(
            Context.getTrivialTypeSourceInfo(ParamType, Param->getLocation()),
            Arg, ParamType, Depth) == DAR_Failed) {
      Diag(Arg->getExprLoc(),
           diag::err_non_type_template_parm_type_deduction_failure)
        << Param->getDeclName() << Param->getType() << Arg->getType()
        << Arg->getSourceRange();
      Diag(Param->getLocation(), diag::note_template_param_here);
      return ExprError();
    }
    // CheckNonTypeTemplateParameterType will produce a diagnostic if there's
    // an error. The error message normally references the parameter
    // declaration, but here we'll pass the argument location because that's
    // where the parameter type is deduced.
    ParamType = CheckNonTypeTemplateParameterType(ParamType, Arg->getExprLoc());
    if (ParamType.isNull()) {
      Diag(Param->getLocation(), diag::note_template_param_here);
      return ExprError();
    }
  }

  // We should have already dropped all cv-qualifiers by now.
  assert(!ParamType.hasQualifiers() &&
         "non-type template parameter type cannot be qualified");

  if (CTAK == CTAK_Deduced &&
      !Context.hasSameType(ParamType.getNonLValueExprType(Context),
                           Arg->getType())) {
    // FIXME: If either type is dependent, we skip the check. This isn't
    // correct, since during deduction we're supposed to have replaced each
    // template parameter with some unique (non-dependent) placeholder.
    // FIXME: If the argument type contains 'auto', we carry on and fail the
    // type check in order to force specific types to be more specialized than
    // 'auto'. It's not clear how partial ordering with 'auto' is supposed to
    // work.
    if ((ParamType->isDependentType() || Arg->isTypeDependent()) &&
        !Arg->getType()->getContainedAutoType()) {
      Converted = TemplateArgument(Arg);
      return Arg;
    }
    // FIXME: This attempts to implement C++ [temp.deduct.type]p17. Per DR1770,
    // we should actually be checking the type of the template argument in P,
    // not the type of the template argument deduced from A, against the
    // template parameter type.
    Diag(StartLoc, diag::err_deduced_non_type_template_arg_type_mismatch)
      << Arg->getType()
      << ParamType.getUnqualifiedType();
    Diag(Param->getLocation(), diag::note_template_param_here);
    return ExprError();
  }

  // If either the parameter has a dependent type or the argument is
  // type-dependent, there's nothing we can check now.
  if (ParamType->isDependentType() || Arg->isTypeDependent()) {
    // FIXME: Produce a cloned, canonical expression?
    Converted = TemplateArgument(Arg);
    return Arg;
  }

  // The initialization of the parameter from the argument is
  // a constant-evaluated context.
  EnterExpressionEvaluationContext ConstantEvaluated(
      *this, Sema::ExpressionEvaluationContext::ConstantEvaluated);

  if (getLangOpts().CPlusPlus17) {
    // C++17 [temp.arg.nontype]p1:
    //   A template-argument for a non-type template parameter shall be
    //   a converted constant expression of the type of the template-parameter.
    APValue Value;
    ExprResult ArgResult = CheckConvertedConstantExpression(
        Arg, ParamType, Value, CCEK_TemplateArg);
    if (ArgResult.isInvalid())
      return ExprError();

    // For a value-dependent argument, CheckConvertedConstantExpression is
    // permitted (and expected) to be unable to determine a value.
    if (ArgResult.get()->isValueDependent()) {
      Converted = TemplateArgument(ArgResult.get());
      return ArgResult;
    }

    QualType CanonParamType = Context.getCanonicalType(ParamType);

    // Convert the APValue to a TemplateArgument.
    switch (Value.getKind()) {
    case APValue::Uninitialized:
      assert(ParamType->isNullPtrType());
      Converted = TemplateArgument(CanonParamType, /*isNullPtr*/true);
      break;
    case APValue::Int:
      assert(ParamType->isIntegralOrEnumerationType());
      Converted = TemplateArgument(Context, Value.getInt(), CanonParamType);
      break;
    case APValue::MemberPointer: {
      assert(ParamType->isMemberPointerType());

      // FIXME: We need TemplateArgument representation and mangling for these.
      if (!Value.getMemberPointerPath().empty()) {
        Diag(Arg->getBeginLoc(),
             diag::err_template_arg_member_ptr_base_derived_not_supported)
            << Value.getMemberPointerDecl() << ParamType
            << Arg->getSourceRange();
        return ExprError();
      }

      auto *VD = const_cast<ValueDecl*>(Value.getMemberPointerDecl());
      Converted = VD ? TemplateArgument(VD, CanonParamType)
                     : TemplateArgument(CanonParamType, /*isNullPtr*/true);
      break;
    }
    case APValue::LValue: {
      //   For a non-type template-parameter of pointer or reference type,
      //   the value of the constant expression shall not refer to
      assert(ParamType->isPointerType() || ParamType->isReferenceType() ||
             ParamType->isNullPtrType());
      // -- a temporary object
      // -- a string literal
      // -- the result of a typeid expression, or
      // -- a predefined __func__ variable
      if (auto *E = Value.getLValueBase().dyn_cast<const Expr*>()) {
        if (isa<CXXUuidofExpr>(E)) {
          Converted = TemplateArgument(ArgResult.get());
          break;
        }
        Diag(Arg->getBeginLoc(), diag::err_template_arg_not_decl_ref)
            << Arg->getSourceRange();
        return ExprError();
      }
      auto *VD = const_cast<ValueDecl *>(
          Value.getLValueBase().dyn_cast<const ValueDecl *>());
      // -- a subobject
      if (Value.hasLValuePath() && Value.getLValuePath().size() == 1 &&
          VD && VD->getType()->isArrayType() &&
          Value.getLValuePath()[0].ArrayIndex == 0 &&
          !Value.isLValueOnePastTheEnd() && ParamType->isPointerType()) {
        // Per defect report (no number yet):
        //   ... other than a pointer to the first element of a complete array
        //       object.
      } else if (!Value.hasLValuePath() || Value.getLValuePath().size() ||
                 Value.isLValueOnePastTheEnd()) {
        Diag(StartLoc, diag::err_non_type_template_arg_subobject)
          << Value.getAsString(Context, ParamType);
        return ExprError();
      }
      assert((VD || !ParamType->isReferenceType()) &&
             "null reference should not be a constant expression");
      assert((!VD || !ParamType->isNullPtrType()) &&
             "non-null value of type nullptr_t?");
      Converted = VD ? TemplateArgument(VD, CanonParamType)
                     : TemplateArgument(CanonParamType, /*isNullPtr*/true);
      break;
    }
    case APValue::AddrLabelDiff:
      return Diag(StartLoc, diag::err_non_type_template_arg_addr_label_diff);
    case APValue::Float:
    case APValue::ComplexInt:
    case APValue::ComplexFloat:
    case APValue::Vector:
    case APValue::Array:
    case APValue::Struct:
    case APValue::Union:
      llvm_unreachable("invalid kind for template argument");
    }

    return ArgResult.get();
  }

  // C++ [temp.arg.nontype]p5:
  //   The following conversions are performed on each expression used
  //   as a non-type template-argument. If a non-type
  //   template-argument cannot be converted to the type of the
  //   corresponding template-parameter then the program is
  //   ill-formed.
  if (ParamType->isIntegralOrEnumerationType()) {
    // C++11:
    //   -- for a non-type template-parameter of integral or
    //      enumeration type, conversions permitted in a converted
    //      constant expression are applied.
    //
    // C++98:
    //   -- for a non-type template-parameter of integral or
    //      enumeration type, integral promotions (4.5) and integral
    //      conversions (4.7) are applied.

    if (getLangOpts().CPlusPlus11) {
      // C++ [temp.arg.nontype]p1:
      //   A template-argument for a non-type, non-template template-parameter
      //   shall be one of:
      //
      //     -- for a non-type template-parameter of integral or enumeration
      //        type, a converted constant expression of the type of the
      //        template-parameter; or
      llvm::APSInt Value;
      ExprResult ArgResult =
        CheckConvertedConstantExpression(Arg, ParamType, Value,
                                         CCEK_TemplateArg);
      if (ArgResult.isInvalid())
        return ExprError();

      // We can't check arbitrary value-dependent arguments.
      if (ArgResult.get()->isValueDependent()) {
        Converted = TemplateArgument(ArgResult.get());
        return ArgResult;
      }

      // Widen the argument value to sizeof(parameter type). This is almost
      // always a no-op, except when the parameter type is bool. In
      // that case, this may extend the argument from 1 bit to 8 bits.
      QualType IntegerType = ParamType;
      if (const EnumType *Enum = IntegerType->getAs<EnumType>())
        IntegerType = Enum->getDecl()->getIntegerType();
      Value = Value.extOrTrunc(Context.getTypeSize(IntegerType));

      Converted = TemplateArgument(Context, Value,
                                   Context.getCanonicalType(ParamType));
      return ArgResult;
    }

    ExprResult ArgResult = DefaultLvalueConversion(Arg);
    if (ArgResult.isInvalid())
      return ExprError();
    Arg = ArgResult.get();

    QualType ArgType = Arg->getType();

    // C++ [temp.arg.nontype]p1:
    //   A template-argument for a non-type, non-template
    //   template-parameter shall be one of:
    //
    //     -- an integral constant-expression of integral or enumeration
    //        type; or
    //     -- the name of a non-type template-parameter; or
    llvm::APSInt Value;
    if (!ArgType->isIntegralOrEnumerationType()) {
      Diag(Arg->getBeginLoc(), diag::err_template_arg_not_integral_or_enumeral)
          << ArgType << Arg->getSourceRange();
      Diag(Param->getLocation(), diag::note_template_param_here);
      return ExprError();
    } else if (!Arg->isValueDependent()) {
      class TmplArgICEDiagnoser : public VerifyICEDiagnoser {
        QualType T;

      public:
        TmplArgICEDiagnoser(QualType T) : T(T) { }

        void diagnoseNotICE(Sema &S, SourceLocation Loc,
                            SourceRange SR) override {
          S.Diag(Loc, diag::err_template_arg_not_ice) << T << SR;
        }
      } Diagnoser(ArgType);

      Arg = VerifyIntegerConstantExpression(Arg, &Value, Diagnoser,
                                            false).get();
      if (!Arg)
        return ExprError();
    }

    // From here on out, all we care about is the unqualified form
    // of the argument type.
    ArgType = ArgType.getUnqualifiedType();

    // Try to convert the argument to the parameter's type.
    if (Context.hasSameType(ParamType, ArgType)) {
      // Okay: no conversion necessary
    } else if (ParamType->isBooleanType()) {
      // This is an integral-to-boolean conversion.
      Arg = ImpCastExprToType(Arg, ParamType, CK_IntegralToBoolean).get();
    } else if (IsIntegralPromotion(Arg, ArgType, ParamType) ||
               !ParamType->isEnumeralType()) {
      // This is an integral promotion or conversion.
      Arg = ImpCastExprToType(Arg, ParamType, CK_IntegralCast).get();
    } else {
      // We can't perform this conversion.
      Diag(Arg->getBeginLoc(), diag::err_template_arg_not_convertible)
          << Arg->getType() << ParamType << Arg->getSourceRange();
      Diag(Param->getLocation(), diag::note_template_param_here);
      return ExprError();
    }

    // Add the value of this argument to the list of converted
    // arguments. We use the bitwidth and signedness of the template
    // parameter.
    if (Arg->isValueDependent()) {
      // The argument is value-dependent. Create a new
      // TemplateArgument with the converted expression.
      Converted = TemplateArgument(Arg);
      return Arg;
    }

    QualType IntegerType = Context.getCanonicalType(ParamType);
    if (const EnumType *Enum = IntegerType->getAs<EnumType>())
      IntegerType = Context.getCanonicalType(Enum->getDecl()->getIntegerType());

    if (ParamType->isBooleanType()) {
      // Value must be zero or one.
      Value = Value != 0;
      unsigned AllowedBits = Context.getTypeSize(IntegerType);
      if (Value.getBitWidth() != AllowedBits)
        Value = Value.extOrTrunc(AllowedBits);
      Value.setIsSigned(IntegerType->isSignedIntegerOrEnumerationType());
    } else {
      llvm::APSInt OldValue = Value;

      // Coerce the template argument's value to the value it will have
      // based on the template parameter's type.
      unsigned AllowedBits = Context.getTypeSize(IntegerType);
      if (Value.getBitWidth() != AllowedBits)
        Value = Value.extOrTrunc(AllowedBits);
      Value.setIsSigned(IntegerType->isSignedIntegerOrEnumerationType());

      // Complain if an unsigned parameter received a negative value.
      if (IntegerType->isUnsignedIntegerOrEnumerationType()
               && (OldValue.isSigned() && OldValue.isNegative())) {
        Diag(Arg->getBeginLoc(), diag::warn_template_arg_negative)
            << OldValue.toString(10) << Value.toString(10) << Param->getType()
            << Arg->getSourceRange();
        Diag(Param->getLocation(), diag::note_template_param_here);
      }

      // Complain if we overflowed the template parameter's type.
      unsigned RequiredBits;
      if (IntegerType->isUnsignedIntegerOrEnumerationType())
        RequiredBits = OldValue.getActiveBits();
      else if (OldValue.isUnsigned())
        RequiredBits = OldValue.getActiveBits() + 1;
      else
        RequiredBits = OldValue.getMinSignedBits();
      if (RequiredBits > AllowedBits) {
        Diag(Arg->getBeginLoc(), diag::warn_template_arg_too_large)
            << OldValue.toString(10) << Value.toString(10) << Param->getType()
            << Arg->getSourceRange();
        Diag(Param->getLocation(), diag::note_template_param_here);
      }
    }

    Converted = TemplateArgument(Context, Value,
                                 ParamType->isEnumeralType()
                                   ? Context.getCanonicalType(ParamType)
                                   : IntegerType);
    return Arg;
  }

  QualType ArgType = Arg->getType();
  DeclAccessPair FoundResult; // temporary for ResolveOverloadedFunction

  // Handle pointer-to-function, reference-to-function, and
  // pointer-to-member-function all in (roughly) the same way.
  if (// -- For a non-type template-parameter of type pointer to
      //    function, only the function-to-pointer conversion (4.3) is
      //    applied. If the template-argument represents a set of
      //    overloaded functions (or a pointer to such), the matching
      //    function is selected from the set (13.4).
      (ParamType->isPointerType() &&
       ParamType->getAs<PointerType>()->getPointeeType()->isFunctionType()) ||
      // -- For a non-type template-parameter of type reference to
      //    function, no conversions apply. If the template-argument
      //    represents a set of overloaded functions, the matching
      //    function is selected from the set (13.4).
      (ParamType->isReferenceType() &&
       ParamType->getAs<ReferenceType>()->getPointeeType()->isFunctionType()) ||
      // -- For a non-type template-parameter of type pointer to
      //    member function, no conversions apply. If the
      //    template-argument represents a set of overloaded member
      //    functions, the matching member function is selected from
      //    the set (13.4).
      (ParamType->isMemberPointerType() &&
       ParamType->getAs<MemberPointerType>()->getPointeeType()
         ->isFunctionType())) {

    if (Arg->getType() == Context.OverloadTy) {
      if (FunctionDecl *Fn = ResolveAddressOfOverloadedFunction(Arg, ParamType,
                                                                true,
                                                                FoundResult)) {
        if (DiagnoseUseOfDecl(Fn, Arg->getBeginLoc()))
          return ExprError();

        Arg = FixOverloadedFunctionReference(Arg, FoundResult, Fn);
        ArgType = Arg->getType();
      } else
        return ExprError();
    }

    if (!ParamType->isMemberPointerType()) {
      if (CheckTemplateArgumentAddressOfObjectOrFunction(*this, Param,
                                                         ParamType,
                                                         Arg, Converted))
        return ExprError();
      return Arg;
    }

    if (CheckTemplateArgumentPointerToMember(*this, Param, ParamType, Arg,
                                             Converted))
      return ExprError();
    return Arg;
  }

  if (ParamType->isPointerType()) {
    //   -- for a non-type template-parameter of type pointer to
    //      object, qualification conversions (4.4) and the
    //      array-to-pointer conversion (4.2) are applied.
    // C++0x also allows a value of std::nullptr_t.
    assert(ParamType->getPointeeType()->isIncompleteOrObjectType() &&
           "Only object pointers allowed here");

    if (CheckTemplateArgumentAddressOfObjectOrFunction(*this, Param,
                                                       ParamType,
                                                       Arg, Converted))
      return ExprError();
    return Arg;
  }

  if (const ReferenceType *ParamRefType = ParamType->getAs<ReferenceType>()) {
    //   -- For a non-type template-parameter of type reference to
    //      object, no conversions apply. The type referred to by the
    //      reference may be more cv-qualified than the (otherwise
    //      identical) type of the template-argument. The
    //      template-parameter is bound directly to the
    //      template-argument, which must be an lvalue.
    assert(ParamRefType->getPointeeType()->isIncompleteOrObjectType() &&
           "Only object references allowed here");

    if (Arg->getType() == Context.OverloadTy) {
      if (FunctionDecl *Fn = ResolveAddressOfOverloadedFunction(Arg,
                                                 ParamRefType->getPointeeType(),
                                                                true,
                                                                FoundResult)) {
        if (DiagnoseUseOfDecl(Fn, Arg->getBeginLoc()))
          return ExprError();

        Arg = FixOverloadedFunctionReference(Arg, FoundResult, Fn);
        ArgType = Arg->getType();
      } else
        return ExprError();
    }

    if (CheckTemplateArgumentAddressOfObjectOrFunction(*this, Param,
                                                       ParamType,
                                                       Arg, Converted))
      return ExprError();
    return Arg;
  }

  // Deal with parameters of type std::nullptr_t.
  if (ParamType->isNullPtrType()) {
    if (Arg->isTypeDependent() || Arg->isValueDependent()) {
      Converted = TemplateArgument(Arg);
      return Arg;
    }

    switch (isNullPointerValueTemplateArgument(*this, Param, ParamType, Arg)) {
    case NPV_NotNullPointer:
      Diag(Arg->getExprLoc(), diag::err_template_arg_not_convertible)
        << Arg->getType() << ParamType;
      Diag(Param->getLocation(), diag::note_template_param_here);
      return ExprError();

    case NPV_Error:
      return ExprError();

    case NPV_NullPointer:
      Diag(Arg->getExprLoc(), diag::warn_cxx98_compat_template_arg_null);
      Converted = TemplateArgument(Context.getCanonicalType(ParamType),
                                   /*isNullPtr*/true);
      return Arg;
    }
  }

  //     -- For a non-type template-parameter of type pointer to data
  //        member, qualification conversions (4.4) are applied.
  assert(ParamType->isMemberPointerType() && "Only pointers to members remain");

  if (CheckTemplateArgumentPointerToMember(*this, Param, ParamType, Arg,
                                           Converted))
    return ExprError();
  return Arg;
}

static void DiagnoseTemplateParameterListArityMismatch(
    Sema &S, TemplateParameterList *New, TemplateParameterList *Old,
    Sema::TemplateParameterListEqualKind Kind, SourceLocation TemplateArgLoc);

/// Check a template argument against its corresponding
/// template template parameter.
///
/// This routine implements the semantics of C++ [temp.arg.template].
/// It returns true if an error occurred, and false otherwise.
bool Sema::CheckTemplateTemplateArgument(TemplateParameterList *Params,
                                         TemplateArgumentLoc &Arg) {
  TemplateName Name = Arg.getArgument().getAsTemplateOrTemplatePattern();
  TemplateDecl *Template = Name.getAsTemplateDecl();
  if (!Template) {
    // Any dependent template name is fine.
    assert(Name.isDependent() && "Non-dependent template isn't a declaration?");
    return false;
  }

  if (Template->isInvalidDecl())
    return true;

  // C++0x [temp.arg.template]p1:
  //   A template-argument for a template template-parameter shall be
  //   the name of a class template or an alias template, expressed as an
  //   id-expression. When the template-argument names a class template, only
  //   primary class templates are considered when matching the
  //   template template argument with the corresponding parameter;
  //   partial specializations are not considered even if their
  //   parameter lists match that of the template template parameter.
  //
  // Note that we also allow template template parameters here, which
  // will happen when we are dealing with, e.g., class template
  // partial specializations.
  if (!isa<ClassTemplateDecl>(Template) &&
      !isa<TemplateTemplateParmDecl>(Template) &&
      !isa<TypeAliasTemplateDecl>(Template) &&
      !isa<BuiltinTemplateDecl>(Template)) {
    assert(isa<FunctionTemplateDecl>(Template) &&
           "Only function templates are possible here");
    Diag(Arg.getLocation(), diag::err_template_arg_not_valid_template);
    Diag(Template->getLocation(), diag::note_template_arg_refers_here_func)
      << Template;
  }

  // C++1z [temp.arg.template]p3: (DR 150)
  //   A template-argument matches a template template-parameter P when P
  //   is at least as specialized as the template-argument A.
  if (getLangOpts().RelaxedTemplateTemplateArgs) {
    // Quick check for the common case:
    //   If P contains a parameter pack, then A [...] matches P if each of A's
    //   template parameters matches the corresponding template parameter in
    //   the template-parameter-list of P.
    if (TemplateParameterListsAreEqual(
            Template->getTemplateParameters(), Params, false,
            TPL_TemplateTemplateArgumentMatch, Arg.getLocation()))
      return false;

    if (isTemplateTemplateParameterAtLeastAsSpecializedAs(Params, Template,
                                                          Arg.getLocation()))
      return false;
    // FIXME: Produce better diagnostics for deduction failures.
  }

  return !TemplateParameterListsAreEqual(Template->getTemplateParameters(),
                                         Params,
                                         true,
                                         TPL_TemplateTemplateArgumentMatch,
                                         Arg.getLocation());
}

/// Given a non-type template argument that refers to a
/// declaration and the type of its corresponding non-type template
/// parameter, produce an expression that properly refers to that
/// declaration.
ExprResult
Sema::BuildExpressionFromDeclTemplateArgument(const TemplateArgument &Arg,
                                              QualType ParamType,
                                              SourceLocation Loc) {
  // C++ [temp.param]p8:
  //
  //   A non-type template-parameter of type "array of T" or
  //   "function returning T" is adjusted to be of type "pointer to
  //   T" or "pointer to function returning T", respectively.
  if (ParamType->isArrayType())
    ParamType = Context.getArrayDecayedType(ParamType);
  else if (ParamType->isFunctionType())
    ParamType = Context.getPointerType(ParamType);

  // For a NULL non-type template argument, return nullptr casted to the
  // parameter's type.
  if (Arg.getKind() == TemplateArgument::NullPtr) {
    return ImpCastExprToType(
             new (Context) CXXNullPtrLiteralExpr(Context.NullPtrTy, Loc),
                             ParamType,
                             ParamType->getAs<MemberPointerType>()
                               ? CK_NullToMemberPointer
                               : CK_NullToPointer);
  }
  assert(Arg.getKind() == TemplateArgument::Declaration &&
         "Only declaration template arguments permitted here");

  ValueDecl *VD = Arg.getAsDecl();

  if (VD->getDeclContext()->isRecord() &&
      (isa<CXXMethodDecl>(VD) || isa<FieldDecl>(VD) ||
       isa<IndirectFieldDecl>(VD))) {
    // If the value is a class member, we might have a pointer-to-member.
    // Determine whether the non-type template template parameter is of
    // pointer-to-member type. If so, we need to build an appropriate
    // expression for a pointer-to-member, since a "normal" DeclRefExpr
    // would refer to the member itself.
    if (ParamType->isMemberPointerType()) {
      QualType ClassType
        = Context.getTypeDeclType(cast<RecordDecl>(VD->getDeclContext()));
      NestedNameSpecifier *Qualifier
        = NestedNameSpecifier::Create(Context, nullptr, false,
                                      ClassType.getTypePtr());
      CXXScopeSpec SS;
      SS.MakeTrivial(Context, Qualifier, Loc);

      // The actual value-ness of this is unimportant, but for
      // internal consistency's sake, references to instance methods
      // are r-values.
      ExprValueKind VK = VK_LValue;
      if (isa<CXXMethodDecl>(VD) && cast<CXXMethodDecl>(VD)->isInstance())
        VK = VK_RValue;

      ExprResult RefExpr = BuildDeclRefExpr(VD,
                                            VD->getType().getNonReferenceType(),
                                            VK,
                                            Loc,
                                            &SS);
      if (RefExpr.isInvalid())
        return ExprError();

      RefExpr = CreateBuiltinUnaryOp(Loc, UO_AddrOf, RefExpr.get());

      // We might need to perform a trailing qualification conversion, since
      // the element type on the parameter could be more qualified than the
      // element type in the expression we constructed.
      bool ObjCLifetimeConversion;
      if (IsQualificationConversion(((Expr*) RefExpr.get())->getType(),
                                    ParamType.getUnqualifiedType(), false,
                                    ObjCLifetimeConversion))
        RefExpr = ImpCastExprToType(RefExpr.get(), ParamType.getUnqualifiedType(), CK_NoOp);

      assert(!RefExpr.isInvalid() &&
             Context.hasSameType(((Expr*) RefExpr.get())->getType(),
                                 ParamType.getUnqualifiedType()));
      return RefExpr;
    }
  }

  QualType T = VD->getType().getNonReferenceType();

  if (ParamType->isPointerType()) {
    // When the non-type template parameter is a pointer, take the
    // address of the declaration.
    ExprResult RefExpr = BuildDeclRefExpr(VD, T, VK_LValue, Loc);
    if (RefExpr.isInvalid())
      return ExprError();

    if (!Context.hasSameUnqualifiedType(ParamType->getPointeeType(), T) &&
        (T->isFunctionType() || T->isArrayType())) {
      // Decay functions and arrays unless we're forming a pointer to array.
      RefExpr = DefaultFunctionArrayConversion(RefExpr.get());
      if (RefExpr.isInvalid())
        return ExprError();

      return RefExpr;
    }

    // Take the address of everything else
    return CreateBuiltinUnaryOp(Loc, UO_AddrOf, RefExpr.get());
  }

  ExprValueKind VK = VK_RValue;

  // If the non-type template parameter has reference type, qualify the
  // resulting declaration reference with the extra qualifiers on the
  // type that the reference refers to.
  if (const ReferenceType *TargetRef = ParamType->getAs<ReferenceType>()) {
    VK = VK_LValue;
    T = Context.getQualifiedType(T,
                              TargetRef->getPointeeType().getQualifiers());
  } else if (isa<FunctionDecl>(VD)) {
    // References to functions are always lvalues.
    VK = VK_LValue;
  }

  return BuildDeclRefExpr(VD, T, VK, Loc);
}

/// Construct a new expression that refers to the given
/// integral template argument with the given source-location
/// information.
///
/// This routine takes care of the mapping from an integral template
/// argument (which may have any integral type) to the appropriate
/// literal value.
ExprResult
Sema::BuildExpressionFromIntegralTemplateArgument(const TemplateArgument &Arg,
                                                  SourceLocation Loc) {
  assert(Arg.getKind() == TemplateArgument::Integral &&
         "Operation is only valid for integral template arguments");
  QualType OrigT = Arg.getIntegralType();

  // If this is an enum type that we're instantiating, we need to use an integer
  // type the same size as the enumerator.  We don't want to build an
  // IntegerLiteral with enum type.  The integer type of an enum type can be of
  // any integral type with C++11 enum classes, make sure we create the right
  // type of literal for it.
  QualType T = OrigT;
  if (const EnumType *ET = OrigT->getAs<EnumType>())
    T = ET->getDecl()->getIntegerType();

  Expr *E;
  if (T->isAnyCharacterType()) {
    CharacterLiteral::CharacterKind Kind;
    if (T->isWideCharType())
      Kind = CharacterLiteral::Wide;
    else if (T->isChar8Type() && getLangOpts().Char8)
      Kind = CharacterLiteral::UTF8;
    else if (T->isChar16Type())
      Kind = CharacterLiteral::UTF16;
    else if (T->isChar32Type())
      Kind = CharacterLiteral::UTF32;
    else
      Kind = CharacterLiteral::Ascii;

    E = new (Context) CharacterLiteral(Arg.getAsIntegral().getZExtValue(),
                                       Kind, T, Loc);
  } else if (T->isBooleanType()) {
    E = new (Context) CXXBoolLiteralExpr(Arg.getAsIntegral().getBoolValue(),
                                         T, Loc);
  } else if (T->isNullPtrType()) {
    E = new (Context) CXXNullPtrLiteralExpr(Context.NullPtrTy, Loc);
  } else {
    E = IntegerLiteral::Create(Context, Arg.getAsIntegral(), T, Loc);
  }

  if (OrigT->isEnumeralType()) {
    // FIXME: This is a hack. We need a better way to handle substituted
    // non-type template parameters.
    E = CStyleCastExpr::Create(Context, OrigT, VK_RValue, CK_IntegralCast, E,
                               nullptr,
                               Context.getTrivialTypeSourceInfo(OrigT, Loc),
                               Loc, Loc);
  }

  return E;
}

/// Match two template parameters within template parameter lists.
static bool MatchTemplateParameterKind(Sema &S, NamedDecl *New, NamedDecl *Old,
                                       bool Complain,
                                     Sema::TemplateParameterListEqualKind Kind,
                                       SourceLocation TemplateArgLoc) {
  // Check the actual kind (type, non-type, template).
  if (Old->getKind() != New->getKind()) {
    if (Complain) {
      unsigned NextDiag = diag::err_template_param_different_kind;
      if (TemplateArgLoc.isValid()) {
        S.Diag(TemplateArgLoc, diag::err_template_arg_template_params_mismatch);
        NextDiag = diag::note_template_param_different_kind;
      }
      S.Diag(New->getLocation(), NextDiag)
        << (Kind != Sema::TPL_TemplateMatch);
      S.Diag(Old->getLocation(), diag::note_template_prev_declaration)
        << (Kind != Sema::TPL_TemplateMatch);
    }

    return false;
  }

  // Check that both are parameter packs or neither are parameter packs.
  // However, if we are matching a template template argument to a
  // template template parameter, the template template parameter can have
  // a parameter pack where the template template argument does not.
  if (Old->isTemplateParameterPack() != New->isTemplateParameterPack() &&
      !(Kind == Sema::TPL_TemplateTemplateArgumentMatch &&
        Old->isTemplateParameterPack())) {
    if (Complain) {
      unsigned NextDiag = diag::err_template_parameter_pack_non_pack;
      if (TemplateArgLoc.isValid()) {
        S.Diag(TemplateArgLoc,
             diag::err_template_arg_template_params_mismatch);
        NextDiag = diag::note_template_parameter_pack_non_pack;
      }

      unsigned ParamKind = isa<TemplateTypeParmDecl>(New)? 0
                      : isa<NonTypeTemplateParmDecl>(New)? 1
                      : 2;
      S.Diag(New->getLocation(), NextDiag)
        << ParamKind << New->isParameterPack();
      S.Diag(Old->getLocation(), diag::note_template_parameter_pack_here)
        << ParamKind << Old->isParameterPack();
    }

    return false;
  }

  // For non-type template parameters, check the type of the parameter.
  if (NonTypeTemplateParmDecl *OldNTTP
                                    = dyn_cast<NonTypeTemplateParmDecl>(Old)) {
    NonTypeTemplateParmDecl *NewNTTP = cast<NonTypeTemplateParmDecl>(New);

    // If we are matching a template template argument to a template
    // template parameter and one of the non-type template parameter types
    // is dependent, then we must wait until template instantiation time
    // to actually compare the arguments.
    if (Kind == Sema::TPL_TemplateTemplateArgumentMatch &&
        (OldNTTP->getType()->isDependentType() ||
         NewNTTP->getType()->isDependentType()))
      return true;

    if (!S.Context.hasSameType(OldNTTP->getType(), NewNTTP->getType())) {
      if (Complain) {
        unsigned NextDiag = diag::err_template_nontype_parm_different_type;
        if (TemplateArgLoc.isValid()) {
          S.Diag(TemplateArgLoc,
                 diag::err_template_arg_template_params_mismatch);
          NextDiag = diag::note_template_nontype_parm_different_type;
        }
        S.Diag(NewNTTP->getLocation(), NextDiag)
          << NewNTTP->getType()
          << (Kind != Sema::TPL_TemplateMatch);
        S.Diag(OldNTTP->getLocation(),
               diag::note_template_nontype_parm_prev_declaration)
          << OldNTTP->getType();
      }

      return false;
    }

    return true;
  }

  // For template template parameters, check the template parameter types.
  // The template parameter lists of template template
  // parameters must agree.
  if (TemplateTemplateParmDecl *OldTTP
                                    = dyn_cast<TemplateTemplateParmDecl>(Old)) {
    TemplateTemplateParmDecl *NewTTP = cast<TemplateTemplateParmDecl>(New);
    return S.TemplateParameterListsAreEqual(NewTTP->getTemplateParameters(),
                                            OldTTP->getTemplateParameters(),
                                            Complain,
                                        (Kind == Sema::TPL_TemplateMatch
                                           ? Sema::TPL_TemplateTemplateParmMatch
                                           : Kind),
                                            TemplateArgLoc);
  }

  return true;
}

/// Diagnose a known arity mismatch when comparing template argument
/// lists.
static
void DiagnoseTemplateParameterListArityMismatch(Sema &S,
                                                TemplateParameterList *New,
                                                TemplateParameterList *Old,
                                      Sema::TemplateParameterListEqualKind Kind,
                                                SourceLocation TemplateArgLoc) {
  unsigned NextDiag = diag::err_template_param_list_different_arity;
  if (TemplateArgLoc.isValid()) {
    S.Diag(TemplateArgLoc, diag::err_template_arg_template_params_mismatch);
    NextDiag = diag::note_template_param_list_different_arity;
  }
  S.Diag(New->getTemplateLoc(), NextDiag)
    << (New->size() > Old->size())
    << (Kind != Sema::TPL_TemplateMatch)
    << SourceRange(New->getTemplateLoc(), New->getRAngleLoc());
  S.Diag(Old->getTemplateLoc(), diag::note_template_prev_declaration)
    << (Kind != Sema::TPL_TemplateMatch)
    << SourceRange(Old->getTemplateLoc(), Old->getRAngleLoc());
}

/// Determine whether the given template parameter lists are
/// equivalent.
///
/// \param New  The new template parameter list, typically written in the
/// source code as part of a new template declaration.
///
/// \param Old  The old template parameter list, typically found via
/// name lookup of the template declared with this template parameter
/// list.
///
/// \param Complain  If true, this routine will produce a diagnostic if
/// the template parameter lists are not equivalent.
///
/// \param Kind describes how we are to match the template parameter lists.
///
/// \param TemplateArgLoc If this source location is valid, then we
/// are actually checking the template parameter list of a template
/// argument (New) against the template parameter list of its
/// corresponding template template parameter (Old). We produce
/// slightly different diagnostics in this scenario.
///
/// \returns True if the template parameter lists are equal, false
/// otherwise.
bool
Sema::TemplateParameterListsAreEqual(TemplateParameterList *New,
                                     TemplateParameterList *Old,
                                     bool Complain,
                                     TemplateParameterListEqualKind Kind,
                                     SourceLocation TemplateArgLoc) {
  if (Old->size() != New->size() && Kind != TPL_TemplateTemplateArgumentMatch) {
    if (Complain)
      DiagnoseTemplateParameterListArityMismatch(*this, New, Old, Kind,
                                                 TemplateArgLoc);

    return false;
  }

  // C++0x [temp.arg.template]p3:
  //   A template-argument matches a template template-parameter (call it P)
  //   when each of the template parameters in the template-parameter-list of
  //   the template-argument's corresponding class template or alias template
  //   (call it A) matches the corresponding template parameter in the
  //   template-parameter-list of P. [...]
  TemplateParameterList::iterator NewParm = New->begin();
  TemplateParameterList::iterator NewParmEnd = New->end();
  for (TemplateParameterList::iterator OldParm = Old->begin(),
                                    OldParmEnd = Old->end();
       OldParm != OldParmEnd; ++OldParm) {
    if (Kind != TPL_TemplateTemplateArgumentMatch ||
        !(*OldParm)->isTemplateParameterPack()) {
      if (NewParm == NewParmEnd) {
        if (Complain)
          DiagnoseTemplateParameterListArityMismatch(*this, New, Old, Kind,
                                                     TemplateArgLoc);

        return false;
      }

      if (!MatchTemplateParameterKind(*this, *NewParm, *OldParm, Complain,
                                      Kind, TemplateArgLoc))
        return false;

      ++NewParm;
      continue;
    }

    // C++0x [temp.arg.template]p3:
    //   [...] When P's template- parameter-list contains a template parameter
    //   pack (14.5.3), the template parameter pack will match zero or more
    //   template parameters or template parameter packs in the
    //   template-parameter-list of A with the same type and form as the
    //   template parameter pack in P (ignoring whether those template
    //   parameters are template parameter packs).
    for (; NewParm != NewParmEnd; ++NewParm) {
      if (!MatchTemplateParameterKind(*this, *NewParm, *OldParm, Complain,
                                      Kind, TemplateArgLoc))
        return false;
    }
  }

  // Make sure we exhausted all of the arguments.
  if (NewParm != NewParmEnd) {
    if (Complain)
      DiagnoseTemplateParameterListArityMismatch(*this, New, Old, Kind,
                                                 TemplateArgLoc);

    return false;
  }

  return true;
}

/// Check whether a template can be declared within this scope.
///
/// If the template declaration is valid in this scope, returns
/// false. Otherwise, issues a diagnostic and returns true.
bool
Sema::CheckTemplateDeclScope(Scope *S, TemplateParameterList *TemplateParams) {
  if (!S)
    return false;

  // Find the nearest enclosing declaration scope.
  while ((S->getFlags() & Scope::DeclScope) == 0 ||
         (S->getFlags() & Scope::TemplateParamScope) != 0)
    S = S->getParent();

  // C++ [temp]p4:
  //   A template [...] shall not have C linkage.
  DeclContext *Ctx = S->getEntity();
  if (Ctx && Ctx->isExternCContext()) {
    Diag(TemplateParams->getTemplateLoc(), diag::err_template_linkage)
        << TemplateParams->getSourceRange();
    if (const LinkageSpecDecl *LSD = Ctx->getExternCContext())
      Diag(LSD->getExternLoc(), diag::note_extern_c_begins_here);
    return true;
  }
  Ctx = Ctx->getRedeclContext();

  // C++ [temp]p2:
  //   A template-declaration can appear only as a namespace scope or
  //   class scope declaration.
  if (Ctx) {
    if (Ctx->isFileContext())
      return false;
    if (CXXRecordDecl *RD = dyn_cast<CXXRecordDecl>(Ctx)) {
      // C++ [temp.mem]p2:
      //   A local class shall not have member templates.
      if (RD->isLocalClass())
        return Diag(TemplateParams->getTemplateLoc(),
                    diag::err_template_inside_local_class)
          << TemplateParams->getSourceRange();
      else
        return false;
    }
  }

  return Diag(TemplateParams->getTemplateLoc(),
              diag::err_template_outside_namespace_or_class_scope)
    << TemplateParams->getSourceRange();
}

/// Determine what kind of template specialization the given declaration
/// is.
static TemplateSpecializationKind getTemplateSpecializationKind(Decl *D) {
  if (!D)
    return TSK_Undeclared;

  if (CXXRecordDecl *Record = dyn_cast<CXXRecordDecl>(D))
    return Record->getTemplateSpecializationKind();
  if (FunctionDecl *Function = dyn_cast<FunctionDecl>(D))
    return Function->getTemplateSpecializationKind();
  if (VarDecl *Var = dyn_cast<VarDecl>(D))
    return Var->getTemplateSpecializationKind();

  return TSK_Undeclared;
}

/// Check whether a specialization is well-formed in the current
/// context.
///
/// This routine determines whether a template specialization can be declared
/// in the current context (C++ [temp.expl.spec]p2).
///
/// \param S the semantic analysis object for which this check is being
/// performed.
///
/// \param Specialized the entity being specialized or instantiated, which
/// may be a kind of template (class template, function template, etc.) or
/// a member of a class template (member function, static data member,
/// member class).
///
/// \param PrevDecl the previous declaration of this entity, if any.
///
/// \param Loc the location of the explicit specialization or instantiation of
/// this entity.
///
/// \param IsPartialSpecialization whether this is a partial specialization of
/// a class template.
///
/// \returns true if there was an error that we cannot recover from, false
/// otherwise.
static bool CheckTemplateSpecializationScope(Sema &S,
                                             NamedDecl *Specialized,
                                             NamedDecl *PrevDecl,
                                             SourceLocation Loc,
                                             bool IsPartialSpecialization) {
  // Keep these "kind" numbers in sync with the %select statements in the
  // various diagnostics emitted by this routine.
  int EntityKind = 0;
  if (isa<ClassTemplateDecl>(Specialized))
    EntityKind = IsPartialSpecialization? 1 : 0;
  else if (isa<VarTemplateDecl>(Specialized))
    EntityKind = IsPartialSpecialization ? 3 : 2;
  else if (isa<FunctionTemplateDecl>(Specialized))
    EntityKind = 4;
  else if (isa<CXXMethodDecl>(Specialized))
    EntityKind = 5;
  else if (isa<VarDecl>(Specialized))
    EntityKind = 6;
  else if (isa<RecordDecl>(Specialized))
    EntityKind = 7;
  else if (isa<EnumDecl>(Specialized) && S.getLangOpts().CPlusPlus11)
    EntityKind = 8;
  else {
    S.Diag(Loc, diag::err_template_spec_unknown_kind)
      << S.getLangOpts().CPlusPlus11;
    S.Diag(Specialized->getLocation(), diag::note_specialized_entity);
    return true;
  }

  // C++ [temp.expl.spec]p2:
  //   An explicit specialization may be declared in any scope in which
  //   the corresponding primary template may be defined.
  if (S.CurContext->getRedeclContext()->isFunctionOrMethod()) {
    S.Diag(Loc, diag::err_template_spec_decl_function_scope)
      << Specialized;
    return true;
  }

  // C++ [temp.class.spec]p6:
  //   A class template partial specialization may be declared in any
  //   scope in which the primary template may be defined.
  DeclContext *SpecializedContext =
      Specialized->getDeclContext()->getRedeclContext();
  DeclContext *DC = S.CurContext->getRedeclContext();

  // Make sure that this redeclaration (or definition) occurs in the same
  // scope or an enclosing namespace.
  if (!(DC->isFileContext() ? DC->Encloses(SpecializedContext)
                            : DC->Equals(SpecializedContext))) {
    if (isa<TranslationUnitDecl>(SpecializedContext))
      S.Diag(Loc, diag::err_template_spec_redecl_global_scope)
        << EntityKind << Specialized;
    else {
      auto *ND = cast<NamedDecl>(SpecializedContext);
      int Diag = diag::err_template_spec_redecl_out_of_scope;
      if (S.getLangOpts().MicrosoftExt && !DC->isRecord())
        Diag = diag::ext_ms_template_spec_redecl_out_of_scope;
      S.Diag(Loc, Diag) << EntityKind << Specialized
                        << ND << isa<CXXRecordDecl>(ND);
    }

    S.Diag(Specialized->getLocation(), diag::note_specialized_entity);

    // Don't allow specializing in the wrong class during error recovery.
    // Otherwise, things can go horribly wrong.
    if (DC->isRecord())
      return true;
  }

  return false;
}

static SourceRange findTemplateParameterInType(unsigned Depth, Expr *E) {
  if (!E->isTypeDependent())
    return SourceLocation();
  DependencyChecker Checker(Depth, /*IgnoreNonTypeDependent*/true);
  Checker.TraverseStmt(E);
  if (Checker.MatchLoc.isInvalid())
    return E->getSourceRange();
  return Checker.MatchLoc;
}

static SourceRange findTemplateParameter(unsigned Depth, TypeLoc TL) {
  if (!TL.getType()->isDependentType())
    return SourceLocation();
  DependencyChecker Checker(Depth, /*IgnoreNonTypeDependent*/true);
  Checker.TraverseTypeLoc(TL);
  if (Checker.MatchLoc.isInvalid())
    return TL.getSourceRange();
  return Checker.MatchLoc;
}

/// Subroutine of Sema::CheckTemplatePartialSpecializationArgs
/// that checks non-type template partial specialization arguments.
static bool CheckNonTypeTemplatePartialSpecializationArgs(
    Sema &S, SourceLocation TemplateNameLoc, NonTypeTemplateParmDecl *Param,
    const TemplateArgument *Args, unsigned NumArgs, bool IsDefaultArgument) {
  for (unsigned I = 0; I != NumArgs; ++I) {
    if (Args[I].getKind() == TemplateArgument::Pack) {
      if (CheckNonTypeTemplatePartialSpecializationArgs(
              S, TemplateNameLoc, Param, Args[I].pack_begin(),
              Args[I].pack_size(), IsDefaultArgument))
        return true;

      continue;
    }

    if (Args[I].getKind() != TemplateArgument::Expression)
      continue;

    Expr *ArgExpr = Args[I].getAsExpr();

    // We can have a pack expansion of any of the bullets below.
    if (PackExpansionExpr *Expansion = dyn_cast<PackExpansionExpr>(ArgExpr))
      ArgExpr = Expansion->getPattern();

    // Strip off any implicit casts we added as part of type checking.
    while (ImplicitCastExpr *ICE = dyn_cast<ImplicitCastExpr>(ArgExpr))
      ArgExpr = ICE->getSubExpr();

    // C++ [temp.class.spec]p8:
    //   A non-type argument is non-specialized if it is the name of a
    //   non-type parameter. All other non-type arguments are
    //   specialized.
    //
    // Below, we check the two conditions that only apply to
    // specialized non-type arguments, so skip any non-specialized
    // arguments.
    if (DeclRefExpr *DRE = dyn_cast<DeclRefExpr>(ArgExpr))
      if (isa<NonTypeTemplateParmDecl>(DRE->getDecl()))
        continue;

    // C++ [temp.class.spec]p9:
    //   Within the argument list of a class template partial
    //   specialization, the following restrictions apply:
    //     -- A partially specialized non-type argument expression
    //        shall not involve a template parameter of the partial
    //        specialization except when the argument expression is a
    //        simple identifier.
    //     -- The type of a template parameter corresponding to a
    //        specialized non-type argument shall not be dependent on a
    //        parameter of the specialization.
    // DR1315 removes the first bullet, leaving an incoherent set of rules.
    // We implement a compromise between the original rules and DR1315:
    //     --  A specialized non-type template argument shall not be
    //         type-dependent and the corresponding template parameter
    //         shall have a non-dependent type.
    SourceRange ParamUseRange =
        findTemplateParameterInType(Param->getDepth(), ArgExpr);
    if (ParamUseRange.isValid()) {
      if (IsDefaultArgument) {
        S.Diag(TemplateNameLoc,
               diag::err_dependent_non_type_arg_in_partial_spec);
        S.Diag(ParamUseRange.getBegin(),
               diag::note_dependent_non_type_default_arg_in_partial_spec)
          << ParamUseRange;
      } else {
        S.Diag(ParamUseRange.getBegin(),
               diag::err_dependent_non_type_arg_in_partial_spec)
          << ParamUseRange;
      }
      return true;
    }

    ParamUseRange = findTemplateParameter(
        Param->getDepth(), Param->getTypeSourceInfo()->getTypeLoc());
    if (ParamUseRange.isValid()) {
      S.Diag(IsDefaultArgument ? TemplateNameLoc : ArgExpr->getBeginLoc(),
             diag::err_dependent_typed_non_type_arg_in_partial_spec)
          << Param->getType();
      S.Diag(Param->getLocation(), diag::note_template_param_here)
        << (IsDefaultArgument ? ParamUseRange : SourceRange())
        << ParamUseRange;
      return true;
    }
  }

  return false;
}

/// Check the non-type template arguments of a class template
/// partial specialization according to C++ [temp.class.spec]p9.
///
/// \param TemplateNameLoc the location of the template name.
/// \param PrimaryTemplate the template parameters of the primary class
///        template.
/// \param NumExplicit the number of explicitly-specified template arguments.
/// \param TemplateArgs the template arguments of the class template
///        partial specialization.
///
/// \returns \c true if there was an error, \c false otherwise.
bool Sema::CheckTemplatePartialSpecializationArgs(
    SourceLocation TemplateNameLoc, TemplateDecl *PrimaryTemplate,
    unsigned NumExplicit, ArrayRef<TemplateArgument> TemplateArgs) {
  // We have to be conservative when checking a template in a dependent
  // context.
  if (PrimaryTemplate->getDeclContext()->isDependentContext())
    return false;

  TemplateParameterList *TemplateParams =
      PrimaryTemplate->getTemplateParameters();
  for (unsigned I = 0, N = TemplateParams->size(); I != N; ++I) {
    NonTypeTemplateParmDecl *Param
      = dyn_cast<NonTypeTemplateParmDecl>(TemplateParams->getParam(I));
    if (!Param)
      continue;

    if (CheckNonTypeTemplatePartialSpecializationArgs(*this, TemplateNameLoc,
                                                      Param, &TemplateArgs[I],
                                                      1, I >= NumExplicit))
      return true;
  }

  return false;
}

DeclResult Sema::ActOnClassTemplateSpecialization(
    Scope *S, unsigned TagSpec, TagUseKind TUK, SourceLocation KWLoc,
    SourceLocation ModulePrivateLoc, TemplateIdAnnotation &TemplateId,
    const ParsedAttributesView &Attr,
    MultiTemplateParamsArg TemplateParameterLists, SkipBodyInfo *SkipBody) {
  assert(TUK != TUK_Reference && "References are not specializations");

  CXXScopeSpec &SS = TemplateId.SS;

  // NOTE: KWLoc is the location of the tag keyword. This will instead
  // store the location of the outermost template keyword in the declaration.
  SourceLocation TemplateKWLoc = TemplateParameterLists.size() > 0
    ? TemplateParameterLists[0]->getTemplateLoc() : KWLoc;
  SourceLocation TemplateNameLoc = TemplateId.TemplateNameLoc;
  SourceLocation LAngleLoc = TemplateId.LAngleLoc;
  SourceLocation RAngleLoc = TemplateId.RAngleLoc;

  // Find the class template we're specializing
  TemplateName Name = TemplateId.Template.get();
  ClassTemplateDecl *ClassTemplate
    = dyn_cast_or_null<ClassTemplateDecl>(Name.getAsTemplateDecl());

  if (!ClassTemplate) {
    Diag(TemplateNameLoc, diag::err_not_class_template_specialization)
      << (Name.getAsTemplateDecl() &&
          isa<TemplateTemplateParmDecl>(Name.getAsTemplateDecl()));
    return true;
  }

  bool isMemberSpecialization = false;
  bool isPartialSpecialization = false;

  // Check the validity of the template headers that introduce this
  // template.
  // FIXME: We probably shouldn't complain about these headers for
  // friend declarations.
  bool Invalid = false;
  TemplateParameterList *TemplateParams =
      MatchTemplateParametersToScopeSpecifier(
          KWLoc, TemplateNameLoc, SS, &TemplateId,
          TemplateParameterLists, TUK == TUK_Friend, isMemberSpecialization,
          Invalid);
  if (Invalid)
    return true;

  if (TemplateParams && TemplateParams->size() > 0) {
    isPartialSpecialization = true;

    if (TUK == TUK_Friend) {
      Diag(KWLoc, diag::err_partial_specialization_friend)
        << SourceRange(LAngleLoc, RAngleLoc);
      return true;
    }

    // C++ [temp.class.spec]p10:
    //   The template parameter list of a specialization shall not
    //   contain default template argument values.
    for (unsigned I = 0, N = TemplateParams->size(); I != N; ++I) {
      Decl *Param = TemplateParams->getParam(I);
      if (TemplateTypeParmDecl *TTP = dyn_cast<TemplateTypeParmDecl>(Param)) {
        if (TTP->hasDefaultArgument()) {
          Diag(TTP->getDefaultArgumentLoc(),
               diag::err_default_arg_in_partial_spec);
          TTP->removeDefaultArgument();
        }
      } else if (NonTypeTemplateParmDecl *NTTP
                   = dyn_cast<NonTypeTemplateParmDecl>(Param)) {
        if (Expr *DefArg = NTTP->getDefaultArgument()) {
          Diag(NTTP->getDefaultArgumentLoc(),
               diag::err_default_arg_in_partial_spec)
            << DefArg->getSourceRange();
          NTTP->removeDefaultArgument();
        }
      } else {
        TemplateTemplateParmDecl *TTP = cast<TemplateTemplateParmDecl>(Param);
        if (TTP->hasDefaultArgument()) {
          Diag(TTP->getDefaultArgument().getLocation(),
               diag::err_default_arg_in_partial_spec)
            << TTP->getDefaultArgument().getSourceRange();
          TTP->removeDefaultArgument();
        }
      }
    }
  } else if (TemplateParams) {
    if (TUK == TUK_Friend)
      Diag(KWLoc, diag::err_template_spec_friend)
        << FixItHint::CreateRemoval(
                                SourceRange(TemplateParams->getTemplateLoc(),
                                            TemplateParams->getRAngleLoc()))
        << SourceRange(LAngleLoc, RAngleLoc);
  } else {
    assert(TUK == TUK_Friend && "should have a 'template<>' for this decl");
  }

  // Check that the specialization uses the same tag kind as the
  // original template.
  TagTypeKind Kind = TypeWithKeyword::getTagTypeKindForTypeSpec(TagSpec);
  assert(Kind != TTK_Enum && "Invalid enum tag in class template spec!");
  if (!isAcceptableTagRedeclaration(ClassTemplate->getTemplatedDecl(),
                                    Kind, TUK == TUK_Definition, KWLoc,
                                    ClassTemplate->getIdentifier())) {
    Diag(KWLoc, diag::err_use_with_wrong_tag)
      << ClassTemplate
      << FixItHint::CreateReplacement(KWLoc,
                            ClassTemplate->getTemplatedDecl()->getKindName());
    Diag(ClassTemplate->getTemplatedDecl()->getLocation(),
         diag::note_previous_use);
    Kind = ClassTemplate->getTemplatedDecl()->getTagKind();
  }

  // Translate the parser's template argument list in our AST format.
  TemplateArgumentListInfo TemplateArgs =
      makeTemplateArgumentListInfo(*this, TemplateId);

  // Check for unexpanded parameter packs in any of the template arguments.
  for (unsigned I = 0, N = TemplateArgs.size(); I != N; ++I)
    if (DiagnoseUnexpandedParameterPack(TemplateArgs[I],
                                        UPPC_PartialSpecialization))
      return true;

  // Check that the template argument list is well-formed for this
  // template.
  SmallVector<TemplateArgument, 4> Converted;
  if (CheckTemplateArgumentList(ClassTemplate, TemplateNameLoc,
                                TemplateArgs, false, Converted))
    return true;

  // Find the class template (partial) specialization declaration that
  // corresponds to these arguments.
  if (isPartialSpecialization) {
    if (CheckTemplatePartialSpecializationArgs(TemplateNameLoc, ClassTemplate,
                                               TemplateArgs.size(), Converted))
      return true;

    // FIXME: Move this to CheckTemplatePartialSpecializationArgs so we
    // also do it during instantiation.
    bool InstantiationDependent;
    if (!Name.isDependent() &&
        !TemplateSpecializationType::anyDependentTemplateArguments(
            TemplateArgs.arguments(), InstantiationDependent)) {
      Diag(TemplateNameLoc, diag::err_partial_spec_fully_specialized)
        << ClassTemplate->getDeclName();
      isPartialSpecialization = false;
    }
  }

  void *InsertPos = nullptr;
  ClassTemplateSpecializationDecl *PrevDecl = nullptr;

  if (isPartialSpecialization)
    // FIXME: Template parameter list matters, too
    PrevDecl = ClassTemplate->findPartialSpecialization(Converted, InsertPos);
  else
    PrevDecl = ClassTemplate->findSpecialization(Converted, InsertPos);

  ClassTemplateSpecializationDecl *Specialization = nullptr;

  // Check whether we can declare a class template specialization in
  // the current scope.
  if (TUK != TUK_Friend &&
      CheckTemplateSpecializationScope(*this, ClassTemplate, PrevDecl,
                                       TemplateNameLoc,
                                       isPartialSpecialization))
    return true;

  // The canonical type
  QualType CanonType;
  if (isPartialSpecialization) {
    // Build the canonical type that describes the converted template
    // arguments of the class template partial specialization.
    TemplateName CanonTemplate = Context.getCanonicalTemplateName(Name);
    CanonType = Context.getTemplateSpecializationType(CanonTemplate,
                                                      Converted);

    if (Context.hasSameType(CanonType,
                        ClassTemplate->getInjectedClassNameSpecialization())) {
      // C++ [temp.class.spec]p9b3:
      //
      //   -- The argument list of the specialization shall not be identical
      //      to the implicit argument list of the primary template.
      //
      // This rule has since been removed, because it's redundant given DR1495,
      // but we keep it because it produces better diagnostics and recovery.
      Diag(TemplateNameLoc, diag::err_partial_spec_args_match_primary_template)
        << /*class template*/0 << (TUK == TUK_Definition)
        << FixItHint::CreateRemoval(SourceRange(LAngleLoc, RAngleLoc));
      return CheckClassTemplate(S, TagSpec, TUK, KWLoc, SS,
                                ClassTemplate->getIdentifier(),
                                TemplateNameLoc,
                                Attr,
                                TemplateParams,
                                AS_none, /*ModulePrivateLoc=*/SourceLocation(),
                                /*FriendLoc*/SourceLocation(),
                                TemplateParameterLists.size() - 1,
                                TemplateParameterLists.data());
    }

    // Create a new class template partial specialization declaration node.
    ClassTemplatePartialSpecializationDecl *PrevPartial
      = cast_or_null<ClassTemplatePartialSpecializationDecl>(PrevDecl);
    ClassTemplatePartialSpecializationDecl *Partial
      = ClassTemplatePartialSpecializationDecl::Create(Context, Kind,
                                             ClassTemplate->getDeclContext(),
                                                       KWLoc, TemplateNameLoc,
                                                       TemplateParams,
                                                       ClassTemplate,
                                                       Converted,
                                                       TemplateArgs,
                                                       CanonType,
                                                       PrevPartial);
    SetNestedNameSpecifier(Partial, SS);
    if (TemplateParameterLists.size() > 1 && SS.isSet()) {
      Partial->setTemplateParameterListsInfo(
          Context, TemplateParameterLists.drop_back(1));
    }

    if (!PrevPartial)
      ClassTemplate->AddPartialSpecialization(Partial, InsertPos);
    Specialization = Partial;

    // If we are providing an explicit specialization of a member class
    // template specialization, make a note of that.
    if (PrevPartial && PrevPartial->getInstantiatedFromMember())
      PrevPartial->setMemberSpecialization();

    CheckTemplatePartialSpecialization(Partial);
  } else {
    // Create a new class template specialization declaration node for
    // this explicit specialization or friend declaration.
    Specialization
      = ClassTemplateSpecializationDecl::Create(Context, Kind,
                                             ClassTemplate->getDeclContext(),
                                                KWLoc, TemplateNameLoc,
                                                ClassTemplate,
                                                Converted,
                                                PrevDecl);
    SetNestedNameSpecifier(Specialization, SS);
    if (TemplateParameterLists.size() > 0) {
      Specialization->setTemplateParameterListsInfo(Context,
                                                    TemplateParameterLists);
    }

    if (!PrevDecl)
      ClassTemplate->AddSpecialization(Specialization, InsertPos);

    if (CurContext->isDependentContext()) {
      TemplateName CanonTemplate = Context.getCanonicalTemplateName(Name);
      CanonType = Context.getTemplateSpecializationType(
          CanonTemplate, Converted);
    } else {
      CanonType = Context.getTypeDeclType(Specialization);
    }
  }

  // C++ [temp.expl.spec]p6:
  //   If a template, a member template or the member of a class template is
  //   explicitly specialized then that specialization shall be declared
  //   before the first use of that specialization that would cause an implicit
  //   instantiation to take place, in every translation unit in which such a
  //   use occurs; no diagnostic is required.
  if (PrevDecl && PrevDecl->getPointOfInstantiation().isValid()) {
    bool Okay = false;
    for (Decl *Prev = PrevDecl; Prev; Prev = Prev->getPreviousDecl()) {
      // Is there any previous explicit specialization declaration?
      if (getTemplateSpecializationKind(Prev) == TSK_ExplicitSpecialization) {
        Okay = true;
        break;
      }
    }

    if (!Okay) {
      SourceRange Range(TemplateNameLoc, RAngleLoc);
      Diag(TemplateNameLoc, diag::err_specialization_after_instantiation)
        << Context.getTypeDeclType(Specialization) << Range;

      Diag(PrevDecl->getPointOfInstantiation(),
           diag::note_instantiation_required_here)
        << (PrevDecl->getTemplateSpecializationKind()
                                                != TSK_ImplicitInstantiation);
      return true;
    }
  }

  // If this is not a friend, note that this is an explicit specialization.
  if (TUK != TUK_Friend)
    Specialization->setSpecializationKind(TSK_ExplicitSpecialization);

  // Check that this isn't a redefinition of this specialization.
  if (TUK == TUK_Definition) {
    RecordDecl *Def = Specialization->getDefinition();
    NamedDecl *Hidden = nullptr;
    if (Def && SkipBody && !hasVisibleDefinition(Def, &Hidden)) {
      SkipBody->ShouldSkip = true;
      makeMergedDefinitionVisible(Hidden);
      // From here on out, treat this as just a redeclaration.
      TUK = TUK_Declaration;
    } else if (Def) {
      SourceRange Range(TemplateNameLoc, RAngleLoc);
      Diag(TemplateNameLoc, diag::err_redefinition) << Specialization << Range;
      Diag(Def->getLocation(), diag::note_previous_definition);
      Specialization->setInvalidDecl();
      return true;
    }
  }

  ProcessDeclAttributeList(S, Specialization, Attr);

  // Add alignment attributes if necessary; these attributes are checked when
  // the ASTContext lays out the structure.
  if (TUK == TUK_Definition) {
    AddAlignmentAttributesForRecord(Specialization);
    AddMsStructLayoutForRecord(Specialization);
  }

  if (ModulePrivateLoc.isValid())
    Diag(Specialization->getLocation(), diag::err_module_private_specialization)
      << (isPartialSpecialization? 1 : 0)
      << FixItHint::CreateRemoval(ModulePrivateLoc);

  // Build the fully-sugared type for this class template
  // specialization as the user wrote in the specialization
  // itself. This means that we'll pretty-print the type retrieved
  // from the specialization's declaration the way that the user
  // actually wrote the specialization, rather than formatting the
  // name based on the "canonical" representation used to store the
  // template arguments in the specialization.
  TypeSourceInfo *WrittenTy
    = Context.getTemplateSpecializationTypeInfo(Name, TemplateNameLoc,
                                                TemplateArgs, CanonType);
  if (TUK != TUK_Friend) {
    Specialization->setTypeAsWritten(WrittenTy);
    Specialization->setTemplateKeywordLoc(TemplateKWLoc);
  }

  // C++ [temp.expl.spec]p9:
  //   A template explicit specialization is in the scope of the
  //   namespace in which the template was defined.
  //
  // We actually implement this paragraph where we set the semantic
  // context (in the creation of the ClassTemplateSpecializationDecl),
  // but we also maintain the lexical context where the actual
  // definition occurs.
  Specialization->setLexicalDeclContext(CurContext);

  // We may be starting the definition of this specialization.
  if (TUK == TUK_Definition)
    Specialization->startDefinition();

  if (TUK == TUK_Friend) {
    FriendDecl *Friend = FriendDecl::Create(Context, CurContext,
                                            TemplateNameLoc,
                                            WrittenTy,
                                            /*FIXME:*/KWLoc);
    Friend->setAccess(AS_public);
    CurContext->addDecl(Friend);
  } else {
    // Add the specialization into its lexical context, so that it can
    // be seen when iterating through the list of declarations in that
    // context. However, specializations are not found by name lookup.
    CurContext->addDecl(Specialization);
  }
  return Specialization;
}

Decl *Sema::ActOnTemplateDeclarator(Scope *S,
                              MultiTemplateParamsArg TemplateParameterLists,
                                    Declarator &D) {
  Decl *NewDecl = HandleDeclarator(S, D, TemplateParameterLists);
  ActOnDocumentableDecl(NewDecl);
  return NewDecl;
}

<<<<<<< HEAD
/// \brief Strips various properties off an implicit instantiation
=======
/// Strips various properties off an implicit instantiation
>>>>>>> 6a2e82dd
/// that has just been explicitly specialized.
static void StripImplicitInstantiation(NamedDecl *D) {
  D->dropAttr<DLLImportAttr>();
  D->dropAttr<DLLExportAttr>();

  if (FunctionDecl *FD = dyn_cast<FunctionDecl>(D))
    FD->setInlineSpecified(false);
}

/// Compute the diagnostic location for an explicit instantiation
//  declaration or definition.
static SourceLocation DiagLocForExplicitInstantiation(
    NamedDecl* D, SourceLocation PointOfInstantiation) {
  // Explicit instantiations following a specialization have no effect and
  // hence no PointOfInstantiation. In that case, walk decl backwards
  // until a valid name loc is found.
  SourceLocation PrevDiagLoc = PointOfInstantiation;
  for (Decl *Prev = D; Prev && !PrevDiagLoc.isValid();
       Prev = Prev->getPreviousDecl()) {
    PrevDiagLoc = Prev->getLocation();
  }
  assert(PrevDiagLoc.isValid() &&
         "Explicit instantiation without point of instantiation?");
  return PrevDiagLoc;
}

/// Diagnose cases where we have an explicit template specialization
/// before/after an explicit template instantiation, producing diagnostics
/// for those cases where they are required and determining whether the
/// new specialization/instantiation will have any effect.
///
/// \param NewLoc the location of the new explicit specialization or
/// instantiation.
///
/// \param NewTSK the kind of the new explicit specialization or instantiation.
///
/// \param PrevDecl the previous declaration of the entity.
///
/// \param PrevTSK the kind of the old explicit specialization or instantiatin.
///
/// \param PrevPointOfInstantiation if valid, indicates where the previus
/// declaration was instantiated (either implicitly or explicitly).
///
/// \param HasNoEffect will be set to true to indicate that the new
/// specialization or instantiation has no effect and should be ignored.
///
/// \returns true if there was an error that should prevent the introduction of
/// the new declaration into the AST, false otherwise.
bool
Sema::CheckSpecializationInstantiationRedecl(SourceLocation NewLoc,
                                             TemplateSpecializationKind NewTSK,
                                             NamedDecl *PrevDecl,
                                             TemplateSpecializationKind PrevTSK,
                                        SourceLocation PrevPointOfInstantiation,
                                             bool &HasNoEffect) {
  HasNoEffect = false;

  switch (NewTSK) {
  case TSK_Undeclared:
  case TSK_ImplicitInstantiation:
    assert(
        (PrevTSK == TSK_Undeclared || PrevTSK == TSK_ImplicitInstantiation) &&
        "previous declaration must be implicit!");
    return false;

  case TSK_ExplicitSpecialization:
    switch (PrevTSK) {
    case TSK_Undeclared:
    case TSK_ExplicitSpecialization:
      // Okay, we're just specializing something that is either already
      // explicitly specialized or has merely been mentioned without any
      // instantiation.
      return false;

    case TSK_ImplicitInstantiation:
      if (PrevPointOfInstantiation.isInvalid()) {
        // The declaration itself has not actually been instantiated, so it is
        // still okay to specialize it.
        StripImplicitInstantiation(PrevDecl);
        return false;
      }
      // Fall through
      LLVM_FALLTHROUGH;

    case TSK_ExplicitInstantiationDeclaration:
    case TSK_ExplicitInstantiationDefinition:
      assert((PrevTSK == TSK_ImplicitInstantiation ||
              PrevPointOfInstantiation.isValid()) &&
             "Explicit instantiation without point of instantiation?");

      // C++ [temp.expl.spec]p6:
      //   If a template, a member template or the member of a class template
      //   is explicitly specialized then that specialization shall be declared
      //   before the first use of that specialization that would cause an
      //   implicit instantiation to take place, in every translation unit in
      //   which such a use occurs; no diagnostic is required.
      for (Decl *Prev = PrevDecl; Prev; Prev = Prev->getPreviousDecl()) {
        // Is there any previous explicit specialization declaration?
        if (getTemplateSpecializationKind(Prev) == TSK_ExplicitSpecialization)
          return false;
      }

      Diag(NewLoc, diag::err_specialization_after_instantiation)
        << PrevDecl;
      Diag(PrevPointOfInstantiation, diag::note_instantiation_required_here)
        << (PrevTSK != TSK_ImplicitInstantiation);

      return true;
    }
    llvm_unreachable("The switch over PrevTSK must be exhaustive.");

  case TSK_ExplicitInstantiationDeclaration:
    switch (PrevTSK) {
    case TSK_ExplicitInstantiationDeclaration:
      // This explicit instantiation declaration is redundant (that's okay).
      HasNoEffect = true;
      return false;

    case TSK_Undeclared:
    case TSK_ImplicitInstantiation:
      // We're explicitly instantiating something that may have already been
      // implicitly instantiated; that's fine.
      return false;

    case TSK_ExplicitSpecialization:
      // C++0x [temp.explicit]p4:
      //   For a given set of template parameters, if an explicit instantiation
      //   of a template appears after a declaration of an explicit
      //   specialization for that template, the explicit instantiation has no
      //   effect.
      HasNoEffect = true;
      return false;

    case TSK_ExplicitInstantiationDefinition:
      // C++0x [temp.explicit]p10:
      //   If an entity is the subject of both an explicit instantiation
      //   declaration and an explicit instantiation definition in the same
      //   translation unit, the definition shall follow the declaration.
      Diag(NewLoc,
           diag::err_explicit_instantiation_declaration_after_definition);

      // Explicit instantiations following a specialization have no effect and
      // hence no PrevPointOfInstantiation. In that case, walk decl backwards
      // until a valid name loc is found.
      Diag(DiagLocForExplicitInstantiation(PrevDecl, PrevPointOfInstantiation),
           diag::note_explicit_instantiation_definition_here);
      HasNoEffect = true;
      return false;
    }

  case TSK_ExplicitInstantiationDefinition:
    switch (PrevTSK) {
    case TSK_Undeclared:
    case TSK_ImplicitInstantiation:
      // We're explicitly instantiating something that may have already been
      // implicitly instantiated; that's fine.
      return false;

    case TSK_ExplicitSpecialization:
      // C++ DR 259, C++0x [temp.explicit]p4:
      //   For a given set of template parameters, if an explicit
      //   instantiation of a template appears after a declaration of
      //   an explicit specialization for that template, the explicit
      //   instantiation has no effect.
      Diag(NewLoc, diag::warn_explicit_instantiation_after_specialization)
        << PrevDecl;
      Diag(PrevDecl->getLocation(),
           diag::note_previous_template_specialization);
      HasNoEffect = true;
      return false;

    case TSK_ExplicitInstantiationDeclaration:
      // We're explicitly instantiating a definition for something for which we
      // were previously asked to suppress instantiations. That's fine.

      // C++0x [temp.explicit]p4:
      //   For a given set of template parameters, if an explicit instantiation
      //   of a template appears after a declaration of an explicit
      //   specialization for that template, the explicit instantiation has no
      //   effect.
      for (Decl *Prev = PrevDecl; Prev; Prev = Prev->getPreviousDecl()) {
        // Is there any previous explicit specialization declaration?
        if (getTemplateSpecializationKind(Prev) == TSK_ExplicitSpecialization) {
          HasNoEffect = true;
          break;
        }
      }

      return false;

    case TSK_ExplicitInstantiationDefinition:
      // C++0x [temp.spec]p5:
      //   For a given template and a given set of template-arguments,
      //     - an explicit instantiation definition shall appear at most once
      //       in a program,

      // MSVCCompat: MSVC silently ignores duplicate explicit instantiations.
      Diag(NewLoc, (getLangOpts().MSVCCompat)
                       ? diag::ext_explicit_instantiation_duplicate
                       : diag::err_explicit_instantiation_duplicate)
          << PrevDecl;
      Diag(DiagLocForExplicitInstantiation(PrevDecl, PrevPointOfInstantiation),
           diag::note_previous_explicit_instantiation);
      HasNoEffect = true;
      return false;
    }
  }

  llvm_unreachable("Missing specialization/instantiation case?");
}

/// Perform semantic analysis for the given dependent function
/// template specialization.
///
/// The only possible way to get a dependent function template specialization
/// is with a friend declaration, like so:
///
/// \code
///   template \<class T> void foo(T);
///   template \<class T> class A {
///     friend void foo<>(T);
///   };
/// \endcode
///
/// There really isn't any useful analysis we can do here, so we
/// just store the information.
bool
Sema::CheckDependentFunctionTemplateSpecialization(FunctionDecl *FD,
                   const TemplateArgumentListInfo &ExplicitTemplateArgs,
                                                   LookupResult &Previous) {
  // Remove anything from Previous that isn't a function template in
  // the correct context.
  DeclContext *FDLookupContext = FD->getDeclContext()->getRedeclContext();
  LookupResult::Filter F = Previous.makeFilter();
  enum DiscardReason { NotAFunctionTemplate, NotAMemberOfEnclosing };
  SmallVector<std::pair<DiscardReason, Decl *>, 8> DiscardedCandidates;
  while (F.hasNext()) {
    NamedDecl *D = F.next()->getUnderlyingDecl();
    if (!isa<FunctionTemplateDecl>(D)) {
      F.erase();
      DiscardedCandidates.push_back(std::make_pair(NotAFunctionTemplate, D));
      continue;
    }

    if (!FDLookupContext->InEnclosingNamespaceSetOf(
            D->getDeclContext()->getRedeclContext())) {
      F.erase();
      DiscardedCandidates.push_back(std::make_pair(NotAMemberOfEnclosing, D));
      continue;
    }
  }
  F.done();

  if (Previous.empty()) {
    Diag(FD->getLocation(),
         diag::err_dependent_function_template_spec_no_match);
    for (auto &P : DiscardedCandidates)
      Diag(P.second->getLocation(),
           diag::note_dependent_function_template_spec_discard_reason)
          << P.first;
    return true;
  }

  FD->setDependentTemplateSpecialization(Context, Previous.asUnresolvedSet(),
                                         ExplicitTemplateArgs);
  return false;
}

/// Perform semantic analysis for the given function template
/// specialization.
///
/// This routine performs all of the semantic analysis required for an
/// explicit function template specialization. On successful completion,
/// the function declaration \p FD will become a function template
/// specialization.
///
/// \param FD the function declaration, which will be updated to become a
/// function template specialization.
///
/// \param ExplicitTemplateArgs the explicitly-provided template arguments,
/// if any. Note that this may be valid info even when 0 arguments are
/// explicitly provided as in, e.g., \c void sort<>(char*, char*);
/// as it anyway contains info on the angle brackets locations.
///
/// \param Previous the set of declarations that may be specialized by
/// this function specialization.
bool Sema::CheckFunctionTemplateSpecialization(
    FunctionDecl *FD, TemplateArgumentListInfo *ExplicitTemplateArgs,
    LookupResult &Previous) {
  // The set of function template specializations that could match this
  // explicit function template specialization.
  UnresolvedSet<8> Candidates;
  TemplateSpecCandidateSet FailedCandidates(FD->getLocation(),
                                            /*ForTakingAddress=*/false);

  llvm::SmallDenseMap<FunctionDecl *, TemplateArgumentListInfo, 8>
      ConvertedTemplateArgs;

  DeclContext *FDLookupContext = FD->getDeclContext()->getRedeclContext();
  for (LookupResult::iterator I = Previous.begin(), E = Previous.end();
         I != E; ++I) {
    NamedDecl *Ovl = (*I)->getUnderlyingDecl();
    if (FunctionTemplateDecl *FunTmpl = dyn_cast<FunctionTemplateDecl>(Ovl)) {
      // Only consider templates found within the same semantic lookup scope as
      // FD.
      if (!FDLookupContext->InEnclosingNamespaceSetOf(
                                Ovl->getDeclContext()->getRedeclContext()))
        continue;

      // When matching a constexpr member function template specialization
      // against the primary template, we don't yet know whether the
      // specialization has an implicit 'const' (because we don't know whether
      // it will be a static member function until we know which template it
      // specializes), so adjust it now assuming it specializes this template.
      QualType FT = FD->getType();
      if (FD->isConstexpr()) {
        CXXMethodDecl *OldMD =
          dyn_cast<CXXMethodDecl>(FunTmpl->getTemplatedDecl());
        if (OldMD && OldMD->isConst()) {
          const FunctionProtoType *FPT = FT->castAs<FunctionProtoType>();
          FunctionProtoType::ExtProtoInfo EPI = FPT->getExtProtoInfo();
          EPI.TypeQuals |= Qualifiers::Const;
          FT = Context.getFunctionType(FPT->getReturnType(),
                                       FPT->getParamTypes(), EPI);
        }
      }

      TemplateArgumentListInfo Args;
      if (ExplicitTemplateArgs)
        Args = *ExplicitTemplateArgs;

      // C++ [temp.expl.spec]p11:
      //   A trailing template-argument can be left unspecified in the
      //   template-id naming an explicit function template specialization
      //   provided it can be deduced from the function argument type.
      // Perform template argument deduction to determine whether we may be
      // specializing this template.
      // FIXME: It is somewhat wasteful to build
      TemplateDeductionInfo Info(FailedCandidates.getLocation());
      FunctionDecl *Specialization = nullptr;
      if (TemplateDeductionResult TDK = DeduceTemplateArguments(
              cast<FunctionTemplateDecl>(FunTmpl->getFirstDecl()),
              ExplicitTemplateArgs ? &Args : nullptr, FT, Specialization,
              Info)) {
        // Template argument deduction failed; record why it failed, so
        // that we can provide nifty diagnostics.
        FailedCandidates.addCandidate().set(
            I.getPair(), FunTmpl->getTemplatedDecl(),
            MakeDeductionFailureInfo(Context, TDK, Info));
        (void)TDK;
        continue;
      }

      // Target attributes are part of the cuda function signature, so
      // the deduced template's cuda target must match that of the
      // specialization.  Given that C++ template deduction does not
      // take target attributes into account, we reject candidates
      // here that have a different target.
      if (LangOpts.CUDA &&
          IdentifyCUDATarget(Specialization,
                             /* IgnoreImplicitHDAttributes = */ true) !=
              IdentifyCUDATarget(FD, /* IgnoreImplicitHDAttributes = */ true)) {
        FailedCandidates.addCandidate().set(
            I.getPair(), FunTmpl->getTemplatedDecl(),
            MakeDeductionFailureInfo(Context, TDK_CUDATargetMismatch, Info));
        continue;
      }

      // Record this candidate.
      if (ExplicitTemplateArgs)
        ConvertedTemplateArgs[Specialization] = std::move(Args);
      Candidates.addDecl(Specialization, I.getAccess());
    }
  }

  // Find the most specialized function template.
  UnresolvedSetIterator Result = getMostSpecialized(
      Candidates.begin(), Candidates.end(), FailedCandidates,
      FD->getLocation(),
      PDiag(diag::err_function_template_spec_no_match) << FD->getDeclName(),
      PDiag(diag::err_function_template_spec_ambiguous)
          << FD->getDeclName() << (ExplicitTemplateArgs != nullptr),
      PDiag(diag::note_function_template_spec_matched));

  if (Result == Candidates.end())
    return true;

  // Ignore access information;  it doesn't figure into redeclaration checking.
  FunctionDecl *Specialization = cast<FunctionDecl>(*Result);

  FunctionTemplateSpecializationInfo *SpecInfo
    = Specialization->getTemplateSpecializationInfo();
  assert(SpecInfo && "Function template specialization info missing?");

  // Note: do not overwrite location info if previous template
  // specialization kind was explicit.
  TemplateSpecializationKind TSK = SpecInfo->getTemplateSpecializationKind();
  if (TSK == TSK_Undeclared || TSK == TSK_ImplicitInstantiation) {
    Specialization->setLocation(FD->getLocation());
    Specialization->setLexicalDeclContext(FD->getLexicalDeclContext());
    // C++11 [dcl.constexpr]p1: An explicit specialization of a constexpr
    // function can differ from the template declaration with respect to
    // the constexpr specifier.
    // FIXME: We need an update record for this AST mutation.
    // FIXME: What if there are multiple such prior declarations (for instance,
    // from different modules)?
    Specialization->setConstexpr(FD->isConstexpr());
  }

  // FIXME: Check if the prior specialization has a point of instantiation.
  // If so, we have run afoul of .

  // If this is a friend declaration, then we're not really declaring
  // an explicit specialization.
  bool isFriend = (FD->getFriendObjectKind() != Decl::FOK_None);

  // Check the scope of this explicit specialization.
  if (!isFriend &&
      CheckTemplateSpecializationScope(*this,
                                       Specialization->getPrimaryTemplate(),
                                       Specialization, FD->getLocation(),
                                       false))
    return true;

  // C++ [temp.expl.spec]p6:
  //   If a template, a member template or the member of a class template is
  //   explicitly specialized then that specialization shall be declared
  //   before the first use of that specialization that would cause an implicit
  //   instantiation to take place, in every translation unit in which such a
  //   use occurs; no diagnostic is required.
  bool HasNoEffect = false;
  if (!isFriend &&
      CheckSpecializationInstantiationRedecl(FD->getLocation(),
                                             TSK_ExplicitSpecialization,
                                             Specialization,
                                   SpecInfo->getTemplateSpecializationKind(),
                                         SpecInfo->getPointOfInstantiation(),
                                             HasNoEffect))
    return true;

  // Mark the prior declaration as an explicit specialization, so that later
  // clients know that this is an explicit specialization.
  if (!isFriend) {
    // Since explicit specializations do not inherit '=delete' from their
    // primary function template - check if the 'specialization' that was
    // implicitly generated (during template argument deduction for partial
    // ordering) from the most specialized of all the function templates that
    // 'FD' could have been specializing, has a 'deleted' definition.  If so,
    // first check that it was implicitly generated during template argument
    // deduction by making sure it wasn't referenced, and then reset the deleted
    // flag to not-deleted, so that we can inherit that information from 'FD'.
    if (Specialization->isDeleted() && !SpecInfo->isExplicitSpecialization() &&
        !Specialization->getCanonicalDecl()->isReferenced()) {
      // FIXME: This assert will not hold in the presence of modules.
      assert(
          Specialization->getCanonicalDecl() == Specialization &&
          "This must be the only existing declaration of this specialization");
      // FIXME: We need an update record for this AST mutation.
      Specialization->setDeletedAsWritten(false);
    }
    // FIXME: We need an update record for this AST mutation.
    SpecInfo->setTemplateSpecializationKind(TSK_ExplicitSpecialization);
    MarkUnusedFileScopedDecl(Specialization);
  }

  // Turn the given function declaration into a function template
  // specialization, with the template arguments from the previous
  // specialization.
  // Take copies of (semantic and syntactic) template argument lists.
  const TemplateArgumentList* TemplArgs = new (Context)
    TemplateArgumentList(Specialization->getTemplateSpecializationArgs());
  FD->setFunctionTemplateSpecialization(
      Specialization->getPrimaryTemplate(), TemplArgs, /*InsertPos=*/nullptr,
      SpecInfo->getTemplateSpecializationKind(),
      ExplicitTemplateArgs ? &ConvertedTemplateArgs[Specialization] : nullptr);

  // A function template specialization inherits the target attributes
  // of its template.  (We require the attributes explicitly in the
  // code to match, but a template may have implicit attributes by
  // virtue e.g. of being constexpr, and it passes these implicit
  // attributes on to its specializations.)
  if (LangOpts.CUDA)
    inheritCUDATargetAttrs(FD, *Specialization->getPrimaryTemplate());

  // The "previous declaration" for this function template specialization is
  // the prior function template specialization.
  Previous.clear();
  Previous.addDecl(Specialization);
  return false;
}

/// Perform semantic analysis for the given non-template member
/// specialization.
///
/// This routine performs all of the semantic analysis required for an
/// explicit member function specialization. On successful completion,
/// the function declaration \p FD will become a member function
/// specialization.
///
/// \param Member the member declaration, which will be updated to become a
/// specialization.
///
/// \param Previous the set of declarations, one of which may be specialized
/// by this function specialization;  the set will be modified to contain the
/// redeclared member.
bool
Sema::CheckMemberSpecialization(NamedDecl *Member, LookupResult &Previous) {
  assert(!isa<TemplateDecl>(Member) && "Only for non-template members");

  // Try to find the member we are instantiating.
  NamedDecl *FoundInstantiation = nullptr;
  NamedDecl *Instantiation = nullptr;
  NamedDecl *InstantiatedFrom = nullptr;
  MemberSpecializationInfo *MSInfo = nullptr;

  if (Previous.empty()) {
    // Nowhere to look anyway.
  } else if (FunctionDecl *Function = dyn_cast<FunctionDecl>(Member)) {
    for (LookupResult::iterator I = Previous.begin(), E = Previous.end();
           I != E; ++I) {
      NamedDecl *D = (*I)->getUnderlyingDecl();
      if (CXXMethodDecl *Method = dyn_cast<CXXMethodDecl>(D)) {
        QualType Adjusted = Function->getType();
        if (!hasExplicitCallingConv(Adjusted))
          Adjusted = adjustCCAndNoReturn(Adjusted, Method->getType());
        if (Context.hasSameType(Adjusted, Method->getType())) {
          FoundInstantiation = *I;
          Instantiation = Method;
          InstantiatedFrom = Method->getInstantiatedFromMemberFunction();
          MSInfo = Method->getMemberSpecializationInfo();
          break;
        }
      }
    }
  } else if (isa<VarDecl>(Member)) {
    VarDecl *PrevVar;
    if (Previous.isSingleResult() &&
        (PrevVar = dyn_cast<VarDecl>(Previous.getFoundDecl())))
      if (PrevVar->isStaticDataMember()) {
        FoundInstantiation = Previous.getRepresentativeDecl();
        Instantiation = PrevVar;
        InstantiatedFrom = PrevVar->getInstantiatedFromStaticDataMember();
        MSInfo = PrevVar->getMemberSpecializationInfo();
      }
  } else if (isa<RecordDecl>(Member)) {
    CXXRecordDecl *PrevRecord;
    if (Previous.isSingleResult() &&
        (PrevRecord = dyn_cast<CXXRecordDecl>(Previous.getFoundDecl()))) {
      FoundInstantiation = Previous.getRepresentativeDecl();
      Instantiation = PrevRecord;
      InstantiatedFrom = PrevRecord->getInstantiatedFromMemberClass();
      MSInfo = PrevRecord->getMemberSpecializationInfo();
    }
  } else if (isa<EnumDecl>(Member)) {
    EnumDecl *PrevEnum;
    if (Previous.isSingleResult() &&
        (PrevEnum = dyn_cast<EnumDecl>(Previous.getFoundDecl()))) {
      FoundInstantiation = Previous.getRepresentativeDecl();
      Instantiation = PrevEnum;
      InstantiatedFrom = PrevEnum->getInstantiatedFromMemberEnum();
      MSInfo = PrevEnum->getMemberSpecializationInfo();
    }
  }

  if (!Instantiation) {
    // There is no previous declaration that matches. Since member
    // specializations are always out-of-line, the caller will complain about
    // this mismatch later.
    return false;
  }

  // A member specialization in a friend declaration isn't really declaring
  // an explicit specialization, just identifying a specific (possibly implicit)
  // specialization. Don't change the template specialization kind.
  //
  // FIXME: Is this really valid? Other compilers reject.
  if (Member->getFriendObjectKind() != Decl::FOK_None) {
    // Preserve instantiation information.
    if (InstantiatedFrom && isa<CXXMethodDecl>(Member)) {
      cast<CXXMethodDecl>(Member)->setInstantiationOfMemberFunction(
                                      cast<CXXMethodDecl>(InstantiatedFrom),
        cast<CXXMethodDecl>(Instantiation)->getTemplateSpecializationKind());
    } else if (InstantiatedFrom && isa<CXXRecordDecl>(Member)) {
      cast<CXXRecordDecl>(Member)->setInstantiationOfMemberClass(
                                      cast<CXXRecordDecl>(InstantiatedFrom),
        cast<CXXRecordDecl>(Instantiation)->getTemplateSpecializationKind());
    }

    Previous.clear();
    Previous.addDecl(FoundInstantiation);
    return false;
  }

  // Make sure that this is a specialization of a member.
  if (!InstantiatedFrom) {
    Diag(Member->getLocation(), diag::err_spec_member_not_instantiated)
      << Member;
    Diag(Instantiation->getLocation(), diag::note_specialized_decl);
    return true;
  }

  // C++ [temp.expl.spec]p6:
  //   If a template, a member template or the member of a class template is
  //   explicitly specialized then that specialization shall be declared
  //   before the first use of that specialization that would cause an implicit
  //   instantiation to take place, in every translation unit in which such a
  //   use occurs; no diagnostic is required.
  assert(MSInfo && "Member specialization info missing?");

  bool HasNoEffect = false;
  if (CheckSpecializationInstantiationRedecl(Member->getLocation(),
                                             TSK_ExplicitSpecialization,
                                             Instantiation,
                                     MSInfo->getTemplateSpecializationKind(),
                                           MSInfo->getPointOfInstantiation(),
                                             HasNoEffect))
    return true;

  // Check the scope of this explicit specialization.
  if (CheckTemplateSpecializationScope(*this,
                                       InstantiatedFrom,
                                       Instantiation, Member->getLocation(),
                                       false))
    return true;

  // Note that this member specialization is an "instantiation of" the
  // corresponding member of the original template.
  if (auto *MemberFunction = dyn_cast<FunctionDecl>(Member)) {
    FunctionDecl *InstantiationFunction = cast<FunctionDecl>(Instantiation);
    if (InstantiationFunction->getTemplateSpecializationKind() ==
          TSK_ImplicitInstantiation) {
      // Explicit specializations of member functions of class templates do not
      // inherit '=delete' from the member function they are specializing.
      if (InstantiationFunction->isDeleted()) {
        // FIXME: This assert will not hold in the presence of modules.
        assert(InstantiationFunction->getCanonicalDecl() ==
               InstantiationFunction);
        // FIXME: We need an update record for this AST mutation.
        InstantiationFunction->setDeletedAsWritten(false);
      }
    }

    MemberFunction->setInstantiationOfMemberFunction(
        cast<CXXMethodDecl>(InstantiatedFrom), TSK_ExplicitSpecialization);
  } else if (auto *MemberVar = dyn_cast<VarDecl>(Member)) {
    MemberVar->setInstantiationOfStaticDataMember(
        cast<VarDecl>(InstantiatedFrom), TSK_ExplicitSpecialization);
  } else if (auto *MemberClass = dyn_cast<CXXRecordDecl>(Member)) {
    MemberClass->setInstantiationOfMemberClass(
        cast<CXXRecordDecl>(InstantiatedFrom), TSK_ExplicitSpecialization);
  } else if (auto *MemberEnum = dyn_cast<EnumDecl>(Member)) {
    MemberEnum->setInstantiationOfMemberEnum(
        cast<EnumDecl>(InstantiatedFrom), TSK_ExplicitSpecialization);
  } else {
    llvm_unreachable("unknown member specialization kind");
  }

  // Save the caller the trouble of having to figure out which declaration
  // this specialization matches.
  Previous.clear();
  Previous.addDecl(FoundInstantiation);
  return false;
}

/// Complete the explicit specialization of a member of a class template by
/// updating the instantiated member to be marked as an explicit specialization.
///
/// \param OrigD The member declaration instantiated from the template.
/// \param Loc The location of the explicit specialization of the member.
template<typename DeclT>
static void completeMemberSpecializationImpl(Sema &S, DeclT *OrigD,
                                             SourceLocation Loc) {
  if (OrigD->getTemplateSpecializationKind() != TSK_ImplicitInstantiation)
    return;

  // FIXME: Inform AST mutation listeners of this AST mutation.
  // FIXME: If there are multiple in-class declarations of the member (from
  // multiple modules, or a declaration and later definition of a member type),
  // should we update all of them?
  OrigD->setTemplateSpecializationKind(TSK_ExplicitSpecialization);
  OrigD->setLocation(Loc);
}

void Sema::CompleteMemberSpecialization(NamedDecl *Member,
                                        LookupResult &Previous) {
  NamedDecl *Instantiation = cast<NamedDecl>(Member->getCanonicalDecl());
  if (Instantiation == Member)
    return;

  if (auto *Function = dyn_cast<CXXMethodDecl>(Instantiation))
    completeMemberSpecializationImpl(*this, Function, Member->getLocation());
  else if (auto *Var = dyn_cast<VarDecl>(Instantiation))
    completeMemberSpecializationImpl(*this, Var, Member->getLocation());
  else if (auto *Record = dyn_cast<CXXRecordDecl>(Instantiation))
    completeMemberSpecializationImpl(*this, Record, Member->getLocation());
  else if (auto *Enum = dyn_cast<EnumDecl>(Instantiation))
    completeMemberSpecializationImpl(*this, Enum, Member->getLocation());
  else
    llvm_unreachable("unknown member specialization kind");
}

/// Check the scope of an explicit instantiation.
///
/// \returns true if a serious error occurs, false otherwise.
static bool CheckExplicitInstantiationScope(Sema &S, NamedDecl *D,
                                            SourceLocation InstLoc,
                                            bool WasQualifiedName) {
  DeclContext *OrigContext= D->getDeclContext()->getEnclosingNamespaceContext();
  DeclContext *CurContext = S.CurContext->getRedeclContext();

  if (CurContext->isRecord()) {
    S.Diag(InstLoc, diag::err_explicit_instantiation_in_class)
      << D;
    return true;
  }

  // C++11 [temp.explicit]p3:
  //   An explicit instantiation shall appear in an enclosing namespace of its
  //   template. If the name declared in the explicit instantiation is an
  //   unqualified name, the explicit instantiation shall appear in the
  //   namespace where its template is declared or, if that namespace is inline
  //   (7.3.1), any namespace from its enclosing namespace set.
  //
  // This is DR275, which we do not retroactively apply to C++98/03.
  if (WasQualifiedName) {
    if (CurContext->Encloses(OrigContext))
      return false;
  } else {
    if (CurContext->InEnclosingNamespaceSetOf(OrigContext))
      return false;
  }

  if (NamespaceDecl *NS = dyn_cast<NamespaceDecl>(OrigContext)) {
    if (WasQualifiedName)
      S.Diag(InstLoc,
             S.getLangOpts().CPlusPlus11?
               diag::err_explicit_instantiation_out_of_scope :
               diag::warn_explicit_instantiation_out_of_scope_0x)
        << D << NS;
    else
      S.Diag(InstLoc,
             S.getLangOpts().CPlusPlus11?
               diag::err_explicit_instantiation_unqualified_wrong_namespace :
               diag::warn_explicit_instantiation_unqualified_wrong_namespace_0x)
        << D << NS;
  } else
    S.Diag(InstLoc,
           S.getLangOpts().CPlusPlus11?
             diag::err_explicit_instantiation_must_be_global :
             diag::warn_explicit_instantiation_must_be_global_0x)
      << D;
  S.Diag(D->getLocation(), diag::note_explicit_instantiation_here);
  return false;
}

/// Determine whether the given scope specifier has a template-id in it.
static bool ScopeSpecifierHasTemplateId(const CXXScopeSpec &SS) {
  if (!SS.isSet())
    return false;

  // C++11 [temp.explicit]p3:
  //   If the explicit instantiation is for a member function, a member class
  //   or a static data member of a class template specialization, the name of
  //   the class template specialization in the qualified-id for the member
  //   name shall be a simple-template-id.
  //
  // C++98 has the same restriction, just worded differently.
  for (NestedNameSpecifier *NNS = SS.getScopeRep(); NNS;
       NNS = NNS->getPrefix())
    if (const Type *T = NNS->getAsType())
      if (isa<TemplateSpecializationType>(T))
        return true;

  return false;
}

/// Make a dllexport or dllimport attr on a class template specialization take
/// effect.
static void dllExportImportClassTemplateSpecialization(
    Sema &S, ClassTemplateSpecializationDecl *Def) {
  auto *A = cast_or_null<InheritableAttr>(getDLLAttr(Def));
  assert(A && "dllExportImportClassTemplateSpecialization called "
              "on Def without dllexport or dllimport");

  // We reject explicit instantiations in class scope, so there should
  // never be any delayed exported classes to worry about.
  assert(S.DelayedDllExportClasses.empty() &&
         "delayed exports present at explicit instantiation");
  S.checkClassLevelDLLAttribute(Def);

  // Propagate attribute to base class templates.
  for (auto &B : Def->bases()) {
    if (auto *BT = dyn_cast_or_null<ClassTemplateSpecializationDecl>(
            B.getType()->getAsCXXRecordDecl()))
      S.propagateDLLAttrToBaseClassTemplate(Def, A, BT, B.getBeginLoc());
  }

  S.referenceDLLExportedClassMethods();
}

// Explicit instantiation of a class template specialization
DeclResult Sema::ActOnExplicitInstantiation(
    Scope *S, SourceLocation ExternLoc, SourceLocation TemplateLoc,
    unsigned TagSpec, SourceLocation KWLoc, const CXXScopeSpec &SS,
    TemplateTy TemplateD, SourceLocation TemplateNameLoc,
    SourceLocation LAngleLoc, ASTTemplateArgsPtr TemplateArgsIn,
    SourceLocation RAngleLoc, const ParsedAttributesView &Attr) {
  // Find the class template we're specializing
  TemplateName Name = TemplateD.get();
  TemplateDecl *TD = Name.getAsTemplateDecl();
  // Check that the specialization uses the same tag kind as the
  // original template.
  TagTypeKind Kind = TypeWithKeyword::getTagTypeKindForTypeSpec(TagSpec);
  assert(Kind != TTK_Enum &&
         "Invalid enum tag in class template explicit instantiation!");

  ClassTemplateDecl *ClassTemplate = dyn_cast<ClassTemplateDecl>(TD);

  if (!ClassTemplate) {
    NonTagKind NTK = getNonTagTypeDeclKind(TD, Kind);
    Diag(TemplateNameLoc, diag::err_tag_reference_non_tag) << TD << NTK << Kind;
    Diag(TD->getLocation(), diag::note_previous_use);
    return true;
  }

  if (!isAcceptableTagRedeclaration(ClassTemplate->getTemplatedDecl(),
                                    Kind, /*isDefinition*/false, KWLoc,
                                    ClassTemplate->getIdentifier())) {
    Diag(KWLoc, diag::err_use_with_wrong_tag)
      << ClassTemplate
      << FixItHint::CreateReplacement(KWLoc,
                            ClassTemplate->getTemplatedDecl()->getKindName());
    Diag(ClassTemplate->getTemplatedDecl()->getLocation(),
         diag::note_previous_use);
    Kind = ClassTemplate->getTemplatedDecl()->getTagKind();
  }

  // C++0x [temp.explicit]p2:
  //   There are two forms of explicit instantiation: an explicit instantiation
  //   definition and an explicit instantiation declaration. An explicit
  //   instantiation declaration begins with the extern keyword. [...]
  TemplateSpecializationKind TSK = ExternLoc.isInvalid()
                                       ? TSK_ExplicitInstantiationDefinition
                                       : TSK_ExplicitInstantiationDeclaration;

  if (TSK == TSK_ExplicitInstantiationDeclaration) {
    // Check for dllexport class template instantiation declarations.
    for (const ParsedAttr &AL : Attr) {
      if (AL.getKind() == ParsedAttr::AT_DLLExport) {
        Diag(ExternLoc,
             diag::warn_attribute_dllexport_explicit_instantiation_decl);
        Diag(AL.getLoc(), diag::note_attribute);
        break;
      }
    }

    if (auto *A = ClassTemplate->getTemplatedDecl()->getAttr<DLLExportAttr>()) {
      Diag(ExternLoc,
           diag::warn_attribute_dllexport_explicit_instantiation_decl);
      Diag(A->getLocation(), diag::note_attribute);
    }
  }

  // In MSVC mode, dllimported explicit instantiation definitions are treated as
  // instantiation declarations for most purposes.
  bool DLLImportExplicitInstantiationDef = false;
  if (TSK == TSK_ExplicitInstantiationDefinition &&
      Context.getTargetInfo().getCXXABI().isMicrosoft()) {
    // Check for dllimport class template instantiation definitions.
    bool DLLImport =
        ClassTemplate->getTemplatedDecl()->getAttr<DLLImportAttr>();
    for (const ParsedAttr &AL : Attr) {
      if (AL.getKind() == ParsedAttr::AT_DLLImport)
        DLLImport = true;
      if (AL.getKind() == ParsedAttr::AT_DLLExport) {
        // dllexport trumps dllimport here.
        DLLImport = false;
        break;
      }
    }
    if (DLLImport) {
      TSK = TSK_ExplicitInstantiationDeclaration;
      DLLImportExplicitInstantiationDef = true;
    }
  }

  // Translate the parser's template argument list in our AST format.
  TemplateArgumentListInfo TemplateArgs(LAngleLoc, RAngleLoc);
  translateTemplateArguments(TemplateArgsIn, TemplateArgs);

  // Check that the template argument list is well-formed for this
  // template.
  SmallVector<TemplateArgument, 4> Converted;
  if (CheckTemplateArgumentList(ClassTemplate, TemplateNameLoc,
                                TemplateArgs, false, Converted))
    return true;

  // Find the class template specialization declaration that
  // corresponds to these arguments.
  void *InsertPos = nullptr;
  ClassTemplateSpecializationDecl *PrevDecl
    = ClassTemplate->findSpecialization(Converted, InsertPos);

  TemplateSpecializationKind PrevDecl_TSK
    = PrevDecl ? PrevDecl->getTemplateSpecializationKind() : TSK_Undeclared;

  // C++0x [temp.explicit]p2:
  //   [...] An explicit instantiation shall appear in an enclosing
  //   namespace of its template. [...]
  //
  // This is C++ DR 275.
  if (CheckExplicitInstantiationScope(*this, ClassTemplate, TemplateNameLoc,
                                      SS.isSet()))
    return true;

  ClassTemplateSpecializationDecl *Specialization = nullptr;

  bool HasNoEffect = false;
  if (PrevDecl) {
    if (CheckSpecializationInstantiationRedecl(TemplateNameLoc, TSK,
                                               PrevDecl, PrevDecl_TSK,
                                            PrevDecl->getPointOfInstantiation(),
                                               HasNoEffect))
      return PrevDecl;

    // Even though HasNoEffect == true means that this explicit instantiation
    // has no effect on semantics, we go on to put its syntax in the AST.

    if (PrevDecl_TSK == TSK_ImplicitInstantiation ||
        PrevDecl_TSK == TSK_Undeclared) {
      // Since the only prior class template specialization with these
      // arguments was referenced but not declared, reuse that
      // declaration node as our own, updating the source location
      // for the template name to reflect our new declaration.
      // (Other source locations will be updated later.)
      Specialization = PrevDecl;
      Specialization->setLocation(TemplateNameLoc);
      PrevDecl = nullptr;
    }

    if (PrevDecl_TSK == TSK_ExplicitInstantiationDeclaration &&
        DLLImportExplicitInstantiationDef) {
      // The new specialization might add a dllimport attribute.
      HasNoEffect = false;
    }
  }

  if (!Specialization) {
    // Create a new class template specialization declaration node for
    // this explicit specialization.
    Specialization
      = ClassTemplateSpecializationDecl::Create(Context, Kind,
                                             ClassTemplate->getDeclContext(),
                                                KWLoc, TemplateNameLoc,
                                                ClassTemplate,
                                                Converted,
                                                PrevDecl);
    SetNestedNameSpecifier(Specialization, SS);

    if (!HasNoEffect && !PrevDecl) {
      // Insert the new specialization.
      ClassTemplate->AddSpecialization(Specialization, InsertPos);
    }
  }

  // Build the fully-sugared type for this explicit instantiation as
  // the user wrote in the explicit instantiation itself. This means
  // that we'll pretty-print the type retrieved from the
  // specialization's declaration the way that the user actually wrote
  // the explicit instantiation, rather than formatting the name based
  // on the "canonical" representation used to store the template
  // arguments in the specialization.
  TypeSourceInfo *WrittenTy
    = Context.getTemplateSpecializationTypeInfo(Name, TemplateNameLoc,
                                                TemplateArgs,
                                  Context.getTypeDeclType(Specialization));
  Specialization->setTypeAsWritten(WrittenTy);

  // Set source locations for keywords.
  Specialization->setExternLoc(ExternLoc);
  Specialization->setTemplateKeywordLoc(TemplateLoc);
  Specialization->setBraceRange(SourceRange());

  bool PreviouslyDLLExported = Specialization->hasAttr<DLLExportAttr>();
  ProcessDeclAttributeList(S, Specialization, Attr);

  // Add the explicit instantiation into its lexical context. However,
  // since explicit instantiations are never found by name lookup, we
  // just put it into the declaration context directly.
  Specialization->setLexicalDeclContext(CurContext);
  CurContext->addDecl(Specialization);

  // Syntax is now OK, so return if it has no other effect on semantics.
  if (HasNoEffect) {
    // Set the template specialization kind.
    Specialization->setTemplateSpecializationKind(TSK);
    return Specialization;
  }

  // C++ [temp.explicit]p3:
  //   A definition of a class template or class member template
  //   shall be in scope at the point of the explicit instantiation of
  //   the class template or class member template.
  //
  // This check comes when we actually try to perform the
  // instantiation.
  ClassTemplateSpecializationDecl *Def
    = cast_or_null<ClassTemplateSpecializationDecl>(
                                              Specialization->getDefinition());
  if (!Def)
    InstantiateClassTemplateSpecialization(TemplateNameLoc, Specialization, TSK);
  else if (TSK == TSK_ExplicitInstantiationDefinition) {
    MarkVTableUsed(TemplateNameLoc, Specialization, true);
    Specialization->setPointOfInstantiation(Def->getPointOfInstantiation());
  }

  // Instantiate the members of this class template specialization.
  Def = cast_or_null<ClassTemplateSpecializationDecl>(
                                       Specialization->getDefinition());
  if (Def) {
    TemplateSpecializationKind Old_TSK = Def->getTemplateSpecializationKind();
    // Fix a TSK_ExplicitInstantiationDeclaration followed by a
    // TSK_ExplicitInstantiationDefinition
    if (Old_TSK == TSK_ExplicitInstantiationDeclaration &&
        (TSK == TSK_ExplicitInstantiationDefinition ||
         DLLImportExplicitInstantiationDef)) {
      // FIXME: Need to notify the ASTMutationListener that we did this.
      Def->setTemplateSpecializationKind(TSK);

      if (!getDLLAttr(Def) && getDLLAttr(Specialization) &&
          (Context.getTargetInfo().getCXXABI().isMicrosoft() ||
           Context.getTargetInfo().getTriple().isWindowsItaniumEnvironment())) {
        // In the MS ABI, an explicit instantiation definition can add a dll
        // attribute to a template with a previous instantiation declaration.
        // MinGW doesn't allow this.
        auto *A = cast<InheritableAttr>(
            getDLLAttr(Specialization)->clone(getASTContext()));
        A->setInherited(true);
        Def->addAttr(A);
        dllExportImportClassTemplateSpecialization(*this, Def);
      }
    }

    // Fix a TSK_ImplicitInstantiation followed by a
    // TSK_ExplicitInstantiationDefinition
    bool NewlyDLLExported =
        !PreviouslyDLLExported && Specialization->hasAttr<DLLExportAttr>();
    if (Old_TSK == TSK_ImplicitInstantiation && NewlyDLLExported &&
        (Context.getTargetInfo().getCXXABI().isMicrosoft() ||
         Context.getTargetInfo().getTriple().isWindowsItaniumEnvironment())) {
      // In the MS ABI, an explicit instantiation definition can add a dll
      // attribute to a template with a previous implicit instantiation.
      // MinGW doesn't allow this. We limit clang to only adding dllexport, to
      // avoid potentially strange codegen behavior.  For example, if we extend
      // this conditional to dllimport, and we have a source file calling a
      // method on an implicitly instantiated template class instance and then
      // declaring a dllimport explicit instantiation definition for the same
      // template class, the codegen for the method call will not respect the
      // dllimport, while it will with cl. The Def will already have the DLL
      // attribute, since the Def and Specialization will be the same in the
      // case of Old_TSK == TSK_ImplicitInstantiation, and we already added the
      // attribute to the Specialization; we just need to make it take effect.
      assert(Def == Specialization &&
             "Def and Specialization should match for implicit instantiation");
      dllExportImportClassTemplateSpecialization(*this, Def);
    }

    // Set the template specialization kind. Make sure it is set before
    // instantiating the members which will trigger ASTConsumer callbacks.
    Specialization->setTemplateSpecializationKind(TSK);
    InstantiateClassTemplateSpecializationMembers(TemplateNameLoc, Def, TSK);
  } else {

    // Set the template specialization kind.
    Specialization->setTemplateSpecializationKind(TSK);
  }

  return Specialization;
}

// Explicit instantiation of a member class of a class template.
DeclResult
Sema::ActOnExplicitInstantiation(Scope *S, SourceLocation ExternLoc,
                                 SourceLocation TemplateLoc, unsigned TagSpec,
                                 SourceLocation KWLoc, CXXScopeSpec &SS,
                                 IdentifierInfo *Name, SourceLocation NameLoc,
                                 const ParsedAttributesView &Attr) {

  bool Owned = false;
  bool IsDependent = false;
  Decl *TagD = ActOnTag(S, TagSpec, Sema::TUK_Reference,
                        KWLoc, SS, Name, NameLoc, Attr, AS_none,
                        /*ModulePrivateLoc=*/SourceLocation(),
                        MultiTemplateParamsArg(), Owned, IsDependent,
                        SourceLocation(), false, TypeResult(),
                        /*IsTypeSpecifier*/false,
                        /*IsTemplateParamOrArg*/false);
  assert(!IsDependent && "explicit instantiation of dependent name not yet handled");

  if (!TagD)
    return true;

  TagDecl *Tag = cast<TagDecl>(TagD);
  assert(!Tag->isEnum() && "shouldn't see enumerations here");

  if (Tag->isInvalidDecl())
    return true;

  CXXRecordDecl *Record = cast<CXXRecordDecl>(Tag);
  CXXRecordDecl *Pattern = Record->getInstantiatedFromMemberClass();
  if (!Pattern) {
    Diag(TemplateLoc, diag::err_explicit_instantiation_nontemplate_type)
      << Context.getTypeDeclType(Record);
    Diag(Record->getLocation(), diag::note_nontemplate_decl_here);
    return true;
  }

  // C++0x [temp.explicit]p2:
  //   If the explicit instantiation is for a class or member class, the
  //   elaborated-type-specifier in the declaration shall include a
  //   simple-template-id.
  //
  // C++98 has the same restriction, just worded differently.
  if (!ScopeSpecifierHasTemplateId(SS))
    Diag(TemplateLoc, diag::ext_explicit_instantiation_without_qualified_id)
      << Record << SS.getRange();

  // C++0x [temp.explicit]p2:
  //   There are two forms of explicit instantiation: an explicit instantiation
  //   definition and an explicit instantiation declaration. An explicit
  //   instantiation declaration begins with the extern keyword. [...]
  TemplateSpecializationKind TSK
    = ExternLoc.isInvalid()? TSK_ExplicitInstantiationDefinition
                           : TSK_ExplicitInstantiationDeclaration;

  // C++0x [temp.explicit]p2:
  //   [...] An explicit instantiation shall appear in an enclosing
  //   namespace of its template. [...]
  //
  // This is C++ DR 275.
  CheckExplicitInstantiationScope(*this, Record, NameLoc, true);

  // Verify that it is okay to explicitly instantiate here.
  CXXRecordDecl *PrevDecl
    = cast_or_null<CXXRecordDecl>(Record->getPreviousDecl());
  if (!PrevDecl && Record->getDefinition())
    PrevDecl = Record;
  if (PrevDecl) {
    MemberSpecializationInfo *MSInfo = PrevDecl->getMemberSpecializationInfo();
    bool HasNoEffect = false;
    assert(MSInfo && "No member specialization information?");
    if (CheckSpecializationInstantiationRedecl(TemplateLoc, TSK,
                                               PrevDecl,
                                        MSInfo->getTemplateSpecializationKind(),
                                             MSInfo->getPointOfInstantiation(),
                                               HasNoEffect))
      return true;
    if (HasNoEffect)
      return TagD;
  }

  CXXRecordDecl *RecordDef
    = cast_or_null<CXXRecordDecl>(Record->getDefinition());
  if (!RecordDef) {
    // C++ [temp.explicit]p3:
    //   A definition of a member class of a class template shall be in scope
    //   at the point of an explicit instantiation of the member class.
    CXXRecordDecl *Def
      = cast_or_null<CXXRecordDecl>(Pattern->getDefinition());
    if (!Def) {
      Diag(TemplateLoc, diag::err_explicit_instantiation_undefined_member)
        << 0 << Record->getDeclName() << Record->getDeclContext();
      Diag(Pattern->getLocation(), diag::note_forward_declaration)
        << Pattern;
      return true;
    } else {
      if (InstantiateClass(NameLoc, Record, Def,
                           getTemplateInstantiationArgs(Record),
                           TSK))
        return true;

      RecordDef = cast_or_null<CXXRecordDecl>(Record->getDefinition());
      if (!RecordDef)
        return true;
    }
  }

  // Instantiate all of the members of the class.
  InstantiateClassMembers(NameLoc, RecordDef,
                          getTemplateInstantiationArgs(Record), TSK);

  if (TSK == TSK_ExplicitInstantiationDefinition)
    MarkVTableUsed(NameLoc, RecordDef, true);

  // FIXME: We don't have any representation for explicit instantiations of
  // member classes. Such a representation is not needed for compilation, but it
  // should be available for clients that want to see all of the declarations in
  // the source code.
  return TagD;
}

DeclResult Sema::ActOnExplicitInstantiation(Scope *S,
                                            SourceLocation ExternLoc,
                                            SourceLocation TemplateLoc,
                                            Declarator &D) {
  // Explicit instantiations always require a name.
  // TODO: check if/when DNInfo should replace Name.
  DeclarationNameInfo NameInfo = GetNameForDeclarator(D);
  DeclarationName Name = NameInfo.getName();
  if (!Name) {
    if (!D.isInvalidType())
      Diag(D.getDeclSpec().getBeginLoc(),
           diag::err_explicit_instantiation_requires_name)
          << D.getDeclSpec().getSourceRange() << D.getSourceRange();

    return true;
  }

  // The scope passed in may not be a decl scope.  Zip up the scope tree until
  // we find one that is.
  while ((S->getFlags() & Scope::DeclScope) == 0 ||
         (S->getFlags() & Scope::TemplateParamScope) != 0)
    S = S->getParent();

  // Determine the type of the declaration.
  TypeSourceInfo *T = GetTypeForDeclarator(D, S);
  QualType R = T->getType();
  if (R.isNull())
    return true;

  // C++ [dcl.stc]p1:
  //   A storage-class-specifier shall not be specified in [...] an explicit
  //   instantiation (14.7.2) directive.
  if (D.getDeclSpec().getStorageClassSpec() == DeclSpec::SCS_typedef) {
    Diag(D.getIdentifierLoc(), diag::err_explicit_instantiation_of_typedef)
      << Name;
    return true;
  } else if (D.getDeclSpec().getStorageClassSpec()
                                                != DeclSpec::SCS_unspecified) {
    // Complain about then remove the storage class specifier.
    Diag(D.getIdentifierLoc(), diag::err_explicit_instantiation_storage_class)
      << FixItHint::CreateRemoval(D.getDeclSpec().getStorageClassSpecLoc());

    D.getMutableDeclSpec().ClearStorageClassSpecs();
  }

  // C++0x [temp.explicit]p1:
  //   [...] An explicit instantiation of a function template shall not use the
  //   inline or constexpr specifiers.
  // Presumably, this also applies to member functions of class templates as
  // well.
  if (D.getDeclSpec().isInlineSpecified())
    Diag(D.getDeclSpec().getInlineSpecLoc(),
         getLangOpts().CPlusPlus11 ?
           diag::err_explicit_instantiation_inline :
           diag::warn_explicit_instantiation_inline_0x)
      << FixItHint::CreateRemoval(D.getDeclSpec().getInlineSpecLoc());
  if (D.getDeclSpec().isConstexprSpecified() && R->isFunctionType())
    // FIXME: Add a fix-it to remove the 'constexpr' and add a 'const' if one is
    // not already specified.
    Diag(D.getDeclSpec().getConstexprSpecLoc(),
         diag::err_explicit_instantiation_constexpr);

  // A deduction guide is not on the list of entities that can be explicitly
  // instantiated.
  if (Name.getNameKind() == DeclarationName::CXXDeductionGuideName) {
    Diag(D.getDeclSpec().getBeginLoc(), diag::err_deduction_guide_specialized)
        << /*explicit instantiation*/ 0;
    return true;
  }

  // C++0x [temp.explicit]p2:
  //   There are two forms of explicit instantiation: an explicit instantiation
  //   definition and an explicit instantiation declaration. An explicit
  //   instantiation declaration begins with the extern keyword. [...]
  TemplateSpecializationKind TSK
    = ExternLoc.isInvalid()? TSK_ExplicitInstantiationDefinition
                           : TSK_ExplicitInstantiationDeclaration;

  LookupResult Previous(*this, NameInfo, LookupOrdinaryName);
  LookupParsedName(Previous, S, &D.getCXXScopeSpec());

  if (!R->isFunctionType()) {
    // C++ [temp.explicit]p1:
    //   A [...] static data member of a class template can be explicitly
    //   instantiated from the member definition associated with its class
    //   template.
    // C++1y [temp.explicit]p1:
    //   A [...] variable [...] template specialization can be explicitly
    //   instantiated from its template.
    if (Previous.isAmbiguous())
      return true;

    VarDecl *Prev = Previous.getAsSingle<VarDecl>();
    VarTemplateDecl *PrevTemplate = Previous.getAsSingle<VarTemplateDecl>();

    if (!PrevTemplate) {
      if (!Prev || !Prev->isStaticDataMember()) {
        // We expect to see a data data member here.
        Diag(D.getIdentifierLoc(), diag::err_explicit_instantiation_not_known)
            << Name;
        for (LookupResult::iterator P = Previous.begin(), PEnd = Previous.end();
             P != PEnd; ++P)
          Diag((*P)->getLocation(), diag::note_explicit_instantiation_here);
        return true;
      }

      if (!Prev->getInstantiatedFromStaticDataMember()) {
        // FIXME: Check for explicit specialization?
        Diag(D.getIdentifierLoc(),
             diag::err_explicit_instantiation_data_member_not_instantiated)
            << Prev;
        Diag(Prev->getLocation(), diag::note_explicit_instantiation_here);
        // FIXME: Can we provide a note showing where this was declared?
        return true;
      }
    } else {
      // Explicitly instantiate a variable template.

      // C++1y [dcl.spec.auto]p6:
      //   ... A program that uses auto or decltype(auto) in a context not
      //   explicitly allowed in this section is ill-formed.
      //
      // This includes auto-typed variable template instantiations.
      if (R->isUndeducedType()) {
        Diag(T->getTypeLoc().getBeginLoc(),
             diag::err_auto_not_allowed_var_inst);
        return true;
      }

      if (D.getName().getKind() != UnqualifiedIdKind::IK_TemplateId) {
        // C++1y [temp.explicit]p3:
        //   If the explicit instantiation is for a variable, the unqualified-id
        //   in the declaration shall be a template-id.
        Diag(D.getIdentifierLoc(),
             diag::err_explicit_instantiation_without_template_id)
          << PrevTemplate;
        Diag(PrevTemplate->getLocation(),
             diag::note_explicit_instantiation_here);
        return true;
      }

      // Translate the parser's template argument list into our AST format.
      TemplateArgumentListInfo TemplateArgs =
          makeTemplateArgumentListInfo(*this, *D.getName().TemplateId);

      DeclResult Res = CheckVarTemplateId(PrevTemplate, TemplateLoc,
                                          D.getIdentifierLoc(), TemplateArgs);
      if (Res.isInvalid())
        return true;

      // Ignore access control bits, we don't need them for redeclaration
      // checking.
      Prev = cast<VarDecl>(Res.get());
    }

    // C++0x [temp.explicit]p2:
    //   If the explicit instantiation is for a member function, a member class
    //   or a static data member of a class template specialization, the name of
    //   the class template specialization in the qualified-id for the member
    //   name shall be a simple-template-id.
    //
    // C++98 has the same restriction, just worded differently.
    //
    // This does not apply to variable template specializations, where the
    // template-id is in the unqualified-id instead.
    if (!ScopeSpecifierHasTemplateId(D.getCXXScopeSpec()) && !PrevTemplate)
      Diag(D.getIdentifierLoc(),
           diag::ext_explicit_instantiation_without_qualified_id)
        << Prev << D.getCXXScopeSpec().getRange();

    // Check the scope of this explicit instantiation.
    CheckExplicitInstantiationScope(*this, Prev, D.getIdentifierLoc(), true);

    // Verify that it is okay to explicitly instantiate here.
    TemplateSpecializationKind PrevTSK = Prev->getTemplateSpecializationKind();
    SourceLocation POI = Prev->getPointOfInstantiation();
    bool HasNoEffect = false;
    if (CheckSpecializationInstantiationRedecl(D.getIdentifierLoc(), TSK, Prev,
                                               PrevTSK, POI, HasNoEffect))
      return true;

    if (!HasNoEffect) {
      // Instantiate static data member or variable template.
      Prev->setTemplateSpecializationKind(TSK, D.getIdentifierLoc());
      if (PrevTemplate) {
        // Merge attributes.
        ProcessDeclAttributeList(S, Prev, D.getDeclSpec().getAttributes());
      }
      if (TSK == TSK_ExplicitInstantiationDefinition)
        InstantiateVariableDefinition(D.getIdentifierLoc(), Prev);
    }

    // Check the new variable specialization against the parsed input.
    if (PrevTemplate && Prev && !Context.hasSameType(Prev->getType(), R)) {
      Diag(T->getTypeLoc().getBeginLoc(),
           diag::err_invalid_var_template_spec_type)
          << 0 << PrevTemplate << R << Prev->getType();
      Diag(PrevTemplate->getLocation(), diag::note_template_declared_here)
          << 2 << PrevTemplate->getDeclName();
      return true;
    }

    // FIXME: Create an ExplicitInstantiation node?
    return (Decl*) nullptr;
  }

  // If the declarator is a template-id, translate the parser's template
  // argument list into our AST format.
  bool HasExplicitTemplateArgs = false;
  TemplateArgumentListInfo TemplateArgs;
  if (D.getName().getKind() == UnqualifiedIdKind::IK_TemplateId) {
    TemplateArgs = makeTemplateArgumentListInfo(*this, *D.getName().TemplateId);
    HasExplicitTemplateArgs = true;
  }

  // C++ [temp.explicit]p1:
  //   A [...] function [...] can be explicitly instantiated from its template.
  //   A member function [...] of a class template can be explicitly
  //  instantiated from the member definition associated with its class
  //  template.
  UnresolvedSet<8> TemplateMatches;
  FunctionDecl *NonTemplateMatch = nullptr;
  TemplateSpecCandidateSet FailedCandidates(D.getIdentifierLoc());
  for (LookupResult::iterator P = Previous.begin(), PEnd = Previous.end();
       P != PEnd; ++P) {
    NamedDecl *Prev = *P;
    if (!HasExplicitTemplateArgs) {
      if (CXXMethodDecl *Method = dyn_cast<CXXMethodDecl>(Prev)) {
        QualType Adjusted = adjustCCAndNoReturn(R, Method->getType(),
                                                /*AdjustExceptionSpec*/true);
        if (Context.hasSameUnqualifiedType(Method->getType(), Adjusted)) {
          if (Method->getPrimaryTemplate()) {
            TemplateMatches.addDecl(Method, P.getAccess());
          } else {
            // FIXME: Can this assert ever happen?  Needs a test.
            assert(!NonTemplateMatch && "Multiple NonTemplateMatches");
            NonTemplateMatch = Method;
          }
        }
      }
    }

    FunctionTemplateDecl *FunTmpl = dyn_cast<FunctionTemplateDecl>(Prev);
    if (!FunTmpl)
      continue;

    TemplateDeductionInfo Info(FailedCandidates.getLocation());
    FunctionDecl *Specialization = nullptr;
    if (TemplateDeductionResult TDK
          = DeduceTemplateArguments(FunTmpl,
                               (HasExplicitTemplateArgs ? &TemplateArgs
                                                        : nullptr),
                                    R, Specialization, Info)) {
      // Keep track of almost-matches.
      FailedCandidates.addCandidate()
          .set(P.getPair(), FunTmpl->getTemplatedDecl(),
               MakeDeductionFailureInfo(Context, TDK, Info));
      (void)TDK;
      continue;
    }

    // Target attributes are part of the cuda function signature, so
    // the cuda target of the instantiated function must match that of its
    // template.  Given that C++ template deduction does not take
    // target attributes into account, we reject candidates here that
    // have a different target.
    if (LangOpts.CUDA &&
        IdentifyCUDATarget(Specialization,
                           /* IgnoreImplicitHDAttributes = */ true) !=
            IdentifyCUDATarget(D.getDeclSpec().getAttributes())) {
      FailedCandidates.addCandidate().set(
          P.getPair(), FunTmpl->getTemplatedDecl(),
          MakeDeductionFailureInfo(Context, TDK_CUDATargetMismatch, Info));
      continue;
    }

    TemplateMatches.addDecl(Specialization, P.getAccess());
  }

  FunctionDecl *Specialization = NonTemplateMatch;
  if (!Specialization) {
    // Find the most specialized function template specialization.
    UnresolvedSetIterator Result = getMostSpecialized(
        TemplateMatches.begin(), TemplateMatches.end(), FailedCandidates,
        D.getIdentifierLoc(),
        PDiag(diag::err_explicit_instantiation_not_known) << Name,
        PDiag(diag::err_explicit_instantiation_ambiguous) << Name,
        PDiag(diag::note_explicit_instantiation_candidate));

    if (Result == TemplateMatches.end())
      return true;

    // Ignore access control bits, we don't need them for redeclaration checking.
    Specialization = cast<FunctionDecl>(*Result);
  }

  // C++11 [except.spec]p4
  // In an explicit instantiation an exception-specification may be specified,
  // but is not required.
  // If an exception-specification is specified in an explicit instantiation
  // directive, it shall be compatible with the exception-specifications of
  // other declarations of that function.
  if (auto *FPT = R->getAs<FunctionProtoType>())
    if (FPT->hasExceptionSpec()) {
      unsigned DiagID =
          diag::err_mismatched_exception_spec_explicit_instantiation;
      if (getLangOpts().MicrosoftExt)
        DiagID = diag::ext_mismatched_exception_spec_explicit_instantiation;
      bool Result = CheckEquivalentExceptionSpec(
          PDiag(DiagID) << Specialization->getType(),
          PDiag(diag::note_explicit_instantiation_here),
          Specialization->getType()->getAs<FunctionProtoType>(),
          Specialization->getLocation(), FPT, D.getBeginLoc());
      // In Microsoft mode, mismatching exception specifications just cause a
      // warning.
      if (!getLangOpts().MicrosoftExt && Result)
        return true;
    }

  if (Specialization->getTemplateSpecializationKind() == TSK_Undeclared) {
    Diag(D.getIdentifierLoc(),
         diag::err_explicit_instantiation_member_function_not_instantiated)
      << Specialization
      << (Specialization->getTemplateSpecializationKind() ==
          TSK_ExplicitSpecialization);
    Diag(Specialization->getLocation(), diag::note_explicit_instantiation_here);
    return true;
  }

  FunctionDecl *PrevDecl = Specialization->getPreviousDecl();
  if (!PrevDecl && Specialization->isThisDeclarationADefinition())
    PrevDecl = Specialization;

  if (PrevDecl) {
    bool HasNoEffect = false;
    if (CheckSpecializationInstantiationRedecl(D.getIdentifierLoc(), TSK,
                                               PrevDecl,
                                     PrevDecl->getTemplateSpecializationKind(),
                                          PrevDecl->getPointOfInstantiation(),
                                               HasNoEffect))
      return true;

    // FIXME: We may still want to build some representation of this
    // explicit specialization.
    if (HasNoEffect)
      return (Decl*) nullptr;
  }

  ProcessDeclAttributeList(S, Specialization, D.getDeclSpec().getAttributes());

  // In MSVC mode, dllimported explicit instantiation definitions are treated as
  // instantiation declarations.
  if (TSK == TSK_ExplicitInstantiationDefinition &&
      Specialization->hasAttr<DLLImportAttr>() &&
      Context.getTargetInfo().getCXXABI().isMicrosoft())
    TSK = TSK_ExplicitInstantiationDeclaration;

  Specialization->setTemplateSpecializationKind(TSK, D.getIdentifierLoc());

  if (Specialization->isDefined()) {
    // Let the ASTConsumer know that this function has been explicitly
    // instantiated now, and its linkage might have changed.
    Consumer.HandleTopLevelDecl(DeclGroupRef(Specialization));
  } else if (TSK == TSK_ExplicitInstantiationDefinition)
    InstantiateFunctionDefinition(D.getIdentifierLoc(), Specialization);

  // C++0x [temp.explicit]p2:
  //   If the explicit instantiation is for a member function, a member class
  //   or a static data member of a class template specialization, the name of
  //   the class template specialization in the qualified-id for the member
  //   name shall be a simple-template-id.
  //
  // C++98 has the same restriction, just worded differently.
  FunctionTemplateDecl *FunTmpl = Specialization->getPrimaryTemplate();
  if (D.getName().getKind() != UnqualifiedIdKind::IK_TemplateId && !FunTmpl &&
      D.getCXXScopeSpec().isSet() &&
      !ScopeSpecifierHasTemplateId(D.getCXXScopeSpec()))
    Diag(D.getIdentifierLoc(),
         diag::ext_explicit_instantiation_without_qualified_id)
    << Specialization << D.getCXXScopeSpec().getRange();

  CheckExplicitInstantiationScope(*this,
                   FunTmpl? (NamedDecl *)FunTmpl
                          : Specialization->getInstantiatedFromMemberFunction(),
                                  D.getIdentifierLoc(),
                                  D.getCXXScopeSpec().isSet());

  // FIXME: Create some kind of ExplicitInstantiationDecl here.
  return (Decl*) nullptr;
}

TypeResult
Sema::ActOnDependentTag(Scope *S, unsigned TagSpec, TagUseKind TUK,
                        const CXXScopeSpec &SS, IdentifierInfo *Name,
                        SourceLocation TagLoc, SourceLocation NameLoc) {
  // This has to hold, because SS is expected to be defined.
  assert(Name && "Expected a name in a dependent tag");

  NestedNameSpecifier *NNS = SS.getScopeRep();
  if (!NNS)
    return true;

  TagTypeKind Kind = TypeWithKeyword::getTagTypeKindForTypeSpec(TagSpec);

  if (TUK == TUK_Declaration || TUK == TUK_Definition) {
    Diag(NameLoc, diag::err_dependent_tag_decl)
      << (TUK == TUK_Definition) << Kind << SS.getRange();
    return true;
  }

  // Create the resulting type.
  ElaboratedTypeKeyword Kwd = TypeWithKeyword::getKeywordForTagTypeKind(Kind);
  QualType Result = Context.getDependentNameType(Kwd, NNS, Name);

  // Create type-source location information for this type.
  TypeLocBuilder TLB;
  DependentNameTypeLoc TL = TLB.push<DependentNameTypeLoc>(Result);
  TL.setElaboratedKeywordLoc(TagLoc);
  TL.setQualifierLoc(SS.getWithLocInContext(Context));
  TL.setNameLoc(NameLoc);
  return CreateParsedType(Result, TLB.getTypeSourceInfo(Context, Result));
}

TypeResult
Sema::ActOnTypenameType(Scope *S, SourceLocation TypenameLoc,
                        const CXXScopeSpec &SS, const IdentifierInfo &II,
                        SourceLocation IdLoc) {
  if (SS.isInvalid())
    return true;

  if (TypenameLoc.isValid() && S && !S->getTemplateParamParent())
    Diag(TypenameLoc,
         getLangOpts().CPlusPlus11 ?
           diag::warn_cxx98_compat_typename_outside_of_template :
           diag::ext_typename_outside_of_template)
      << FixItHint::CreateRemoval(TypenameLoc);

  NestedNameSpecifierLoc QualifierLoc = SS.getWithLocInContext(Context);
  QualType T = CheckTypenameType(TypenameLoc.isValid()? ETK_Typename : ETK_None,
                                 TypenameLoc, QualifierLoc, II, IdLoc);
  if (T.isNull())
    return true;

  TypeSourceInfo *TSI = Context.CreateTypeSourceInfo(T);
  if (isa<DependentNameType>(T)) {
    DependentNameTypeLoc TL = TSI->getTypeLoc().castAs<DependentNameTypeLoc>();
    TL.setElaboratedKeywordLoc(TypenameLoc);
    TL.setQualifierLoc(QualifierLoc);
    TL.setNameLoc(IdLoc);
  } else {
    ElaboratedTypeLoc TL = TSI->getTypeLoc().castAs<ElaboratedTypeLoc>();
    TL.setElaboratedKeywordLoc(TypenameLoc);
    TL.setQualifierLoc(QualifierLoc);
    TL.getNamedTypeLoc().castAs<TypeSpecTypeLoc>().setNameLoc(IdLoc);
  }

  return CreateParsedType(T, TSI);
}

TypeResult
Sema::ActOnTypenameType(Scope *S,
                        SourceLocation TypenameLoc,
                        const CXXScopeSpec &SS,
                        SourceLocation TemplateKWLoc,
                        TemplateTy TemplateIn,
                        IdentifierInfo *TemplateII,
                        SourceLocation TemplateIILoc,
                        SourceLocation LAngleLoc,
                        ASTTemplateArgsPtr TemplateArgsIn,
                        SourceLocation RAngleLoc) {
  if (TypenameLoc.isValid() && S && !S->getTemplateParamParent())
    Diag(TypenameLoc,
         getLangOpts().CPlusPlus11 ?
           diag::warn_cxx98_compat_typename_outside_of_template :
           diag::ext_typename_outside_of_template)
      << FixItHint::CreateRemoval(TypenameLoc);

  // Strangely, non-type results are not ignored by this lookup, so the
  // program is ill-formed if it finds an injected-class-name.
  if (TypenameLoc.isValid()) {
    auto *LookupRD =
        dyn_cast_or_null<CXXRecordDecl>(computeDeclContext(SS, false));
    if (LookupRD && LookupRD->getIdentifier() == TemplateII) {
      Diag(TemplateIILoc,
           diag::ext_out_of_line_qualified_id_type_names_constructor)
        << TemplateII << 0 /*injected-class-name used as template name*/
        << (TemplateKWLoc.isValid() ? 1 : 0 /*'template'/'typename' keyword*/);
    }
  }

  // Translate the parser's template argument list in our AST format.
  TemplateArgumentListInfo TemplateArgs(LAngleLoc, RAngleLoc);
  translateTemplateArguments(TemplateArgsIn, TemplateArgs);

  TemplateName Template = TemplateIn.get();
  if (DependentTemplateName *DTN = Template.getAsDependentTemplateName()) {
    // Construct a dependent template specialization type.
    assert(DTN && "dependent template has non-dependent name?");
    assert(DTN->getQualifier() == SS.getScopeRep());
    QualType T = Context.getDependentTemplateSpecializationType(ETK_Typename,
                                                          DTN->getQualifier(),
                                                          DTN->getIdentifier(),
                                                                TemplateArgs);

    // Create source-location information for this type.
    TypeLocBuilder Builder;
    DependentTemplateSpecializationTypeLoc SpecTL
    = Builder.push<DependentTemplateSpecializationTypeLoc>(T);
    SpecTL.setElaboratedKeywordLoc(TypenameLoc);
    SpecTL.setQualifierLoc(SS.getWithLocInContext(Context));
    SpecTL.setTemplateKeywordLoc(TemplateKWLoc);
    SpecTL.setTemplateNameLoc(TemplateIILoc);
    SpecTL.setLAngleLoc(LAngleLoc);
    SpecTL.setRAngleLoc(RAngleLoc);
    for (unsigned I = 0, N = TemplateArgs.size(); I != N; ++I)
      SpecTL.setArgLocInfo(I, TemplateArgs[I].getLocInfo());
    return CreateParsedType(T, Builder.getTypeSourceInfo(Context, T));
  }

  QualType T = CheckTemplateIdType(Template, TemplateIILoc, TemplateArgs);
  if (T.isNull())
    return true;

  // Provide source-location information for the template specialization type.
  TypeLocBuilder Builder;
  TemplateSpecializationTypeLoc SpecTL
    = Builder.push<TemplateSpecializationTypeLoc>(T);
  SpecTL.setTemplateKeywordLoc(TemplateKWLoc);
  SpecTL.setTemplateNameLoc(TemplateIILoc);
  SpecTL.setLAngleLoc(LAngleLoc);
  SpecTL.setRAngleLoc(RAngleLoc);
  for (unsigned I = 0, N = TemplateArgs.size(); I != N; ++I)
    SpecTL.setArgLocInfo(I, TemplateArgs[I].getLocInfo());

  T = Context.getElaboratedType(ETK_Typename, SS.getScopeRep(), T);
  ElaboratedTypeLoc TL = Builder.push<ElaboratedTypeLoc>(T);
  TL.setElaboratedKeywordLoc(TypenameLoc);
  TL.setQualifierLoc(SS.getWithLocInContext(Context));

  TypeSourceInfo *TSI = Builder.getTypeSourceInfo(Context, T);
  return CreateParsedType(T, TSI);
}


/// Determine whether this failed name lookup should be treated as being
/// disabled by a usage of std::enable_if.
static bool isEnableIf(NestedNameSpecifierLoc NNS, const IdentifierInfo &II,
                       SourceRange &CondRange, Expr *&Cond) {
  // We must be looking for a ::type...
  if (!II.isStr("type"))
    return false;

  // ... within an explicitly-written template specialization...
  if (!NNS || !NNS.getNestedNameSpecifier()->getAsType())
    return false;
  TypeLoc EnableIfTy = NNS.getTypeLoc();
  TemplateSpecializationTypeLoc EnableIfTSTLoc =
      EnableIfTy.getAs<TemplateSpecializationTypeLoc>();
  if (!EnableIfTSTLoc || EnableIfTSTLoc.getNumArgs() == 0)
    return false;
  const TemplateSpecializationType *EnableIfTST = EnableIfTSTLoc.getTypePtr();

  // ... which names a complete class template declaration...
  const TemplateDecl *EnableIfDecl =
    EnableIfTST->getTemplateName().getAsTemplateDecl();
  if (!EnableIfDecl || EnableIfTST->isIncompleteType())
    return false;

  // ... called "enable_if".
  const IdentifierInfo *EnableIfII =
    EnableIfDecl->getDeclName().getAsIdentifierInfo();
  if (!EnableIfII || !EnableIfII->isStr("enable_if"))
    return false;

  // Assume the first template argument is the condition.
  CondRange = EnableIfTSTLoc.getArgLoc(0).getSourceRange();

  // Dig out the condition.
  Cond = nullptr;
  if (EnableIfTSTLoc.getArgLoc(0).getArgument().getKind()
        != TemplateArgument::Expression)
    return true;

  Cond = EnableIfTSTLoc.getArgLoc(0).getSourceExpression();

  // Ignore Boolean literals; they add no value.
  if (isa<CXXBoolLiteralExpr>(Cond->IgnoreParenCasts()))
    Cond = nullptr;

  return true;
}

/// Build the type that describes a C++ typename specifier,
/// e.g., "typename T::type".
QualType
Sema::CheckTypenameType(ElaboratedTypeKeyword Keyword,
                        SourceLocation KeywordLoc,
                        NestedNameSpecifierLoc QualifierLoc,
                        const IdentifierInfo &II,
                        SourceLocation IILoc) {
  CXXScopeSpec SS;
  SS.Adopt(QualifierLoc);

  DeclContext *Ctx = computeDeclContext(SS);
  if (!Ctx) {
    // If the nested-name-specifier is dependent and couldn't be
    // resolved to a type, build a typename type.
    assert(QualifierLoc.getNestedNameSpecifier()->isDependent());
    return Context.getDependentNameType(Keyword,
                                        QualifierLoc.getNestedNameSpecifier(),
                                        &II);
  }

  // If the nested-name-specifier refers to the current instantiation,
  // the "typename" keyword itself is superfluous. In C++03, the
  // program is actually ill-formed. However, DR 382 (in C++0x CD1)
  // allows such extraneous "typename" keywords, and we retroactively
  // apply this DR to C++03 code with only a warning. In any case we continue.

  if (RequireCompleteDeclContext(SS, Ctx))
    return QualType();

  DeclarationName Name(&II);
  LookupResult Result(*this, Name, IILoc, LookupOrdinaryName);
  LookupQualifiedName(Result, Ctx, SS);
  unsigned DiagID = 0;
  Decl *Referenced = nullptr;
  switch (Result.getResultKind()) {
  case LookupResult::NotFound: {
    // If we're looking up 'type' within a template named 'enable_if', produce
    // a more specific diagnostic.
    SourceRange CondRange;
    Expr *Cond = nullptr;
    if (isEnableIf(QualifierLoc, II, CondRange, Cond)) {
      // If we have a condition, narrow it down to the specific failed
      // condition.
      if (Cond) {
        Expr *FailedCond;
        std::string FailedDescription;
        std::tie(FailedCond, FailedDescription) =
          findFailedBooleanCondition(Cond, /*AllowTopLevelCond=*/true);

        Diag(FailedCond->getExprLoc(),
             diag::err_typename_nested_not_found_requirement)
          << FailedDescription
          << FailedCond->getSourceRange();
        return QualType();
      }

      Diag(CondRange.getBegin(), diag::err_typename_nested_not_found_enable_if)
          << Ctx << CondRange;
      return QualType();
    }

    DiagID = diag::err_typename_nested_not_found;
    break;
  }

  case LookupResult::FoundUnresolvedValue: {
    // We found a using declaration that is a value. Most likely, the using
    // declaration itself is meant to have the 'typename' keyword.
    SourceRange FullRange(KeywordLoc.isValid() ? KeywordLoc : SS.getBeginLoc(),
                          IILoc);
    Diag(IILoc, diag::err_typename_refers_to_using_value_decl)
      << Name << Ctx << FullRange;
    if (UnresolvedUsingValueDecl *Using
          = dyn_cast<UnresolvedUsingValueDecl>(Result.getRepresentativeDecl())){
      SourceLocation Loc = Using->getQualifierLoc().getBeginLoc();
      Diag(Loc, diag::note_using_value_decl_missing_typename)
        << FixItHint::CreateInsertion(Loc, "typename ");
    }
  }
  // Fall through to create a dependent typename type, from which we can recover
  // better.
  LLVM_FALLTHROUGH;

  case LookupResult::NotFoundInCurrentInstantiation:
    // Okay, it's a member of an unknown instantiation.
    return Context.getDependentNameType(Keyword,
                                        QualifierLoc.getNestedNameSpecifier(),
                                        &II);

  case LookupResult::Found:
    if (TypeDecl *Type = dyn_cast<TypeDecl>(Result.getFoundDecl())) {
      // C++ [class.qual]p2:
      //   In a lookup in which function names are not ignored and the
      //   nested-name-specifier nominates a class C, if the name specified
      //   after the nested-name-specifier, when looked up in C, is the
      //   injected-class-name of C [...] then the name is instead considered
      //   to name the constructor of class C.
      //
      // Unlike in an elaborated-type-specifier, function names are not ignored
      // in typename-specifier lookup. However, they are ignored in all the
      // contexts where we form a typename type with no keyword (that is, in
      // mem-initializer-ids, base-specifiers, and elaborated-type-specifiers).
      //
      // FIXME: That's not strictly true: mem-initializer-id lookup does not
      // ignore functions, but that appears to be an oversight.
      auto *LookupRD = dyn_cast_or_null<CXXRecordDecl>(Ctx);
      auto *FoundRD = dyn_cast<CXXRecordDecl>(Type);
      if (Keyword == ETK_Typename && LookupRD && FoundRD &&
          FoundRD->isInjectedClassName() &&
          declaresSameEntity(LookupRD, cast<Decl>(FoundRD->getParent())))
        Diag(IILoc, diag::ext_out_of_line_qualified_id_type_names_constructor)
            << &II << 1 << 0 /*'typename' keyword used*/;

      // We found a type. Build an ElaboratedType, since the
      // typename-specifier was just sugar.
      MarkAnyDeclReferenced(Type->getLocation(), Type, /*OdrUse=*/false);
      return Context.getElaboratedType(Keyword,
                                       QualifierLoc.getNestedNameSpecifier(),
                                       Context.getTypeDeclType(Type));
    }

    // C++ [dcl.type.simple]p2:
    //   A type-specifier of the form
    //     typename[opt] nested-name-specifier[opt] template-name
    //   is a placeholder for a deduced class type [...].
    if (getLangOpts().CPlusPlus17) {
      if (auto *TD = getAsTypeTemplateDecl(Result.getFoundDecl())) {
        return Context.getElaboratedType(
            Keyword, QualifierLoc.getNestedNameSpecifier(),
            Context.getDeducedTemplateSpecializationType(TemplateName(TD),
                                                         QualType(), false));
      }
    }

    DiagID = diag::err_typename_nested_not_type;
    Referenced = Result.getFoundDecl();
    break;

  case LookupResult::FoundOverloaded:
    DiagID = diag::err_typename_nested_not_type;
    Referenced = *Result.begin();
    break;

  case LookupResult::Ambiguous:
    return QualType();
  }

  // If we get here, it's because name lookup did not find a
  // type. Emit an appropriate diagnostic and return an error.
  SourceRange FullRange(KeywordLoc.isValid() ? KeywordLoc : SS.getBeginLoc(),
                        IILoc);
  Diag(IILoc, DiagID) << FullRange << Name << Ctx;
  if (Referenced)
    Diag(Referenced->getLocation(), diag::note_typename_refers_here)
      << Name;
  return QualType();
}

namespace {
  // See Sema::RebuildTypeInCurrentInstantiation
  class CurrentInstantiationRebuilder
    : public TreeTransform<CurrentInstantiationRebuilder> {
    SourceLocation Loc;
    DeclarationName Entity;

  public:
    typedef TreeTransform<CurrentInstantiationRebuilder> inherited;

    CurrentInstantiationRebuilder(Sema &SemaRef,
                                  SourceLocation Loc,
                                  DeclarationName Entity)
    : TreeTransform<CurrentInstantiationRebuilder>(SemaRef),
      Loc(Loc), Entity(Entity) { }

    /// Determine whether the given type \p T has already been
    /// transformed.
    ///
    /// For the purposes of type reconstruction, a type has already been
    /// transformed if it is NULL or if it is not dependent.
    bool AlreadyTransformed(QualType T) {
      return T.isNull() || !T->isDependentType();
    }

    /// Returns the location of the entity whose type is being
    /// rebuilt.
    SourceLocation getBaseLocation() { return Loc; }

    /// Returns the name of the entity whose type is being rebuilt.
    DeclarationName getBaseEntity() { return Entity; }

    /// Sets the "base" location and entity when that
    /// information is known based on another transformation.
    void setBase(SourceLocation Loc, DeclarationName Entity) {
      this->Loc = Loc;
      this->Entity = Entity;
    }

    ExprResult TransformLambdaExpr(LambdaExpr *E) {
      // Lambdas never need to be transformed.
      return E;
    }
  };
} // end anonymous namespace

/// Rebuilds a type within the context of the current instantiation.
///
/// The type \p T is part of the type of an out-of-line member definition of
/// a class template (or class template partial specialization) that was parsed
/// and constructed before we entered the scope of the class template (or
/// partial specialization thereof). This routine will rebuild that type now
/// that we have entered the declarator's scope, which may produce different
/// canonical types, e.g.,
///
/// \code
/// template<typename T>
/// struct X {
///   typedef T* pointer;
///   pointer data();
/// };
///
/// template<typename T>
/// typename X<T>::pointer X<T>::data() { ... }
/// \endcode
///
/// Here, the type "typename X<T>::pointer" will be created as a DependentNameType,
/// since we do not know that we can look into X<T> when we parsed the type.
/// This function will rebuild the type, performing the lookup of "pointer"
/// in X<T> and returning an ElaboratedType whose canonical type is the same
/// as the canonical type of T*, allowing the return types of the out-of-line
/// definition and the declaration to match.
TypeSourceInfo *Sema::RebuildTypeInCurrentInstantiation(TypeSourceInfo *T,
                                                        SourceLocation Loc,
                                                        DeclarationName Name) {
  if (!T || !T->getType()->isDependentType())
    return T;

  CurrentInstantiationRebuilder Rebuilder(*this, Loc, Name);
  return Rebuilder.TransformType(T);
}

ExprResult Sema::RebuildExprInCurrentInstantiation(Expr *E) {
  CurrentInstantiationRebuilder Rebuilder(*this, E->getExprLoc(),
                                          DeclarationName());
  return Rebuilder.TransformExpr(E);
}

bool Sema::RebuildNestedNameSpecifierInCurrentInstantiation(CXXScopeSpec &SS) {
  if (SS.isInvalid())
    return true;

  NestedNameSpecifierLoc QualifierLoc = SS.getWithLocInContext(Context);
  CurrentInstantiationRebuilder Rebuilder(*this, SS.getRange().getBegin(),
                                          DeclarationName());
  NestedNameSpecifierLoc Rebuilt
    = Rebuilder.TransformNestedNameSpecifierLoc(QualifierLoc);
  if (!Rebuilt)
    return true;

  SS.Adopt(Rebuilt);
  return false;
}

/// Rebuild the template parameters now that we know we're in a current
/// instantiation.
bool Sema::RebuildTemplateParamsInCurrentInstantiation(
                                               TemplateParameterList *Params) {
  for (unsigned I = 0, N = Params->size(); I != N; ++I) {
    Decl *Param = Params->getParam(I);

    // There is nothing to rebuild in a type parameter.
    if (isa<TemplateTypeParmDecl>(Param))
      continue;

    // Rebuild the template parameter list of a template template parameter.
    if (TemplateTemplateParmDecl *TTP
        = dyn_cast<TemplateTemplateParmDecl>(Param)) {
      if (RebuildTemplateParamsInCurrentInstantiation(
            TTP->getTemplateParameters()))
        return true;

      continue;
    }

    // Rebuild the type of a non-type template parameter.
    NonTypeTemplateParmDecl *NTTP = cast<NonTypeTemplateParmDecl>(Param);
    TypeSourceInfo *NewTSI
      = RebuildTypeInCurrentInstantiation(NTTP->getTypeSourceInfo(),
                                          NTTP->getLocation(),
                                          NTTP->getDeclName());
    if (!NewTSI)
      return true;

    if (NewTSI->getType()->isUndeducedType()) {
      // C++17 [temp.dep.expr]p3:
      //   An id-expression is type-dependent if it contains
      //    - an identifier associated by name lookup with a non-type
      //      template-parameter declared with a type that contains a
      //      placeholder type (7.1.7.4),
      NewTSI = SubstAutoTypeSourceInfo(NewTSI, Context.DependentTy);
    }

    if (NewTSI != NTTP->getTypeSourceInfo()) {
      NTTP->setTypeSourceInfo(NewTSI);
      NTTP->setType(NewTSI->getType());
    }
  }

  return false;
}

/// Produces a formatted string that describes the binding of
/// template parameters to template arguments.
std::string
Sema::getTemplateArgumentBindingsText(const TemplateParameterList *Params,
                                      const TemplateArgumentList &Args) {
  return getTemplateArgumentBindingsText(Params, Args.data(), Args.size());
}

std::string
Sema::getTemplateArgumentBindingsText(const TemplateParameterList *Params,
                                      const TemplateArgument *Args,
                                      unsigned NumArgs) {
  SmallString<128> Str;
  llvm::raw_svector_ostream Out(Str);

  if (!Params || Params->size() == 0 || NumArgs == 0)
    return std::string();

  for (unsigned I = 0, N = Params->size(); I != N; ++I) {
    if (I >= NumArgs)
      break;

    if (I == 0)
      Out << "[with ";
    else
      Out << ", ";

    if (const IdentifierInfo *Id = Params->getParam(I)->getIdentifier()) {
      Out << Id->getName();
    } else {
      Out << '$' << I;
    }

    Out << " = ";
    Args[I].print(getPrintingPolicy(), Out);
  }

  Out << ']';
  return Out.str();
}

void Sema::MarkAsLateParsedTemplate(FunctionDecl *FD, Decl *FnD,
                                    CachedTokens &Toks) {
  if (!FD)
    return;

  auto LPT = llvm::make_unique<LateParsedTemplate>();

  // Take tokens to avoid allocations
  LPT->Toks.swap(Toks);
  LPT->D = FnD;
  LateParsedTemplateMap.insert(std::make_pair(FD, std::move(LPT)));

  FD->setLateTemplateParsed(true);
}

void Sema::UnmarkAsLateParsedTemplate(FunctionDecl *FD) {
  if (!FD)
    return;
  FD->setLateTemplateParsed(false);
}

bool Sema::IsInsideALocalClassWithinATemplateFunction() {
  DeclContext *DC = CurContext;

  while (DC) {
    if (CXXRecordDecl *RD = dyn_cast<CXXRecordDecl>(CurContext)) {
      const FunctionDecl *FD = RD->isLocalClass();
      return (FD && FD->getTemplatedKind() != FunctionDecl::TK_NonTemplate);
    } else if (DC->isTranslationUnit() || DC->isNamespace())
      return false;

    DC = DC->getParent();
  }
  return false;
}

namespace {
/// Walk the path from which a declaration was instantiated, and check
/// that every explicit specialization along that path is visible. This enforces
/// C++ [temp.expl.spec]/6:
///
///   If a template, a member template or a member of a class template is
///   explicitly specialized then that specialization shall be declared before
///   the first use of that specialization that would cause an implicit
///   instantiation to take place, in every translation unit in which such a
///   use occurs; no diagnostic is required.
///
/// and also C++ [temp.class.spec]/1:
///
///   A partial specialization shall be declared before the first use of a
///   class template specialization that would make use of the partial
///   specialization as the result of an implicit or explicit instantiation
///   in every translation unit in which such a use occurs; no diagnostic is
///   required.
class ExplicitSpecializationVisibilityChecker {
  Sema &S;
  SourceLocation Loc;
  llvm::SmallVector<Module *, 8> Modules;

public:
  ExplicitSpecializationVisibilityChecker(Sema &S, SourceLocation Loc)
      : S(S), Loc(Loc) {}

  void check(NamedDecl *ND) {
    if (auto *FD = dyn_cast<FunctionDecl>(ND))
      return checkImpl(FD);
    if (auto *RD = dyn_cast<CXXRecordDecl>(ND))
      return checkImpl(RD);
    if (auto *VD = dyn_cast<VarDecl>(ND))
      return checkImpl(VD);
    if (auto *ED = dyn_cast<EnumDecl>(ND))
      return checkImpl(ED);
  }

private:
  void diagnose(NamedDecl *D, bool IsPartialSpec) {
    auto Kind = IsPartialSpec ? Sema::MissingImportKind::PartialSpecialization
                              : Sema::MissingImportKind::ExplicitSpecialization;
    const bool Recover = true;

    // If we got a custom set of modules (because only a subset of the
    // declarations are interesting), use them, otherwise let
    // diagnoseMissingImport intelligently pick some.
    if (Modules.empty())
      S.diagnoseMissingImport(Loc, D, Kind, Recover);
    else
      S.diagnoseMissingImport(Loc, D, D->getLocation(), Modules, Kind, Recover);
  }

  // Check a specific declaration. There are three problematic cases:
  //
  //  1) The declaration is an explicit specialization of a template
  //     specialization.
  //  2) The declaration is an explicit specialization of a member of an
  //     templated class.
  //  3) The declaration is an instantiation of a template, and that template
  //     is an explicit specialization of a member of a templated class.
  //
  // We don't need to go any deeper than that, as the instantiation of the
  // surrounding class / etc is not triggered by whatever triggered this
  // instantiation, and thus should be checked elsewhere.
  template<typename SpecDecl>
  void checkImpl(SpecDecl *Spec) {
    bool IsHiddenExplicitSpecialization = false;
    if (Spec->getTemplateSpecializationKind() == TSK_ExplicitSpecialization) {
      IsHiddenExplicitSpecialization =
          Spec->getMemberSpecializationInfo()
              ? !S.hasVisibleMemberSpecialization(Spec, &Modules)
              : !S.hasVisibleExplicitSpecialization(Spec, &Modules);
    } else {
      checkInstantiated(Spec);
    }

    if (IsHiddenExplicitSpecialization)
      diagnose(Spec->getMostRecentDecl(), false);
  }

  void checkInstantiated(FunctionDecl *FD) {
    if (auto *TD = FD->getPrimaryTemplate())
      checkTemplate(TD);
  }

  void checkInstantiated(CXXRecordDecl *RD) {
    auto *SD = dyn_cast<ClassTemplateSpecializationDecl>(RD);
    if (!SD)
      return;

    auto From = SD->getSpecializedTemplateOrPartial();
    if (auto *TD = From.dyn_cast<ClassTemplateDecl *>())
      checkTemplate(TD);
    else if (auto *TD =
                 From.dyn_cast<ClassTemplatePartialSpecializationDecl *>()) {
      if (!S.hasVisibleDeclaration(TD))
        diagnose(TD, true);
      checkTemplate(TD);
    }
  }

  void checkInstantiated(VarDecl *RD) {
    auto *SD = dyn_cast<VarTemplateSpecializationDecl>(RD);
    if (!SD)
      return;

    auto From = SD->getSpecializedTemplateOrPartial();
    if (auto *TD = From.dyn_cast<VarTemplateDecl *>())
      checkTemplate(TD);
    else if (auto *TD =
                 From.dyn_cast<VarTemplatePartialSpecializationDecl *>()) {
      if (!S.hasVisibleDeclaration(TD))
        diagnose(TD, true);
      checkTemplate(TD);
    }
  }

  void checkInstantiated(EnumDecl *FD) {}

  template<typename TemplDecl>
  void checkTemplate(TemplDecl *TD) {
    if (TD->isMemberSpecialization()) {
      if (!S.hasVisibleMemberSpecialization(TD, &Modules))
        diagnose(TD->getMostRecentDecl(), false);
    }
  }
};
} // end anonymous namespace

void Sema::checkSpecializationVisibility(SourceLocation Loc, NamedDecl *Spec) {
  if (!getLangOpts().Modules)
    return;

  ExplicitSpecializationVisibilityChecker(*this, Loc).check(Spec);
}

/// Check whether a template partial specialization that we've discovered
/// is hidden, and produce suitable diagnostics if so.
void Sema::checkPartialSpecializationVisibility(SourceLocation Loc,
                                                NamedDecl *Spec) {
  llvm::SmallVector<Module *, 8> Modules;
  if (!hasVisibleDeclaration(Spec, &Modules))
    diagnoseMissingImport(Loc, Spec, Spec->getLocation(), Modules,
                          MissingImportKind::PartialSpecialization,
                          /*Recover*/true);
}<|MERGE_RESOLUTION|>--- conflicted
+++ resolved
@@ -4053,8 +4053,6 @@
                                   /*FoundD=*/nullptr, TemplateArgs);
 }
 
-<<<<<<< HEAD
-=======
 void Sema::diagnoseMissingTemplateArguments(TemplateName Name,
                                             SourceLocation Loc) {
   Diag(Loc, diag::err_template_missing_args)
@@ -4065,7 +4063,6 @@
   }
 }
 
->>>>>>> 6a2e82dd
 ExprResult Sema::BuildTemplateIdExpr(const CXXScopeSpec &SS,
                                      SourceLocation TemplateKWLoc,
                                      LookupResult &R,
@@ -4101,14 +4098,7 @@
   };
 
   // In C++1y, check variable template ids.
-<<<<<<< HEAD
-  bool InstantiationDependent;
-  if (R.getAsSingle<VarTemplateDecl>() &&
-      !TemplateSpecializationType::anyDependentTemplateArguments(
-           *TemplateArgs, InstantiationDependent)) {
-=======
   if (R.getAsSingle<VarTemplateDecl>() && !AnyDependentArguments()) {
->>>>>>> 6a2e82dd
     return CheckVarTemplateId(SS, R.getLookupNameInfo(),
                               R.getAsSingle<VarTemplateDecl>(),
                               TemplateKWLoc, TemplateArgs);
@@ -7778,11 +7768,7 @@
   return NewDecl;
 }
 
-<<<<<<< HEAD
-/// \brief Strips various properties off an implicit instantiation
-=======
 /// Strips various properties off an implicit instantiation
->>>>>>> 6a2e82dd
 /// that has just been explicitly specialized.
 static void StripImplicitInstantiation(NamedDecl *D) {
   D->dropAttr<DLLImportAttr>();
