//===- ASTImporter.cpp - Importing ASTs from other Contexts ---------------===//
//
//                     The LLVM Compiler Infrastructure
//
// This file is distributed under the University of Illinois Open Source
// License. See LICENSE.TXT for details.
//
//===----------------------------------------------------------------------===//
//
//  This file defines the ASTImporter class which imports AST nodes from one
//  context into another context.
//
//===----------------------------------------------------------------------===//

#include "clang/AST/ASTImporter.h"
#include "clang/AST/ASTContext.h"
#include "clang/AST/ASTDiagnostic.h"
#include "clang/AST/ASTStructuralEquivalence.h"
#include "clang/AST/Attr.h"
#include "clang/AST/Decl.h"
#include "clang/AST/DeclAccessPair.h"
#include "clang/AST/DeclBase.h"
#include "clang/AST/DeclCXX.h"
#include "clang/AST/DeclFriend.h"
#include "clang/AST/DeclGroup.h"
#include "clang/AST/DeclObjC.h"
#include "clang/AST/DeclTemplate.h"
#include "clang/AST/DeclVisitor.h"
#include "clang/AST/DeclarationName.h"
#include "clang/AST/Expr.h"
#include "clang/AST/ExprCXX.h"
#include "clang/AST/ExprObjC.h"
#include "clang/AST/ExternalASTSource.h"
#include "clang/AST/LambdaCapture.h"
#include "clang/AST/NestedNameSpecifier.h"
#include "clang/AST/OperationKinds.h"
#include "clang/AST/Stmt.h"
#include "clang/AST/StmtCXX.h"
#include "clang/AST/StmtObjC.h"
#include "clang/AST/StmtVisitor.h"
#include "clang/AST/TemplateBase.h"
#include "clang/AST/TemplateName.h"
#include "clang/AST/Type.h"
#include "clang/AST/TypeLoc.h"
#include "clang/AST/TypeVisitor.h"
#include "clang/AST/UnresolvedSet.h"
#include "clang/Basic/ExceptionSpecificationType.h"
#include "clang/Basic/FileManager.h"
#include "clang/Basic/IdentifierTable.h"
#include "clang/Basic/LLVM.h"
#include "clang/Basic/LangOptions.h"
#include "clang/Basic/SourceLocation.h"
#include "clang/Basic/SourceManager.h"
#include "clang/Basic/Specifiers.h"
#include "llvm/ADT/APSInt.h"
#include "llvm/ADT/ArrayRef.h"
#include "llvm/ADT/DenseMap.h"
#include "llvm/ADT/None.h"
#include "llvm/ADT/Optional.h"
#include "llvm/ADT/STLExtras.h"
#include "llvm/ADT/SmallVector.h"
#include "llvm/Support/Casting.h"
#include "llvm/Support/ErrorHandling.h"
#include "llvm/Support/MemoryBuffer.h"
#include <algorithm>
#include <cassert>
#include <cstddef>
#include <memory>
#include <type_traits>
#include <utility>

namespace clang {

  unsigned ASTImporter::getFieldIndex(Decl *F) {
    assert(F && (isa<FieldDecl>(*F) || isa<IndirectFieldDecl>(*F)) &&
        "Try to get field index for non-field.");

    auto *Owner = dyn_cast<RecordDecl>(F->getDeclContext());
    if (!Owner)
      return 0;

    unsigned Index = 1;
    for (const auto *D : Owner->decls()) {
      if (D == F)
        return Index;

      if (isa<FieldDecl>(*D) || isa<IndirectFieldDecl>(*D))
        ++Index;
    }

    llvm_unreachable("Field was not found in its parent context.");

    return 0;
  }

  template <class T>
  SmallVector<Decl*, 2>
  getCanonicalForwardRedeclChain(Redeclarable<T>* D) {
    SmallVector<Decl*, 2> Redecls;
    for (auto *R : D->getFirstDecl()->redecls()) {
      if (R != D->getFirstDecl())
        Redecls.push_back(R);
    }
    Redecls.push_back(D->getFirstDecl());
    std::reverse(Redecls.begin(), Redecls.end());
    return Redecls;
  }

  SmallVector<Decl*, 2> getCanonicalForwardRedeclChain(Decl* D) {
    // Currently only FunctionDecl is supported
    auto FD = cast<FunctionDecl>(D);
    return getCanonicalForwardRedeclChain<FunctionDecl>(FD);
  }

  void updateFlags(const Decl *From, Decl *To) {
    // Check if some flags or attrs are new in 'From' and copy into 'To'.
    // FIXME: Other flags or attrs?
    if (From->isUsed(false) && !To->isUsed(false))
      To->setIsUsed();
  }

  class ASTNodeImporter : public TypeVisitor<ASTNodeImporter, QualType>,
                          public DeclVisitor<ASTNodeImporter, Decl *>,
                          public StmtVisitor<ASTNodeImporter, Stmt *> {
    ASTImporter &Importer;

    // Wrapper for an overload set.
    template <typename ToDeclT> struct CallOverloadedCreateFun {
      template <typename... Args>
      auto operator()(Args &&... args)
          -> decltype(ToDeclT::Create(std::forward<Args>(args)...)) {
        return ToDeclT::Create(std::forward<Args>(args)...);
      }
    };

    // Always use these functions to create a Decl during import. There are
    // certain tasks which must be done after the Decl was created, e.g. we
    // must immediately register that as an imported Decl.  The parameter `ToD`
    // will be set to the newly created Decl or if had been imported before
    // then to the already imported Decl.  Returns a bool value set to true if
    // the `FromD` had been imported before.
    template <typename ToDeclT, typename FromDeclT, typename... Args>
    LLVM_NODISCARD bool GetImportedOrCreateDecl(ToDeclT *&ToD, FromDeclT *FromD,
                                                Args &&... args) {
      // There may be several overloads of ToDeclT::Create. We must make sure
      // to call the one which would be chosen by the arguments, thus we use a
      // wrapper for the overload set.
      CallOverloadedCreateFun<ToDeclT> OC;
      return GetImportedOrCreateSpecialDecl(ToD, OC, FromD,
                                            std::forward<Args>(args)...);
    }
    // Use this overload if a special Type is needed to be created.  E.g if we
    // want to create a `TypeAliasDecl` and assign that to a `TypedefNameDecl`
    // then:
    // TypedefNameDecl *ToTypedef;
    // GetImportedOrCreateDecl<TypeAliasDecl>(ToTypedef, FromD, ...);
    template <typename NewDeclT, typename ToDeclT, typename FromDeclT,
              typename... Args>
    LLVM_NODISCARD bool GetImportedOrCreateDecl(ToDeclT *&ToD, FromDeclT *FromD,
                                                Args &&... args) {
      CallOverloadedCreateFun<NewDeclT> OC;
      return GetImportedOrCreateSpecialDecl(ToD, OC, FromD,
                                            std::forward<Args>(args)...);
    }
    // Use this version if a special create function must be
    // used, e.g. CXXRecordDecl::CreateLambda .
    template <typename ToDeclT, typename CreateFunT, typename FromDeclT,
              typename... Args>
    LLVM_NODISCARD bool
    GetImportedOrCreateSpecialDecl(ToDeclT *&ToD, CreateFunT CreateFun,
                                   FromDeclT *FromD, Args &&... args) {
      ToD = cast_or_null<ToDeclT>(Importer.GetAlreadyImportedOrNull(FromD));
      if (ToD)
        return true; // Already imported.
      ToD = CreateFun(std::forward<Args>(args)...);
      InitializeImportedDecl(FromD, ToD);
      return false; // A new Decl is created.
    }

    void InitializeImportedDecl(Decl *FromD, Decl *ToD) {
      Importer.MapImported(FromD, ToD);
      ToD->IdentifierNamespace = FromD->IdentifierNamespace;
      if (FromD->hasAttrs())
        for (const Attr *FromAttr : FromD->getAttrs())
          ToD->addAttr(Importer.Import(FromAttr));
      if (FromD->isUsed())
        ToD->setIsUsed();
      if (FromD->isImplicit())
        ToD->setImplicit();
    }

  public:
    explicit ASTNodeImporter(ASTImporter &Importer) : Importer(Importer) {}

    using TypeVisitor<ASTNodeImporter, QualType>::Visit;
    using DeclVisitor<ASTNodeImporter, Decl *>::Visit;
    using StmtVisitor<ASTNodeImporter, Stmt *>::Visit;

    // Importing types
    QualType VisitType(const Type *T);
    QualType VisitAtomicType(const AtomicType *T);
    QualType VisitBuiltinType(const BuiltinType *T);
    QualType VisitDecayedType(const DecayedType *T);
    QualType VisitComplexType(const ComplexType *T);
    QualType VisitPointerType(const PointerType *T);
    QualType VisitBlockPointerType(const BlockPointerType *T);
    QualType VisitLValueReferenceType(const LValueReferenceType *T);
    QualType VisitRValueReferenceType(const RValueReferenceType *T);
    QualType VisitMemberPointerType(const MemberPointerType *T);
    QualType VisitConstantArrayType(const ConstantArrayType *T);
    QualType VisitIncompleteArrayType(const IncompleteArrayType *T);
    QualType VisitVariableArrayType(const VariableArrayType *T);
    QualType VisitDependentSizedArrayType(const DependentSizedArrayType *T);
    // FIXME: DependentSizedExtVectorType
    QualType VisitVectorType(const VectorType *T);
    QualType VisitExtVectorType(const ExtVectorType *T);
    QualType VisitFunctionNoProtoType(const FunctionNoProtoType *T);
    QualType VisitFunctionProtoType(const FunctionProtoType *T);
    QualType VisitUnresolvedUsingType(const UnresolvedUsingType *T);
    QualType VisitParenType(const ParenType *T);
    QualType VisitTypedefType(const TypedefType *T);
    QualType VisitTypeOfExprType(const TypeOfExprType *T);
    // FIXME: DependentTypeOfExprType
    QualType VisitTypeOfType(const TypeOfType *T);
    QualType VisitDecltypeType(const DecltypeType *T);
    QualType VisitUnaryTransformType(const UnaryTransformType *T);
    QualType VisitAutoType(const AutoType *T);
    QualType VisitInjectedClassNameType(const InjectedClassNameType *T);
    // FIXME: DependentDecltypeType
    QualType VisitRecordType(const RecordType *T);
    QualType VisitEnumType(const EnumType *T);
    QualType VisitAttributedType(const AttributedType *T);
    QualType VisitTemplateTypeParmType(const TemplateTypeParmType *T);
    QualType VisitSubstTemplateTypeParmType(const SubstTemplateTypeParmType *T);
    QualType VisitTemplateSpecializationType(const TemplateSpecializationType *T);
    QualType VisitElaboratedType(const ElaboratedType *T);
    QualType VisitDependentNameType(const DependentNameType *T);
    QualType VisitPackExpansionType(const PackExpansionType *T);
    QualType VisitDependentTemplateSpecializationType(
        const DependentTemplateSpecializationType *T);
    QualType VisitObjCInterfaceType(const ObjCInterfaceType *T);
    QualType VisitObjCObjectType(const ObjCObjectType *T);
    QualType VisitObjCObjectPointerType(const ObjCObjectPointerType *T);

    // Importing declarations
    bool ImportDeclParts(NamedDecl *D, DeclContext *&DC,
                         DeclContext *&LexicalDC, DeclarationName &Name,
                         NamedDecl *&ToD, SourceLocation &Loc);
    void ImportDefinitionIfNeeded(Decl *FromD, Decl *ToD = nullptr);
    void ImportDeclarationNameLoc(const DeclarationNameInfo &From,
                                  DeclarationNameInfo& To);
    void ImportDeclContext(DeclContext *FromDC, bool ForceImport = false);
    void ImportImplicitMethods(const CXXRecordDecl *From, CXXRecordDecl *To);

    bool ImportCastPath(CastExpr *E, CXXCastPath &Path);

    using Designator = DesignatedInitExpr::Designator;

    Designator ImportDesignator(const Designator &D);

    Optional<LambdaCapture> ImportLambdaCapture(const LambdaCapture &From);

    /// What we should import from the definition.
    enum ImportDefinitionKind {
      /// Import the default subset of the definition, which might be
      /// nothing (if minimal import is set) or might be everything (if minimal
      /// import is not set).
      IDK_Default,

      /// Import everything.
      IDK_Everything,

      /// Import only the bare bones needed to establish a valid
      /// DeclContext.
      IDK_Basic
    };

    bool shouldForceImportDeclContext(ImportDefinitionKind IDK) {
      return IDK == IDK_Everything ||
             (IDK == IDK_Default && !Importer.isMinimalImport());
    }

    bool ImportDefinition(RecordDecl *From, RecordDecl *To,
                          ImportDefinitionKind Kind = IDK_Default);
    bool ImportDefinition(VarDecl *From, VarDecl *To,
                          ImportDefinitionKind Kind = IDK_Default);
    bool ImportDefinition(EnumDecl *From, EnumDecl *To,
                          ImportDefinitionKind Kind = IDK_Default);
    bool ImportDefinition(ObjCInterfaceDecl *From, ObjCInterfaceDecl *To,
                          ImportDefinitionKind Kind = IDK_Default);
    bool ImportDefinition(ObjCProtocolDecl *From, ObjCProtocolDecl *To,
                          ImportDefinitionKind Kind = IDK_Default);
    TemplateParameterList *ImportTemplateParameterList(
        TemplateParameterList *Params);
    TemplateArgument ImportTemplateArgument(const TemplateArgument &From);
    Optional<TemplateArgumentLoc> ImportTemplateArgumentLoc(
        const TemplateArgumentLoc &TALoc);
    bool ImportTemplateArguments(const TemplateArgument *FromArgs,
                                 unsigned NumFromArgs,
                                 SmallVectorImpl<TemplateArgument> &ToArgs);

    template <typename InContainerTy>
    bool ImportTemplateArgumentListInfo(const InContainerTy &Container,
                                        TemplateArgumentListInfo &ToTAInfo);

    template<typename InContainerTy>
    bool ImportTemplateArgumentListInfo(SourceLocation FromLAngleLoc,
                                        SourceLocation FromRAngleLoc,
                                        const InContainerTy &Container,
                                        TemplateArgumentListInfo &Result);

    using TemplateArgsTy = SmallVector<TemplateArgument, 8>;
    using OptionalTemplateArgsTy = Optional<TemplateArgsTy>;
    std::tuple<FunctionTemplateDecl *, OptionalTemplateArgsTy>
    ImportFunctionTemplateWithTemplateArgsFromSpecialization(
        FunctionDecl *FromFD);

    bool ImportTemplateInformation(FunctionDecl *FromFD, FunctionDecl *ToFD);

    bool IsStructuralMatch(Decl *From, Decl *To, bool Complain);
    bool IsStructuralMatch(RecordDecl *FromRecord, RecordDecl *ToRecord,
                           bool Complain = true);
    bool IsStructuralMatch(VarDecl *FromVar, VarDecl *ToVar,
                           bool Complain = true);
    bool IsStructuralMatch(EnumDecl *FromEnum, EnumDecl *ToRecord);
    bool IsStructuralMatch(EnumConstantDecl *FromEC, EnumConstantDecl *ToEC);
    bool IsStructuralMatch(FunctionTemplateDecl *From,
                           FunctionTemplateDecl *To);
    bool IsStructuralMatch(FunctionDecl *From, FunctionDecl *To);
    bool IsStructuralMatch(ClassTemplateDecl *From, ClassTemplateDecl *To);
    bool IsStructuralMatch(VarTemplateDecl *From, VarTemplateDecl *To);
    Decl *VisitDecl(Decl *D);
    Decl *VisitEmptyDecl(EmptyDecl *D);
    Decl *VisitAccessSpecDecl(AccessSpecDecl *D);
    Decl *VisitStaticAssertDecl(StaticAssertDecl *D);
    Decl *VisitTranslationUnitDecl(TranslationUnitDecl *D);
    Decl *VisitNamespaceDecl(NamespaceDecl *D);
    Decl *VisitNamespaceAliasDecl(NamespaceAliasDecl *D);
    Decl *VisitTypedefNameDecl(TypedefNameDecl *D, bool IsAlias);
    Decl *VisitTypedefDecl(TypedefDecl *D);
    Decl *VisitTypeAliasDecl(TypeAliasDecl *D);
    Decl *VisitTypeAliasTemplateDecl(TypeAliasTemplateDecl *D);
    Decl *VisitLabelDecl(LabelDecl *D);
    Decl *VisitEnumDecl(EnumDecl *D);
    Decl *VisitRecordDecl(RecordDecl *D);
    Decl *VisitEnumConstantDecl(EnumConstantDecl *D);
    Decl *VisitFunctionDecl(FunctionDecl *D);
    Decl *VisitCXXMethodDecl(CXXMethodDecl *D);
    Decl *VisitCXXConstructorDecl(CXXConstructorDecl *D);
    Decl *VisitCXXDestructorDecl(CXXDestructorDecl *D);
    Decl *VisitCXXConversionDecl(CXXConversionDecl *D);
    Decl *VisitFieldDecl(FieldDecl *D);
    Decl *VisitIndirectFieldDecl(IndirectFieldDecl *D);
    Decl *VisitFriendDecl(FriendDecl *D);
    Decl *VisitObjCIvarDecl(ObjCIvarDecl *D);
    Decl *VisitVarDecl(VarDecl *D);
    Decl *VisitImplicitParamDecl(ImplicitParamDecl *D);
    Decl *VisitParmVarDecl(ParmVarDecl *D);
    Decl *VisitObjCMethodDecl(ObjCMethodDecl *D);
    Decl *VisitObjCTypeParamDecl(ObjCTypeParamDecl *D);
    Decl *VisitObjCCategoryDecl(ObjCCategoryDecl *D);
    Decl *VisitObjCProtocolDecl(ObjCProtocolDecl *D);
    Decl *VisitLinkageSpecDecl(LinkageSpecDecl *D);
    Decl *VisitUsingDecl(UsingDecl *D);
    Decl *VisitUsingShadowDecl(UsingShadowDecl *D);
    Decl *VisitUsingDirectiveDecl(UsingDirectiveDecl *D);
    Decl *VisitUnresolvedUsingValueDecl(UnresolvedUsingValueDecl *D);
    Decl *VisitUnresolvedUsingTypenameDecl(UnresolvedUsingTypenameDecl *D);

    ObjCTypeParamList *ImportObjCTypeParamList(ObjCTypeParamList *list);
    Decl *VisitObjCInterfaceDecl(ObjCInterfaceDecl *D);
    Decl *VisitObjCCategoryImplDecl(ObjCCategoryImplDecl *D);
    Decl *VisitObjCImplementationDecl(ObjCImplementationDecl *D);
    Decl *VisitObjCPropertyDecl(ObjCPropertyDecl *D);
    Decl *VisitObjCPropertyImplDecl(ObjCPropertyImplDecl *D);
    Decl *VisitTemplateTypeParmDecl(TemplateTypeParmDecl *D);
    Decl *VisitNonTypeTemplateParmDecl(NonTypeTemplateParmDecl *D);
    Decl *VisitTemplateTemplateParmDecl(TemplateTemplateParmDecl *D);
    Decl *VisitClassTemplateDecl(ClassTemplateDecl *D);
    Decl *VisitClassTemplateSpecializationDecl(
                                            ClassTemplateSpecializationDecl *D);
    Decl *VisitVarTemplateDecl(VarTemplateDecl *D);
    Decl *VisitVarTemplateSpecializationDecl(VarTemplateSpecializationDecl *D);
    Decl *VisitFunctionTemplateDecl(FunctionTemplateDecl *D);

    // Importing statements
    DeclGroupRef ImportDeclGroup(DeclGroupRef DG);

    Stmt *VisitStmt(Stmt *S);
    Stmt *VisitGCCAsmStmt(GCCAsmStmt *S);
    Stmt *VisitDeclStmt(DeclStmt *S);
    Stmt *VisitNullStmt(NullStmt *S);
    Stmt *VisitCompoundStmt(CompoundStmt *S);
    Stmt *VisitCaseStmt(CaseStmt *S);
    Stmt *VisitDefaultStmt(DefaultStmt *S);
    Stmt *VisitLabelStmt(LabelStmt *S);
    Stmt *VisitAttributedStmt(AttributedStmt *S);
    Stmt *VisitIfStmt(IfStmt *S);
    Stmt *VisitSwitchStmt(SwitchStmt *S);
    Stmt *VisitWhileStmt(WhileStmt *S);
    Stmt *VisitDoStmt(DoStmt *S);
    Stmt *VisitForStmt(ForStmt *S);
    Stmt *VisitGotoStmt(GotoStmt *S);
    Stmt *VisitIndirectGotoStmt(IndirectGotoStmt *S);
    Stmt *VisitContinueStmt(ContinueStmt *S);
    Stmt *VisitBreakStmt(BreakStmt *S);
    Stmt *VisitReturnStmt(ReturnStmt *S);
    // FIXME: MSAsmStmt
    // FIXME: SEHExceptStmt
    // FIXME: SEHFinallyStmt
    // FIXME: SEHTryStmt
    // FIXME: SEHLeaveStmt
    // FIXME: CapturedStmt
    Stmt *VisitCXXCatchStmt(CXXCatchStmt *S);
    Stmt *VisitCXXTryStmt(CXXTryStmt *S);
    Stmt *VisitCXXForRangeStmt(CXXForRangeStmt *S);
    // FIXME: MSDependentExistsStmt
    Stmt *VisitObjCForCollectionStmt(ObjCForCollectionStmt *S);
    Stmt *VisitObjCAtCatchStmt(ObjCAtCatchStmt *S);
    Stmt *VisitObjCAtFinallyStmt(ObjCAtFinallyStmt *S);
    Stmt *VisitObjCAtTryStmt(ObjCAtTryStmt *S);
    Stmt *VisitObjCAtSynchronizedStmt(ObjCAtSynchronizedStmt *S);
    Stmt *VisitObjCAtThrowStmt(ObjCAtThrowStmt *S);
    Stmt *VisitObjCAutoreleasePoolStmt(ObjCAutoreleasePoolStmt *S);

    // Importing expressions
    Expr *VisitExpr(Expr *E);
    Expr *VisitVAArgExpr(VAArgExpr *E);
    Expr *VisitGNUNullExpr(GNUNullExpr *E);
    Expr *VisitPredefinedExpr(PredefinedExpr *E);
    Expr *VisitDeclRefExpr(DeclRefExpr *E);
    Expr *VisitImplicitValueInitExpr(ImplicitValueInitExpr *ILE);
    Expr *VisitDesignatedInitExpr(DesignatedInitExpr *E);
    Expr *VisitCXXNullPtrLiteralExpr(CXXNullPtrLiteralExpr *E);
    Expr *VisitIntegerLiteral(IntegerLiteral *E);
    Expr *VisitFloatingLiteral(FloatingLiteral *E);
    Expr *VisitImaginaryLiteral(ImaginaryLiteral *E);
    Expr *VisitCharacterLiteral(CharacterLiteral *E);
    Expr *VisitStringLiteral(StringLiteral *E);
    Expr *VisitCompoundLiteralExpr(CompoundLiteralExpr *E);
    Expr *VisitAtomicExpr(AtomicExpr *E);
    Expr *VisitAddrLabelExpr(AddrLabelExpr *E);
    Expr *VisitParenExpr(ParenExpr *E);
    Expr *VisitParenListExpr(ParenListExpr *E);
    Expr *VisitStmtExpr(StmtExpr *E);
    Expr *VisitUnaryOperator(UnaryOperator *E);
    Expr *VisitUnaryExprOrTypeTraitExpr(UnaryExprOrTypeTraitExpr *E);
    Expr *VisitBinaryOperator(BinaryOperator *E);
    Expr *VisitConditionalOperator(ConditionalOperator *E);
    Expr *VisitBinaryConditionalOperator(BinaryConditionalOperator *E);
    Expr *VisitOpaqueValueExpr(OpaqueValueExpr *E);
    Expr *VisitArrayTypeTraitExpr(ArrayTypeTraitExpr *E);
    Expr *VisitExpressionTraitExpr(ExpressionTraitExpr *E);
    Expr *VisitArraySubscriptExpr(ArraySubscriptExpr *E);
    Expr *VisitCompoundAssignOperator(CompoundAssignOperator *E);
    Expr *VisitImplicitCastExpr(ImplicitCastExpr *E);
    Expr *VisitExplicitCastExpr(ExplicitCastExpr *E);
    Expr *VisitOffsetOfExpr(OffsetOfExpr *OE);
    Expr *VisitCXXThrowExpr(CXXThrowExpr *E);
    Expr *VisitCXXNoexceptExpr(CXXNoexceptExpr *E);
    Expr *VisitCXXDefaultArgExpr(CXXDefaultArgExpr *E);
    Expr *VisitCXXScalarValueInitExpr(CXXScalarValueInitExpr *E);
    Expr *VisitCXXBindTemporaryExpr(CXXBindTemporaryExpr *E);
    Expr *VisitCXXTemporaryObjectExpr(CXXTemporaryObjectExpr *CE);
    Expr *VisitMaterializeTemporaryExpr(MaterializeTemporaryExpr *E);
    Expr *VisitPackExpansionExpr(PackExpansionExpr *E);
    Expr *VisitSizeOfPackExpr(SizeOfPackExpr *E);
    Expr *VisitCXXNewExpr(CXXNewExpr *CE);
    Expr *VisitCXXDeleteExpr(CXXDeleteExpr *E);
    Expr *VisitCXXConstructExpr(CXXConstructExpr *E);
    Expr *VisitCXXMemberCallExpr(CXXMemberCallExpr *E);
    Expr *VisitCXXDependentScopeMemberExpr(CXXDependentScopeMemberExpr *E);
    Expr *VisitDependentScopeDeclRefExpr(DependentScopeDeclRefExpr *E);
    Expr *VisitCXXUnresolvedConstructExpr(CXXUnresolvedConstructExpr *CE);
    Expr *VisitUnresolvedLookupExpr(UnresolvedLookupExpr *E);
    Expr *VisitUnresolvedMemberExpr(UnresolvedMemberExpr *E);
    Expr *VisitExprWithCleanups(ExprWithCleanups *EWC);
    Expr *VisitCXXThisExpr(CXXThisExpr *E);
    Expr *VisitCXXBoolLiteralExpr(CXXBoolLiteralExpr *E);
    Expr *VisitCXXPseudoDestructorExpr(CXXPseudoDestructorExpr *E);
    Expr *VisitMemberExpr(MemberExpr *E);
    Expr *VisitCallExpr(CallExpr *E);
    Expr *VisitLambdaExpr(LambdaExpr *LE);
    Expr *VisitInitListExpr(InitListExpr *E);
    Expr *VisitCXXStdInitializerListExpr(CXXStdInitializerListExpr *E);
    Expr *VisitCXXInheritedCtorInitExpr(CXXInheritedCtorInitExpr *E);
    Expr *VisitArrayInitLoopExpr(ArrayInitLoopExpr *E);
    Expr *VisitArrayInitIndexExpr(ArrayInitIndexExpr *E);
    Expr *VisitCXXDefaultInitExpr(CXXDefaultInitExpr *E);
    Expr *VisitCXXNamedCastExpr(CXXNamedCastExpr *E);
    Expr *VisitSubstNonTypeTemplateParmExpr(SubstNonTypeTemplateParmExpr *E);
    Expr *VisitTypeTraitExpr(TypeTraitExpr *E);
    Expr *VisitCXXTypeidExpr(CXXTypeidExpr *E);

    template<typename IIter, typename OIter>
    void ImportArray(IIter Ibegin, IIter Iend, OIter Obegin) {
      using ItemT = typename std::remove_reference<decltype(*Obegin)>::type;

      ASTImporter &ImporterRef = Importer;
      std::transform(Ibegin, Iend, Obegin,
                     [&ImporterRef](ItemT From) -> ItemT {
                       return ImporterRef.Import(From);
                     });
    }

    template<typename IIter, typename OIter>
    bool ImportArrayChecked(IIter Ibegin, IIter Iend, OIter Obegin) {
      using ItemT = typename std::remove_reference<decltype(**Obegin)>::type;

      ASTImporter &ImporterRef = Importer;
      bool Failed = false;
      std::transform(Ibegin, Iend, Obegin,
                     [&ImporterRef, &Failed](ItemT *From) -> ItemT * {
                       auto *To = cast_or_null<ItemT>(ImporterRef.Import(From));
                       if (!To && From)
                         Failed = true;
                       return To;
                     });
      return Failed;
    }

    template<typename InContainerTy, typename OutContainerTy>
    bool ImportContainerChecked(const InContainerTy &InContainer,
                                OutContainerTy &OutContainer) {
      return ImportArrayChecked(InContainer.begin(), InContainer.end(),
                                OutContainer.begin());
    }

    template<typename InContainerTy, typename OIter>
    bool ImportArrayChecked(const InContainerTy &InContainer, OIter Obegin) {
      return ImportArrayChecked(InContainer.begin(), InContainer.end(), Obegin);
    }

    // Importing overrides.
    void ImportOverrides(CXXMethodDecl *ToMethod, CXXMethodDecl *FromMethod);

    FunctionDecl *FindFunctionTemplateSpecialization(FunctionDecl *FromFD);
  };

template <typename InContainerTy>
bool ASTNodeImporter::ImportTemplateArgumentListInfo(
    SourceLocation FromLAngleLoc, SourceLocation FromRAngleLoc,
    const InContainerTy &Container, TemplateArgumentListInfo &Result) {
  TemplateArgumentListInfo ToTAInfo(Importer.Import(FromLAngleLoc),
                                    Importer.Import(FromRAngleLoc));
  if (ImportTemplateArgumentListInfo(Container, ToTAInfo))
    return true;
  Result = ToTAInfo;
  return false;
}

template <>
bool ASTNodeImporter::ImportTemplateArgumentListInfo<TemplateArgumentListInfo>(
    const TemplateArgumentListInfo &From, TemplateArgumentListInfo &Result) {
  return ImportTemplateArgumentListInfo(
      From.getLAngleLoc(), From.getRAngleLoc(), From.arguments(), Result);
}

template <>
bool ASTNodeImporter::ImportTemplateArgumentListInfo<
    ASTTemplateArgumentListInfo>(const ASTTemplateArgumentListInfo &From,
                                 TemplateArgumentListInfo &Result) {
  return ImportTemplateArgumentListInfo(From.LAngleLoc, From.RAngleLoc,
                                        From.arguments(), Result);
}

std::tuple<FunctionTemplateDecl *, ASTNodeImporter::OptionalTemplateArgsTy>
ASTNodeImporter::ImportFunctionTemplateWithTemplateArgsFromSpecialization(
    FunctionDecl *FromFD) {
  assert(FromFD->getTemplatedKind() ==
         FunctionDecl::TK_FunctionTemplateSpecialization);
  auto *FTSInfo = FromFD->getTemplateSpecializationInfo();
  auto *Template = cast_or_null<FunctionTemplateDecl>(
      Importer.Import(FTSInfo->getTemplate()));

  // Import template arguments.
  auto TemplArgs = FTSInfo->TemplateArguments->asArray();
  TemplateArgsTy ToTemplArgs;
  if (ImportTemplateArguments(TemplArgs.data(), TemplArgs.size(),
                              ToTemplArgs)) // Error during import.
    return std::make_tuple(Template, OptionalTemplateArgsTy());

  return std::make_tuple(Template, ToTemplArgs);
}

} // namespace clang

//----------------------------------------------------------------------------
// Import Types
//----------------------------------------------------------------------------

using namespace clang;

QualType ASTNodeImporter::VisitType(const Type *T) {
  Importer.FromDiag(SourceLocation(), diag::err_unsupported_ast_node)
    << T->getTypeClassName();
  return {};
}

QualType ASTNodeImporter::VisitAtomicType(const AtomicType *T){
  QualType UnderlyingType = Importer.Import(T->getValueType());
  if(UnderlyingType.isNull())
    return {};

  return Importer.getToContext().getAtomicType(UnderlyingType);
}

QualType ASTNodeImporter::VisitBuiltinType(const BuiltinType *T) {
  switch (T->getKind()) {
#define IMAGE_TYPE(ImgType, Id, SingletonId, Access, Suffix) \
  case BuiltinType::Id: \
    return Importer.getToContext().SingletonId;
#include "clang/Basic/OpenCLImageTypes.def"
#define SHARED_SINGLETON_TYPE(Expansion)
#define BUILTIN_TYPE(Id, SingletonId) \
  case BuiltinType::Id: return Importer.getToContext().SingletonId;
#include "clang/AST/BuiltinTypes.def"

  // FIXME: for Char16, Char32, and NullPtr, make sure that the "to"
  // context supports C++.

  // FIXME: for ObjCId, ObjCClass, and ObjCSel, make sure that the "to"
  // context supports ObjC.

  case BuiltinType::Char_U:
    // The context we're importing from has an unsigned 'char'. If we're
    // importing into a context with a signed 'char', translate to
    // 'unsigned char' instead.
    if (Importer.getToContext().getLangOpts().CharIsSigned)
      return Importer.getToContext().UnsignedCharTy;

    return Importer.getToContext().CharTy;

  case BuiltinType::Char_S:
    // The context we're importing from has an unsigned 'char'. If we're
    // importing into a context with a signed 'char', translate to
    // 'unsigned char' instead.
    if (!Importer.getToContext().getLangOpts().CharIsSigned)
      return Importer.getToContext().SignedCharTy;

    return Importer.getToContext().CharTy;

  case BuiltinType::WChar_S:
  case BuiltinType::WChar_U:
    // FIXME: If not in C++, shall we translate to the C equivalent of
    // wchar_t?
    return Importer.getToContext().WCharTy;
  }

  llvm_unreachable("Invalid BuiltinType Kind!");
}

QualType ASTNodeImporter::VisitDecayedType(const DecayedType *T) {
  QualType OrigT = Importer.Import(T->getOriginalType());
  if (OrigT.isNull())
    return {};

  return Importer.getToContext().getDecayedType(OrigT);
}

QualType ASTNodeImporter::VisitComplexType(const ComplexType *T) {
  QualType ToElementType = Importer.Import(T->getElementType());
  if (ToElementType.isNull())
    return {};

  return Importer.getToContext().getComplexType(ToElementType);
}

QualType ASTNodeImporter::VisitPointerType(const PointerType *T) {
  QualType ToPointeeType = Importer.Import(T->getPointeeType());
  if (ToPointeeType.isNull())
    return {};

  return Importer.getToContext().getPointerType(ToPointeeType);
}

QualType ASTNodeImporter::VisitBlockPointerType(const BlockPointerType *T) {
  // FIXME: Check for blocks support in "to" context.
  QualType ToPointeeType = Importer.Import(T->getPointeeType());
  if (ToPointeeType.isNull())
    return {};

  return Importer.getToContext().getBlockPointerType(ToPointeeType);
}

QualType
ASTNodeImporter::VisitLValueReferenceType(const LValueReferenceType *T) {
  // FIXME: Check for C++ support in "to" context.
  QualType ToPointeeType = Importer.Import(T->getPointeeTypeAsWritten());
  if (ToPointeeType.isNull())
    return {};

  return Importer.getToContext().getLValueReferenceType(ToPointeeType);
}

QualType
ASTNodeImporter::VisitRValueReferenceType(const RValueReferenceType *T) {
  // FIXME: Check for C++0x support in "to" context.
  QualType ToPointeeType = Importer.Import(T->getPointeeTypeAsWritten());
  if (ToPointeeType.isNull())
    return {};

  return Importer.getToContext().getRValueReferenceType(ToPointeeType);
}

QualType ASTNodeImporter::VisitMemberPointerType(const MemberPointerType *T) {
  // FIXME: Check for C++ support in "to" context.
  QualType ToPointeeType = Importer.Import(T->getPointeeType());
  if (ToPointeeType.isNull())
    return {};

  QualType ClassType = Importer.Import(QualType(T->getClass(), 0));
  return Importer.getToContext().getMemberPointerType(ToPointeeType,
                                                      ClassType.getTypePtr());
}

QualType ASTNodeImporter::VisitConstantArrayType(const ConstantArrayType *T) {
  QualType ToElementType = Importer.Import(T->getElementType());
  if (ToElementType.isNull())
    return {};

  return Importer.getToContext().getConstantArrayType(ToElementType,
                                                      T->getSize(),
                                                      T->getSizeModifier(),
                                               T->getIndexTypeCVRQualifiers());
}

QualType
ASTNodeImporter::VisitIncompleteArrayType(const IncompleteArrayType *T) {
  QualType ToElementType = Importer.Import(T->getElementType());
  if (ToElementType.isNull())
    return {};

  return Importer.getToContext().getIncompleteArrayType(ToElementType,
                                                        T->getSizeModifier(),
                                                T->getIndexTypeCVRQualifiers());
}

QualType ASTNodeImporter::VisitVariableArrayType(const VariableArrayType *T) {
  QualType ToElementType = Importer.Import(T->getElementType());
  if (ToElementType.isNull())
    return {};

  Expr *Size = Importer.Import(T->getSizeExpr());
  if (!Size)
    return {};

  SourceRange Brackets = Importer.Import(T->getBracketsRange());
  return Importer.getToContext().getVariableArrayType(ToElementType, Size,
                                                      T->getSizeModifier(),
                                                T->getIndexTypeCVRQualifiers(),
                                                      Brackets);
}

QualType ASTNodeImporter::VisitDependentSizedArrayType(
    const DependentSizedArrayType *T) {
  QualType ToElementType = Importer.Import(T->getElementType());
  if (ToElementType.isNull())
    return {};

  // SizeExpr may be null if size is not specified directly.
  // For example, 'int a[]'.
  Expr *Size = Importer.Import(T->getSizeExpr());
  if (!Size && T->getSizeExpr())
    return {};

  SourceRange Brackets = Importer.Import(T->getBracketsRange());
  return Importer.getToContext().getDependentSizedArrayType(
      ToElementType, Size, T->getSizeModifier(), T->getIndexTypeCVRQualifiers(),
      Brackets);
}

QualType ASTNodeImporter::VisitVectorType(const VectorType *T) {
  QualType ToElementType = Importer.Import(T->getElementType());
  if (ToElementType.isNull())
    return {};

  return Importer.getToContext().getVectorType(ToElementType,
                                               T->getNumElements(),
                                               T->getVectorKind());
}

QualType ASTNodeImporter::VisitExtVectorType(const ExtVectorType *T) {
  QualType ToElementType = Importer.Import(T->getElementType());
  if (ToElementType.isNull())
    return {};

  return Importer.getToContext().getExtVectorType(ToElementType,
                                                  T->getNumElements());
}

QualType
ASTNodeImporter::VisitFunctionNoProtoType(const FunctionNoProtoType *T) {
  // FIXME: What happens if we're importing a function without a prototype
  // into C++? Should we make it variadic?
  QualType ToResultType = Importer.Import(T->getReturnType());
  if (ToResultType.isNull())
    return {};

  return Importer.getToContext().getFunctionNoProtoType(ToResultType,
                                                        T->getExtInfo());
}

QualType ASTNodeImporter::VisitFunctionProtoType(const FunctionProtoType *T) {
  QualType ToResultType = Importer.Import(T->getReturnType());
  if (ToResultType.isNull())
    return {};

  // Import argument types
  SmallVector<QualType, 4> ArgTypes;
  for (const auto &A : T->param_types()) {
    QualType ArgType = Importer.Import(A);
    if (ArgType.isNull())
      return {};
    ArgTypes.push_back(ArgType);
  }

  // Import exception types
  SmallVector<QualType, 4> ExceptionTypes;
  for (const auto &E : T->exceptions()) {
    QualType ExceptionType = Importer.Import(E);
    if (ExceptionType.isNull())
      return {};
    ExceptionTypes.push_back(ExceptionType);
  }

  FunctionProtoType::ExtProtoInfo FromEPI = T->getExtProtoInfo();
  FunctionProtoType::ExtProtoInfo ToEPI;

  ToEPI.ExtInfo = FromEPI.ExtInfo;
  ToEPI.Variadic = FromEPI.Variadic;
  ToEPI.HasTrailingReturn = FromEPI.HasTrailingReturn;
  ToEPI.TypeQuals = FromEPI.TypeQuals;
  ToEPI.RefQualifier = FromEPI.RefQualifier;
  ToEPI.ExceptionSpec.Type = FromEPI.ExceptionSpec.Type;
  ToEPI.ExceptionSpec.Exceptions = ExceptionTypes;
  ToEPI.ExceptionSpec.NoexceptExpr =
      Importer.Import(FromEPI.ExceptionSpec.NoexceptExpr);
  ToEPI.ExceptionSpec.SourceDecl = cast_or_null<FunctionDecl>(
      Importer.Import(FromEPI.ExceptionSpec.SourceDecl));
  ToEPI.ExceptionSpec.SourceTemplate = cast_or_null<FunctionDecl>(
      Importer.Import(FromEPI.ExceptionSpec.SourceTemplate));

  return Importer.getToContext().getFunctionType(ToResultType, ArgTypes, ToEPI);
}

QualType ASTNodeImporter::VisitUnresolvedUsingType(
    const UnresolvedUsingType *T) {
  const auto *ToD =
      cast_or_null<UnresolvedUsingTypenameDecl>(Importer.Import(T->getDecl()));
  if (!ToD)
    return {};

  auto *ToPrevD =
      cast_or_null<UnresolvedUsingTypenameDecl>(
        Importer.Import(T->getDecl()->getPreviousDecl()));
  if (!ToPrevD && T->getDecl()->getPreviousDecl())
    return {};

  return Importer.getToContext().getTypeDeclType(ToD, ToPrevD);
}

QualType ASTNodeImporter::VisitParenType(const ParenType *T) {
  QualType ToInnerType = Importer.Import(T->getInnerType());
  if (ToInnerType.isNull())
    return {};

  return Importer.getToContext().getParenType(ToInnerType);
}

QualType ASTNodeImporter::VisitTypedefType(const TypedefType *T) {
  auto *ToDecl =
      dyn_cast_or_null<TypedefNameDecl>(Importer.Import(T->getDecl()));
  if (!ToDecl)
    return {};

  return Importer.getToContext().getTypeDeclType(ToDecl);
}

QualType ASTNodeImporter::VisitTypeOfExprType(const TypeOfExprType *T) {
  Expr *ToExpr = Importer.Import(T->getUnderlyingExpr());
  if (!ToExpr)
    return {};

  return Importer.getToContext().getTypeOfExprType(ToExpr);
}

QualType ASTNodeImporter::VisitTypeOfType(const TypeOfType *T) {
  QualType ToUnderlyingType = Importer.Import(T->getUnderlyingType());
  if (ToUnderlyingType.isNull())
    return {};

  return Importer.getToContext().getTypeOfType(ToUnderlyingType);
}

QualType ASTNodeImporter::VisitDecltypeType(const DecltypeType *T) {
  // FIXME: Make sure that the "to" context supports C++0x!
  Expr *ToExpr = Importer.Import(T->getUnderlyingExpr());
  if (!ToExpr)
    return {};

  QualType UnderlyingType = Importer.Import(T->getUnderlyingType());
  if (UnderlyingType.isNull())
    return {};

  return Importer.getToContext().getDecltypeType(ToExpr, UnderlyingType);
}

QualType ASTNodeImporter::VisitUnaryTransformType(const UnaryTransformType *T) {
  QualType ToBaseType = Importer.Import(T->getBaseType());
  QualType ToUnderlyingType = Importer.Import(T->getUnderlyingType());
  if (ToBaseType.isNull() || ToUnderlyingType.isNull())
    return {};

  return Importer.getToContext().getUnaryTransformType(ToBaseType,
                                                       ToUnderlyingType,
                                                       T->getUTTKind());
}

QualType ASTNodeImporter::VisitAutoType(const AutoType *T) {
  // FIXME: Make sure that the "to" context supports C++11!
  QualType FromDeduced = T->getDeducedType();
  QualType ToDeduced;
  if (!FromDeduced.isNull()) {
    ToDeduced = Importer.Import(FromDeduced);
    if (ToDeduced.isNull())
      return {};
  }

  return Importer.getToContext().getAutoType(ToDeduced, T->getKeyword(),
                                             /*IsDependent*/false);
}

QualType ASTNodeImporter::VisitInjectedClassNameType(
    const InjectedClassNameType *T) {
  auto *D = cast_or_null<CXXRecordDecl>(Importer.Import(T->getDecl()));
  if (!D)
    return {};

  QualType InjType = Importer.Import(T->getInjectedSpecializationType());
  if (InjType.isNull())
    return {};

  // FIXME: ASTContext::getInjectedClassNameType is not suitable for AST reading
  // See comments in InjectedClassNameType definition for details
  // return Importer.getToContext().getInjectedClassNameType(D, InjType);
  enum {
    TypeAlignmentInBits = 4,
    TypeAlignment = 1 << TypeAlignmentInBits
  };

  return QualType(new (Importer.getToContext(), TypeAlignment)
                  InjectedClassNameType(D, InjType), 0);
}

QualType ASTNodeImporter::VisitRecordType(const RecordType *T) {
  auto *ToDecl = dyn_cast_or_null<RecordDecl>(Importer.Import(T->getDecl()));
  if (!ToDecl)
    return {};

  return Importer.getToContext().getTagDeclType(ToDecl);
}

QualType ASTNodeImporter::VisitEnumType(const EnumType *T) {
  auto *ToDecl = dyn_cast_or_null<EnumDecl>(Importer.Import(T->getDecl()));
  if (!ToDecl)
    return {};

  return Importer.getToContext().getTagDeclType(ToDecl);
}

QualType ASTNodeImporter::VisitAttributedType(const AttributedType *T) {
  QualType FromModifiedType = T->getModifiedType();
  QualType FromEquivalentType = T->getEquivalentType();
  QualType ToModifiedType;
  QualType ToEquivalentType;

  if (!FromModifiedType.isNull()) {
    ToModifiedType = Importer.Import(FromModifiedType);
    if (ToModifiedType.isNull())
      return {};
  }
  if (!FromEquivalentType.isNull()) {
    ToEquivalentType = Importer.Import(FromEquivalentType);
    if (ToEquivalentType.isNull())
      return {};
  }

  return Importer.getToContext().getAttributedType(T->getAttrKind(),
    ToModifiedType, ToEquivalentType);
}

QualType ASTNodeImporter::VisitTemplateTypeParmType(
    const TemplateTypeParmType *T) {
  auto *ParmDecl =
      cast_or_null<TemplateTypeParmDecl>(Importer.Import(T->getDecl()));
  if (!ParmDecl && T->getDecl())
    return {};

  return Importer.getToContext().getTemplateTypeParmType(
        T->getDepth(), T->getIndex(), T->isParameterPack(), ParmDecl);
}

QualType ASTNodeImporter::VisitSubstTemplateTypeParmType(
    const SubstTemplateTypeParmType *T) {
  const auto *Replaced =
      cast_or_null<TemplateTypeParmType>(Importer.Import(
        QualType(T->getReplacedParameter(), 0)).getTypePtr());
  if (!Replaced)
    return {};

  QualType Replacement = Importer.Import(T->getReplacementType());
  if (Replacement.isNull())
    return {};
  Replacement = Replacement.getCanonicalType();

  return Importer.getToContext().getSubstTemplateTypeParmType(
        Replaced, Replacement);
}

QualType ASTNodeImporter::VisitTemplateSpecializationType(
                                       const TemplateSpecializationType *T) {
  TemplateName ToTemplate = Importer.Import(T->getTemplateName());
  if (ToTemplate.isNull())
    return {};

  SmallVector<TemplateArgument, 2> ToTemplateArgs;
  if (ImportTemplateArguments(T->getArgs(), T->getNumArgs(), ToTemplateArgs))
    return {};

  QualType ToCanonType;
  if (!QualType(T, 0).isCanonical()) {
    QualType FromCanonType
      = Importer.getFromContext().getCanonicalType(QualType(T, 0));
    ToCanonType =Importer.Import(FromCanonType);
    if (ToCanonType.isNull())
      return {};
  }
  return Importer.getToContext().getTemplateSpecializationType(ToTemplate,
                                                               ToTemplateArgs,
                                                               ToCanonType);
}

QualType ASTNodeImporter::VisitElaboratedType(const ElaboratedType *T) {
  NestedNameSpecifier *ToQualifier = nullptr;
  // Note: the qualifier in an ElaboratedType is optional.
  if (T->getQualifier()) {
    ToQualifier = Importer.Import(T->getQualifier());
    if (!ToQualifier)
      return {};
  }

  QualType ToNamedType = Importer.Import(T->getNamedType());
  if (ToNamedType.isNull())
    return {};

  TagDecl *OwnedTagDecl =
      cast_or_null<TagDecl>(Importer.Import(T->getOwnedTagDecl()));
  if (!OwnedTagDecl && T->getOwnedTagDecl())
    return {};

  return Importer.getToContext().getElaboratedType(T->getKeyword(),
                                                   ToQualifier, ToNamedType,
                                                   OwnedTagDecl);
}

QualType ASTNodeImporter::VisitPackExpansionType(const PackExpansionType *T) {
  QualType Pattern = Importer.Import(T->getPattern());
  if (Pattern.isNull())
    return {};

  return Importer.getToContext().getPackExpansionType(Pattern,
                                                      T->getNumExpansions());
}

QualType ASTNodeImporter::VisitDependentTemplateSpecializationType(
    const DependentTemplateSpecializationType *T) {
  NestedNameSpecifier *Qualifier = Importer.Import(T->getQualifier());
  if (!Qualifier && T->getQualifier())
    return {};

  IdentifierInfo *Name = Importer.Import(T->getIdentifier());
  if (!Name && T->getIdentifier())
    return {};

  SmallVector<TemplateArgument, 2> ToPack;
  ToPack.reserve(T->getNumArgs());
  if (ImportTemplateArguments(T->getArgs(), T->getNumArgs(), ToPack))
    return {};

  return Importer.getToContext().getDependentTemplateSpecializationType(
        T->getKeyword(), Qualifier, Name, ToPack);
}

QualType ASTNodeImporter::VisitDependentNameType(const DependentNameType *T) {
  NestedNameSpecifier *NNS = Importer.Import(T->getQualifier());
  if (!NNS && T->getQualifier())
    return QualType();

  IdentifierInfo *Name = Importer.Import(T->getIdentifier());
  if (!Name && T->getIdentifier())
    return QualType();

  QualType Canon = (T == T->getCanonicalTypeInternal().getTypePtr())
                       ? QualType()
                       : Importer.Import(T->getCanonicalTypeInternal());
  if (!Canon.isNull())
    Canon = Canon.getCanonicalType();

  return Importer.getToContext().getDependentNameType(T->getKeyword(), NNS,
                                                      Name, Canon);
}

QualType ASTNodeImporter::VisitObjCInterfaceType(const ObjCInterfaceType *T) {
  auto *Class =
      dyn_cast_or_null<ObjCInterfaceDecl>(Importer.Import(T->getDecl()));
  if (!Class)
    return {};

  return Importer.getToContext().getObjCInterfaceType(Class);
}

QualType ASTNodeImporter::VisitObjCObjectType(const ObjCObjectType *T) {
  QualType ToBaseType = Importer.Import(T->getBaseType());
  if (ToBaseType.isNull())
    return {};

  SmallVector<QualType, 4> TypeArgs;
  for (auto TypeArg : T->getTypeArgsAsWritten()) {
    QualType ImportedTypeArg = Importer.Import(TypeArg);
    if (ImportedTypeArg.isNull())
      return {};

    TypeArgs.push_back(ImportedTypeArg);
  }

  SmallVector<ObjCProtocolDecl *, 4> Protocols;
  for (auto *P : T->quals()) {
    auto *Protocol = dyn_cast_or_null<ObjCProtocolDecl>(Importer.Import(P));
    if (!Protocol)
      return {};
    Protocols.push_back(Protocol);
  }

  return Importer.getToContext().getObjCObjectType(ToBaseType, TypeArgs,
                                                   Protocols,
                                                   T->isKindOfTypeAsWritten());
}

QualType
ASTNodeImporter::VisitObjCObjectPointerType(const ObjCObjectPointerType *T) {
  QualType ToPointeeType = Importer.Import(T->getPointeeType());
  if (ToPointeeType.isNull())
    return {};

  return Importer.getToContext().getObjCObjectPointerType(ToPointeeType);
}

//----------------------------------------------------------------------------
// Import Declarations
//----------------------------------------------------------------------------
bool ASTNodeImporter::ImportDeclParts(NamedDecl *D, DeclContext *&DC,
                                      DeclContext *&LexicalDC,
                                      DeclarationName &Name,
                                      NamedDecl *&ToD,
                                      SourceLocation &Loc) {
  // Check if RecordDecl is in FunctionDecl parameters to avoid infinite loop.
  // example: int struct_in_proto(struct data_t{int a;int b;} *d);
  DeclContext *OrigDC = D->getDeclContext();
  FunctionDecl *FunDecl;
  if (isa<RecordDecl>(D) && (FunDecl = dyn_cast<FunctionDecl>(OrigDC)) &&
      FunDecl->hasBody()) {
    auto getLeafPointeeType = [](const Type *T) {
      while (T->isPointerType() || T->isArrayType()) {
        T = T->getPointeeOrArrayElementType();
      }
      return T;
    };
    for (const ParmVarDecl *P : FunDecl->parameters()) {
      const Type *LeafT =
          getLeafPointeeType(P->getType().getCanonicalType().getTypePtr());
      auto *RT = dyn_cast<RecordType>(LeafT);
      if (RT && RT->getDecl() == D) {
        Importer.FromDiag(D->getLocation(), diag::err_unsupported_ast_node)
            << D->getDeclKindName();
        return true;
      }
    }
  }

  // Import the context of this declaration.
  DC = Importer.ImportContext(OrigDC);
  if (!DC)
    return true;

  LexicalDC = DC;
  if (D->getDeclContext() != D->getLexicalDeclContext()) {
    LexicalDC = Importer.ImportContext(D->getLexicalDeclContext());
    if (!LexicalDC)
      return true;
  }

  // Import the name of this declaration.
  Name = Importer.Import(D->getDeclName());
  if (D->getDeclName() && !Name)
    return true;

  // Import the location of this declaration.
  Loc = Importer.Import(D->getLocation());
  ToD = cast_or_null<NamedDecl>(Importer.GetAlreadyImportedOrNull(D));
  return false;
}

void ASTNodeImporter::ImportDefinitionIfNeeded(Decl *FromD, Decl *ToD) {
  if (!FromD)
    return;

  if (!ToD) {
    ToD = Importer.Import(FromD);
    if (!ToD)
      return;
  }

  if (auto *FromRecord = dyn_cast<RecordDecl>(FromD)) {
    if (auto *ToRecord = cast_or_null<RecordDecl>(ToD)) {
      if (FromRecord->getDefinition() && FromRecord->isCompleteDefinition() && !ToRecord->getDefinition()) {
        ImportDefinition(FromRecord, ToRecord);
      }
    }
    return;
  }

  if (auto *FromEnum = dyn_cast<EnumDecl>(FromD)) {
    if (auto *ToEnum = cast_or_null<EnumDecl>(ToD)) {
      if (FromEnum->getDefinition() && !ToEnum->getDefinition()) {
        ImportDefinition(FromEnum, ToEnum);
      }
    }
    return;
  }
}

void
ASTNodeImporter::ImportDeclarationNameLoc(const DeclarationNameInfo &From,
                                          DeclarationNameInfo& To) {
  // NOTE: To.Name and To.Loc are already imported.
  // We only have to import To.LocInfo.
  switch (To.getName().getNameKind()) {
  case DeclarationName::Identifier:
  case DeclarationName::ObjCZeroArgSelector:
  case DeclarationName::ObjCOneArgSelector:
  case DeclarationName::ObjCMultiArgSelector:
  case DeclarationName::CXXUsingDirective:
  case DeclarationName::CXXDeductionGuideName:
    return;

  case DeclarationName::CXXOperatorName: {
    SourceRange Range = From.getCXXOperatorNameRange();
    To.setCXXOperatorNameRange(Importer.Import(Range));
    return;
  }
  case DeclarationName::CXXLiteralOperatorName: {
    SourceLocation Loc = From.getCXXLiteralOperatorNameLoc();
    To.setCXXLiteralOperatorNameLoc(Importer.Import(Loc));
    return;
  }
  case DeclarationName::CXXConstructorName:
  case DeclarationName::CXXDestructorName:
  case DeclarationName::CXXConversionFunctionName: {
    TypeSourceInfo *FromTInfo = From.getNamedTypeInfo();
    To.setNamedTypeInfo(Importer.Import(FromTInfo));
    return;
  }
  }
  llvm_unreachable("Unknown name kind.");
}

void ASTNodeImporter::ImportDeclContext(DeclContext *FromDC, bool ForceImport) {
  if (Importer.isMinimalImport() && !ForceImport) {
    Importer.ImportContext(FromDC);
    return;
  }

  for (auto *From : FromDC->decls())
    Importer.Import(From);
}

void ASTNodeImporter::ImportImplicitMethods(
    const CXXRecordDecl *From, CXXRecordDecl *To) {
  assert(From->isCompleteDefinition() && To->getDefinition() == To &&
      "Import implicit methods to or from non-definition");

  for (CXXMethodDecl *FromM : From->methods())
    if (FromM->isImplicit())
      Importer.Import(FromM);
}

static void setTypedefNameForAnonDecl(TagDecl *From, TagDecl *To,
                               ASTImporter &Importer) {
  if (TypedefNameDecl *FromTypedef = From->getTypedefNameForAnonDecl()) {
    auto *ToTypedef =
      cast_or_null<TypedefNameDecl>(Importer.Import(FromTypedef));
    assert (ToTypedef && "Failed to import typedef of an anonymous structure");

    To->setTypedefNameForAnonDecl(ToTypedef);
  }
}

bool ASTNodeImporter::ImportDefinition(RecordDecl *From, RecordDecl *To,
                                       ImportDefinitionKind Kind) {
  if (To->getDefinition() || To->isBeingDefined()) {
    if (Kind == IDK_Everything)
      ImportDeclContext(From, /*ForceImport=*/true);

    return false;
  }

  To->startDefinition();

  setTypedefNameForAnonDecl(From, To, Importer);

  // Add base classes.
  if (auto *ToCXX = dyn_cast<CXXRecordDecl>(To)) {
    auto *FromCXX = cast<CXXRecordDecl>(From);

    struct CXXRecordDecl::DefinitionData &ToData = ToCXX->data();
    struct CXXRecordDecl::DefinitionData &FromData = FromCXX->data();
    ToData.UserDeclaredConstructor = FromData.UserDeclaredConstructor;
    ToData.UserDeclaredSpecialMembers = FromData.UserDeclaredSpecialMembers;
    ToData.Aggregate = FromData.Aggregate;
    ToData.PlainOldData = FromData.PlainOldData;
    ToData.Empty = FromData.Empty;
    ToData.Polymorphic = FromData.Polymorphic;
    ToData.Abstract = FromData.Abstract;
    ToData.IsStandardLayout = FromData.IsStandardLayout;
    ToData.IsCXX11StandardLayout = FromData.IsCXX11StandardLayout;
    ToData.HasBasesWithFields = FromData.HasBasesWithFields;
    ToData.HasBasesWithNonStaticDataMembers =
        FromData.HasBasesWithNonStaticDataMembers;
    ToData.HasPrivateFields = FromData.HasPrivateFields;
    ToData.HasProtectedFields = FromData.HasProtectedFields;
    ToData.HasPublicFields = FromData.HasPublicFields;
    ToData.HasMutableFields = FromData.HasMutableFields;
    ToData.HasVariantMembers = FromData.HasVariantMembers;
    ToData.HasOnlyCMembers = FromData.HasOnlyCMembers;
    ToData.HasInClassInitializer = FromData.HasInClassInitializer;
    ToData.HasUninitializedReferenceMember
      = FromData.HasUninitializedReferenceMember;
    ToData.HasUninitializedFields = FromData.HasUninitializedFields;
    ToData.HasInheritedConstructor = FromData.HasInheritedConstructor;
    ToData.HasInheritedAssignment = FromData.HasInheritedAssignment;
    ToData.NeedOverloadResolutionForCopyConstructor
      = FromData.NeedOverloadResolutionForCopyConstructor;
    ToData.NeedOverloadResolutionForMoveConstructor
      = FromData.NeedOverloadResolutionForMoveConstructor;
    ToData.NeedOverloadResolutionForMoveAssignment
      = FromData.NeedOverloadResolutionForMoveAssignment;
    ToData.NeedOverloadResolutionForDestructor
      = FromData.NeedOverloadResolutionForDestructor;
    ToData.DefaultedCopyConstructorIsDeleted
      = FromData.DefaultedCopyConstructorIsDeleted;
    ToData.DefaultedMoveConstructorIsDeleted
      = FromData.DefaultedMoveConstructorIsDeleted;
    ToData.DefaultedMoveAssignmentIsDeleted
      = FromData.DefaultedMoveAssignmentIsDeleted;
    ToData.DefaultedDestructorIsDeleted = FromData.DefaultedDestructorIsDeleted;
    ToData.HasTrivialSpecialMembers = FromData.HasTrivialSpecialMembers;
    ToData.HasIrrelevantDestructor = FromData.HasIrrelevantDestructor;
    ToData.HasConstexprNonCopyMoveConstructor
      = FromData.HasConstexprNonCopyMoveConstructor;
    ToData.HasDefaultedDefaultConstructor
      = FromData.HasDefaultedDefaultConstructor;
    ToData.DefaultedDefaultConstructorIsConstexpr
      = FromData.DefaultedDefaultConstructorIsConstexpr;
    ToData.HasConstexprDefaultConstructor
      = FromData.HasConstexprDefaultConstructor;
    ToData.HasNonLiteralTypeFieldsOrBases
      = FromData.HasNonLiteralTypeFieldsOrBases;
    // ComputedVisibleConversions not imported.
    ToData.UserProvidedDefaultConstructor
      = FromData.UserProvidedDefaultConstructor;
    ToData.DeclaredSpecialMembers = FromData.DeclaredSpecialMembers;
    ToData.ImplicitCopyConstructorCanHaveConstParamForVBase
      = FromData.ImplicitCopyConstructorCanHaveConstParamForVBase;
    ToData.ImplicitCopyConstructorCanHaveConstParamForNonVBase
      = FromData.ImplicitCopyConstructorCanHaveConstParamForNonVBase;
    ToData.ImplicitCopyAssignmentHasConstParam
      = FromData.ImplicitCopyAssignmentHasConstParam;
    ToData.HasDeclaredCopyConstructorWithConstParam
      = FromData.HasDeclaredCopyConstructorWithConstParam;
    ToData.HasDeclaredCopyAssignmentWithConstParam
      = FromData.HasDeclaredCopyAssignmentWithConstParam;

    SmallVector<CXXBaseSpecifier *, 4> Bases;
    for (const auto &Base1 : FromCXX->bases()) {
      QualType T = Importer.Import(Base1.getType());
      if (T.isNull())
        return true;

      SourceLocation EllipsisLoc;
      if (Base1.isPackExpansion())
        EllipsisLoc = Importer.Import(Base1.getEllipsisLoc());

      // Ensure that we have a definition for the base.
      ImportDefinitionIfNeeded(Base1.getType()->getAsCXXRecordDecl());

      Bases.push_back(
                    new (Importer.getToContext())
                      CXXBaseSpecifier(Importer.Import(Base1.getSourceRange()),
                                       Base1.isVirtual(),
                                       Base1.isBaseOfClass(),
                                       Base1.getAccessSpecifierAsWritten(),
                                   Importer.Import(Base1.getTypeSourceInfo()),
                                       EllipsisLoc));
    }
    if (!Bases.empty())
      ToCXX->setBases(Bases.data(), Bases.size());
  }

  if (shouldForceImportDeclContext(Kind))
    ImportDeclContext(From, /*ForceImport=*/true);

  To->completeDefinition();
  return false;
}

bool ASTNodeImporter::ImportDefinition(VarDecl *From, VarDecl *To,
                                       ImportDefinitionKind Kind) {
  if (To->getAnyInitializer())
    return false;

  // FIXME: Can we really import any initializer? Alternatively, we could force
  // ourselves to import every declaration of a variable and then only use
  // getInit() here.
  To->setInit(Importer.Import(const_cast<Expr *>(From->getAnyInitializer())));

  // FIXME: Other bits to merge?

  return false;
}

bool ASTNodeImporter::ImportDefinition(EnumDecl *From, EnumDecl *To,
                                       ImportDefinitionKind Kind) {
  if (To->getDefinition() || To->isBeingDefined()) {
    if (Kind == IDK_Everything)
      ImportDeclContext(From, /*ForceImport=*/true);
    return false;
  }

  To->startDefinition();

  setTypedefNameForAnonDecl(From, To, Importer);

  QualType T = Importer.Import(Importer.getFromContext().getTypeDeclType(From));
  if (T.isNull())
    return true;

  QualType ToPromotionType = Importer.Import(From->getPromotionType());
  if (ToPromotionType.isNull())
    return true;

  if (shouldForceImportDeclContext(Kind))
    ImportDeclContext(From, /*ForceImport=*/true);

  // FIXME: we might need to merge the number of positive or negative bits
  // if the enumerator lists don't match.
  To->completeDefinition(T, ToPromotionType,
                         From->getNumPositiveBits(),
                         From->getNumNegativeBits());
  return false;
}

TemplateParameterList *ASTNodeImporter::ImportTemplateParameterList(
                                                TemplateParameterList *Params) {
  SmallVector<NamedDecl *, 4> ToParams(Params->size());
  if (ImportContainerChecked(*Params, ToParams))
    return nullptr;

  Expr *ToRequiresClause;
  if (Expr *const R = Params->getRequiresClause()) {
    ToRequiresClause = Importer.Import(R);
    if (!ToRequiresClause)
      return nullptr;
  } else {
    ToRequiresClause = nullptr;
  }

  return TemplateParameterList::Create(Importer.getToContext(),
                                       Importer.Import(Params->getTemplateLoc()),
                                       Importer.Import(Params->getLAngleLoc()),
                                       ToParams,
                                       Importer.Import(Params->getRAngleLoc()),
                                       ToRequiresClause);
}

TemplateArgument
ASTNodeImporter::ImportTemplateArgument(const TemplateArgument &From) {
  switch (From.getKind()) {
  case TemplateArgument::Null:
    return TemplateArgument();

  case TemplateArgument::Type: {
    QualType ToType = Importer.Import(From.getAsType());
    if (ToType.isNull())
      return {};
    return TemplateArgument(ToType);
  }

  case TemplateArgument::Integral: {
    QualType ToType = Importer.Import(From.getIntegralType());
    if (ToType.isNull())
      return {};
    return TemplateArgument(From, ToType);
  }

  case TemplateArgument::Declaration: {
    auto *To = cast_or_null<ValueDecl>(Importer.Import(From.getAsDecl()));
    QualType ToType = Importer.Import(From.getParamTypeForDecl());
    if (!To || ToType.isNull())
      return {};
    return TemplateArgument(To, ToType);
  }

  case TemplateArgument::NullPtr: {
    QualType ToType = Importer.Import(From.getNullPtrType());
    if (ToType.isNull())
      return {};
    return TemplateArgument(ToType, /*isNullPtr*/true);
  }

  case TemplateArgument::Template: {
    TemplateName ToTemplate = Importer.Import(From.getAsTemplate());
    if (ToTemplate.isNull())
      return {};

    return TemplateArgument(ToTemplate);
  }

  case TemplateArgument::TemplateExpansion: {
    TemplateName ToTemplate
      = Importer.Import(From.getAsTemplateOrTemplatePattern());
    if (ToTemplate.isNull())
      return {};

    return TemplateArgument(ToTemplate, From.getNumTemplateExpansions());
  }

  case TemplateArgument::Expression:
    if (Expr *ToExpr = Importer.Import(From.getAsExpr()))
      return TemplateArgument(ToExpr);
    return TemplateArgument();

  case TemplateArgument::Pack: {
    SmallVector<TemplateArgument, 2> ToPack;
    ToPack.reserve(From.pack_size());
    if (ImportTemplateArguments(From.pack_begin(), From.pack_size(), ToPack))
      return {};

    return TemplateArgument(
        llvm::makeArrayRef(ToPack).copy(Importer.getToContext()));
  }
  }

  llvm_unreachable("Invalid template argument kind");
}

Optional<TemplateArgumentLoc>
ASTNodeImporter::ImportTemplateArgumentLoc(const TemplateArgumentLoc &TALoc) {
  TemplateArgument Arg = ImportTemplateArgument(TALoc.getArgument());
  TemplateArgumentLocInfo FromInfo = TALoc.getLocInfo();
  TemplateArgumentLocInfo ToInfo;
  if (Arg.getKind() == TemplateArgument::Expression) {
    Expr *E = Importer.Import(FromInfo.getAsExpr());
    ToInfo = TemplateArgumentLocInfo(E);
    if (!E)
      return None;
  } else if (Arg.getKind() == TemplateArgument::Type) {
    if (TypeSourceInfo *TSI = Importer.Import(FromInfo.getAsTypeSourceInfo()))
      ToInfo = TemplateArgumentLocInfo(TSI);
    else
      return None;
  } else {
    ToInfo = TemplateArgumentLocInfo(
          Importer.Import(FromInfo.getTemplateQualifierLoc()),
          Importer.Import(FromInfo.getTemplateNameLoc()),
          Importer.Import(FromInfo.getTemplateEllipsisLoc()));
  }
  return TemplateArgumentLoc(Arg, ToInfo);
}

bool ASTNodeImporter::ImportTemplateArguments(const TemplateArgument *FromArgs,
                                              unsigned NumFromArgs,
                              SmallVectorImpl<TemplateArgument> &ToArgs) {
  for (unsigned I = 0; I != NumFromArgs; ++I) {
    TemplateArgument To = ImportTemplateArgument(FromArgs[I]);
    if (To.isNull() && !FromArgs[I].isNull())
      return true;

    ToArgs.push_back(To);
  }

  return false;
}

// We cannot use Optional<> pattern here and below because
// TemplateArgumentListInfo's operator new is declared as deleted so it cannot
// be stored in Optional.
template <typename InContainerTy>
bool ASTNodeImporter::ImportTemplateArgumentListInfo(
    const InContainerTy &Container, TemplateArgumentListInfo &ToTAInfo) {
  for (const auto &FromLoc : Container) {
    if (auto ToLoc = ImportTemplateArgumentLoc(FromLoc))
      ToTAInfo.addArgument(*ToLoc);
    else
      return true;
  }
  return false;
}

static StructuralEquivalenceKind
getStructuralEquivalenceKind(const ASTImporter &Importer) {
  return Importer.isMinimalImport() ? StructuralEquivalenceKind::Minimal
                                    : StructuralEquivalenceKind::Default;
}

bool ASTNodeImporter::IsStructuralMatch(Decl *From, Decl *To, bool Complain) {
  StructuralEquivalenceContext Ctx(
      Importer.getFromContext(), Importer.getToContext(),
      Importer.getNonEquivalentDecls(), getStructuralEquivalenceKind(Importer),
      false, Complain);
  return Ctx.IsEquivalent(From, To);
}

bool ASTNodeImporter::IsStructuralMatch(RecordDecl *FromRecord,
                                        RecordDecl *ToRecord, bool Complain) {
  // Eliminate a potential failure point where we attempt to re-import
  // something we're trying to import while completing ToRecord.
  Decl *ToOrigin = Importer.GetOriginalDecl(ToRecord);
  if (ToOrigin) {
    auto *ToOriginRecord = dyn_cast<RecordDecl>(ToOrigin);
    if (ToOriginRecord)
      ToRecord = ToOriginRecord;
  }

  StructuralEquivalenceContext Ctx(Importer.getFromContext(),
                                   ToRecord->getASTContext(),
                                   Importer.getNonEquivalentDecls(),
                                   getStructuralEquivalenceKind(Importer),
                                   false, Complain);
  return Ctx.IsEquivalent(FromRecord, ToRecord);
}

bool ASTNodeImporter::IsStructuralMatch(VarDecl *FromVar, VarDecl *ToVar,
                                        bool Complain) {
  StructuralEquivalenceContext Ctx(
      Importer.getFromContext(), Importer.getToContext(),
      Importer.getNonEquivalentDecls(), getStructuralEquivalenceKind(Importer),
      false, Complain);
  return Ctx.IsEquivalent(FromVar, ToVar);
}

bool ASTNodeImporter::IsStructuralMatch(EnumDecl *FromEnum, EnumDecl *ToEnum) {
  StructuralEquivalenceContext Ctx(
      Importer.getFromContext(), Importer.getToContext(),
      Importer.getNonEquivalentDecls(), getStructuralEquivalenceKind(Importer));
  return Ctx.IsEquivalent(FromEnum, ToEnum);
}

bool ASTNodeImporter::IsStructuralMatch(FunctionTemplateDecl *From,
                                        FunctionTemplateDecl *To) {
  StructuralEquivalenceContext Ctx(
      Importer.getFromContext(), Importer.getToContext(),
      Importer.getNonEquivalentDecls(), getStructuralEquivalenceKind(Importer),
      false, false);
  return Ctx.IsEquivalent(From, To);
}

bool ASTNodeImporter::IsStructuralMatch(FunctionDecl *From, FunctionDecl *To) {
  StructuralEquivalenceContext Ctx(
      Importer.getFromContext(), Importer.getToContext(),
      Importer.getNonEquivalentDecls(), getStructuralEquivalenceKind(Importer),
      false, false);
  return Ctx.IsEquivalent(From, To);
}

bool ASTNodeImporter::IsStructuralMatch(EnumConstantDecl *FromEC,
                                        EnumConstantDecl *ToEC) {
  const llvm::APSInt &FromVal = FromEC->getInitVal();
  const llvm::APSInt &ToVal = ToEC->getInitVal();

  return FromVal.isSigned() == ToVal.isSigned() &&
         FromVal.getBitWidth() == ToVal.getBitWidth() &&
         FromVal == ToVal;
}

bool ASTNodeImporter::IsStructuralMatch(ClassTemplateDecl *From,
                                        ClassTemplateDecl *To) {
  StructuralEquivalenceContext Ctx(Importer.getFromContext(),
                                   Importer.getToContext(),
                                   Importer.getNonEquivalentDecls(),
                                   getStructuralEquivalenceKind(Importer));
  return Ctx.IsEquivalent(From, To);
}

bool ASTNodeImporter::IsStructuralMatch(VarTemplateDecl *From,
                                        VarTemplateDecl *To) {
  StructuralEquivalenceContext Ctx(Importer.getFromContext(),
                                   Importer.getToContext(),
                                   Importer.getNonEquivalentDecls(),
                                   getStructuralEquivalenceKind(Importer));
  return Ctx.IsEquivalent(From, To);
}

Decl *ASTNodeImporter::VisitDecl(Decl *D) {
  Importer.FromDiag(D->getLocation(), diag::err_unsupported_ast_node)
    << D->getDeclKindName();
  return nullptr;
}

Decl *ASTNodeImporter::VisitEmptyDecl(EmptyDecl *D) {
  // Import the context of this declaration.
  DeclContext *DC = Importer.ImportContext(D->getDeclContext());
  if (!DC)
    return nullptr;

  DeclContext *LexicalDC = DC;
  if (D->getDeclContext() != D->getLexicalDeclContext()) {
    LexicalDC = Importer.ImportContext(D->getLexicalDeclContext());
    if (!LexicalDC)
      return nullptr;
  }

  // Import the location of this declaration.
  SourceLocation Loc = Importer.Import(D->getLocation());

  EmptyDecl *ToD;
  if (GetImportedOrCreateDecl(ToD, D, Importer.getToContext(), DC, Loc))
    return ToD;

  ToD->setLexicalDeclContext(LexicalDC);
  LexicalDC->addDeclInternal(ToD);
  return ToD;
}

Decl *ASTNodeImporter::VisitTranslationUnitDecl(TranslationUnitDecl *D) {
  TranslationUnitDecl *ToD =
    Importer.getToContext().getTranslationUnitDecl();

  Importer.MapImported(D, ToD);

  return ToD;
}

Decl *ASTNodeImporter::VisitAccessSpecDecl(AccessSpecDecl *D) {
  SourceLocation Loc = Importer.Import(D->getLocation());
  SourceLocation ColonLoc = Importer.Import(D->getColonLoc());

  // Import the context of this declaration.
  DeclContext *DC = Importer.ImportContext(D->getDeclContext());
  if (!DC)
    return nullptr;

  AccessSpecDecl *ToD;
  if (GetImportedOrCreateDecl(ToD, D, Importer.getToContext(), D->getAccess(),
                              DC, Loc, ColonLoc))
    return ToD;

  // Lexical DeclContext and Semantic DeclContext
  // is always the same for the accessSpec.
  ToD->setLexicalDeclContext(DC);
  DC->addDeclInternal(ToD);

  return ToD;
}

Decl *ASTNodeImporter::VisitStaticAssertDecl(StaticAssertDecl *D) {
  DeclContext *DC = Importer.ImportContext(D->getDeclContext());
  if (!DC)
    return nullptr;

  DeclContext *LexicalDC = DC;

  // Import the location of this declaration.
  SourceLocation Loc = Importer.Import(D->getLocation());

  Expr *AssertExpr = Importer.Import(D->getAssertExpr());
  if (!AssertExpr)
    return nullptr;

  StringLiteral *FromMsg = D->getMessage();
  auto *ToMsg = cast_or_null<StringLiteral>(Importer.Import(FromMsg));
  if (!ToMsg && FromMsg)
    return nullptr;

  StaticAssertDecl *ToD;
  if (GetImportedOrCreateDecl(
          ToD, D, Importer.getToContext(), DC, Loc, AssertExpr, ToMsg,
          Importer.Import(D->getRParenLoc()), D->isFailed()))
    return ToD;

  ToD->setLexicalDeclContext(LexicalDC);
  LexicalDC->addDeclInternal(ToD);
  return ToD;
}

Decl *ASTNodeImporter::VisitNamespaceDecl(NamespaceDecl *D) {
  // Import the major distinguishing characteristics of this namespace.
  DeclContext *DC, *LexicalDC;
  DeclarationName Name;
  SourceLocation Loc;
  NamedDecl *ToD;
  if (ImportDeclParts(D, DC, LexicalDC, Name, ToD, Loc))
    return nullptr;
  if (ToD)
    return ToD;

  NamespaceDecl *MergeWithNamespace = nullptr;
  if (!Name) {
    // This is an anonymous namespace. Adopt an existing anonymous
    // namespace if we can.
    // FIXME: Not testable.
    if (auto *TU = dyn_cast<TranslationUnitDecl>(DC))
      MergeWithNamespace = TU->getAnonymousNamespace();
    else
      MergeWithNamespace = cast<NamespaceDecl>(DC)->getAnonymousNamespace();
  } else {
    SmallVector<NamedDecl *, 4> ConflictingDecls;
    SmallVector<NamedDecl *, 2> FoundDecls;
    DC->getRedeclContext()->localUncachedLookup(Name, FoundDecls);
    for (auto *FoundDecl : FoundDecls) {
      if (!FoundDecl->isInIdentifierNamespace(Decl::IDNS_Namespace))
        continue;

      if (auto *FoundNS = dyn_cast<NamespaceDecl>(FoundDecl)) {
        MergeWithNamespace = FoundNS;
        ConflictingDecls.clear();
        break;
      }

      ConflictingDecls.push_back(FoundDecl);
    }

    if (!ConflictingDecls.empty()) {
      Name = Importer.HandleNameConflict(Name, DC, Decl::IDNS_Namespace,
                                         ConflictingDecls.data(),
                                         ConflictingDecls.size());
    }
  }

  // Create the "to" namespace, if needed.
  NamespaceDecl *ToNamespace = MergeWithNamespace;
  if (!ToNamespace) {
    if (GetImportedOrCreateDecl(
            ToNamespace, D, Importer.getToContext(), DC, D->isInline(),
            Importer.Import(D->getBeginLoc()), Loc, Name.getAsIdentifierInfo(),
            /*PrevDecl=*/nullptr))
      return ToNamespace;
    ToNamespace->setLexicalDeclContext(LexicalDC);
    LexicalDC->addDeclInternal(ToNamespace);

    // If this is an anonymous namespace, register it as the anonymous
    // namespace within its context.
    if (!Name) {
      if (auto *TU = dyn_cast<TranslationUnitDecl>(DC))
        TU->setAnonymousNamespace(ToNamespace);
      else
        cast<NamespaceDecl>(DC)->setAnonymousNamespace(ToNamespace);
    }
  }
  Importer.MapImported(D, ToNamespace);

  ImportDeclContext(D);

  return ToNamespace;
}

Decl *ASTNodeImporter::VisitNamespaceAliasDecl(NamespaceAliasDecl *D) {
  // Import the major distinguishing characteristics of this namespace.
  DeclContext *DC, *LexicalDC;
  DeclarationName Name;
  SourceLocation Loc;
  NamedDecl *LookupD;
  if (ImportDeclParts(D, DC, LexicalDC, Name, LookupD, Loc))
    return nullptr;
  if (LookupD)
    return LookupD;

  // NOTE: No conflict resolution is done for namespace aliases now.

  auto *TargetDecl = cast_or_null<NamespaceDecl>(
      Importer.Import(D->getNamespace()));
  if (!TargetDecl)
    return nullptr;

  IdentifierInfo *ToII = Importer.Import(D->getIdentifier());
  if (!ToII)
    return nullptr;

  NestedNameSpecifierLoc ToQLoc = Importer.Import(D->getQualifierLoc());
  if (D->getQualifierLoc() && !ToQLoc)
    return nullptr;

  NamespaceAliasDecl *ToD;
  if (GetImportedOrCreateDecl(ToD, D, Importer.getToContext(), DC,
                              Importer.Import(D->getNamespaceLoc()),
                              Importer.Import(D->getAliasLoc()), ToII, ToQLoc,
                              Importer.Import(D->getTargetNameLoc()),
                              TargetDecl))
    return ToD;

  ToD->setLexicalDeclContext(LexicalDC);
  LexicalDC->addDeclInternal(ToD);

  return ToD;
}

Decl *ASTNodeImporter::VisitTypedefNameDecl(TypedefNameDecl *D, bool IsAlias) {
  // Import the major distinguishing characteristics of this typedef.
  DeclContext *DC, *LexicalDC;
  DeclarationName Name;
  SourceLocation Loc;
  NamedDecl *ToD;
  if (ImportDeclParts(D, DC, LexicalDC, Name, ToD, Loc))
    return nullptr;
  if (ToD)
    return ToD;

  // If this typedef is not in block scope, determine whether we've
  // seen a typedef with the same name (that we can merge with) or any
  // other entity by that name (which name lookup could conflict with).
  if (!DC->isFunctionOrMethod()) {
    SmallVector<NamedDecl *, 4> ConflictingDecls;
    unsigned IDNS = Decl::IDNS_Ordinary;
    SmallVector<NamedDecl *, 2> FoundDecls;
    DC->getRedeclContext()->localUncachedLookup(Name, FoundDecls);
    for (auto *FoundDecl : FoundDecls) {
      if (!FoundDecl->isInIdentifierNamespace(IDNS))
        continue;
      if (auto *FoundTypedef = dyn_cast<TypedefNameDecl>(FoundDecl)) {
        if (Importer.IsStructurallyEquivalent(D->getUnderlyingType(),
                                            FoundTypedef->getUnderlyingType()))
          return Importer.MapImported(D, FoundTypedef);
      }

      ConflictingDecls.push_back(FoundDecl);
    }

    if (!ConflictingDecls.empty()) {
      Name = Importer.HandleNameConflict(Name, DC, IDNS,
                                         ConflictingDecls.data(),
                                         ConflictingDecls.size());
      if (!Name)
        return nullptr;
    }
  }

  // Import the underlying type of this typedef;
  QualType T = Importer.Import(D->getUnderlyingType());
  if (T.isNull())
    return nullptr;

  // Create the new typedef node.
  TypeSourceInfo *TInfo = Importer.Import(D->getTypeSourceInfo());
  SourceLocation StartL = Importer.Import(D->getBeginLoc());

  TypedefNameDecl *ToTypedef;
  if (IsAlias) {
    if (GetImportedOrCreateDecl<TypeAliasDecl>(
            ToTypedef, D, Importer.getToContext(), DC, StartL, Loc,
            Name.getAsIdentifierInfo(), TInfo))
      return ToTypedef;
  } else if (GetImportedOrCreateDecl<TypedefDecl>(
                 ToTypedef, D, Importer.getToContext(), DC, StartL, Loc,
                 Name.getAsIdentifierInfo(), TInfo))
    return ToTypedef;

  ToTypedef->setAccess(D->getAccess());
  ToTypedef->setLexicalDeclContext(LexicalDC);

  // Templated declarations should not appear in DeclContext.
  TypeAliasDecl *FromAlias = IsAlias ? cast<TypeAliasDecl>(D) : nullptr;
  if (!FromAlias || !FromAlias->getDescribedAliasTemplate())
    LexicalDC->addDeclInternal(ToTypedef);

  return ToTypedef;
}

Decl *ASTNodeImporter::VisitTypedefDecl(TypedefDecl *D) {
  return VisitTypedefNameDecl(D, /*IsAlias=*/false);
}

Decl *ASTNodeImporter::VisitTypeAliasDecl(TypeAliasDecl *D) {
  return VisitTypedefNameDecl(D, /*IsAlias=*/true);
}

Decl *ASTNodeImporter::VisitTypeAliasTemplateDecl(TypeAliasTemplateDecl *D) {
  // Import the major distinguishing characteristics of this typedef.
  DeclContext *DC, *LexicalDC;
  DeclarationName Name;
  SourceLocation Loc;
  NamedDecl *FoundD;
  if (ImportDeclParts(D, DC, LexicalDC, Name, FoundD, Loc))
    return nullptr;
  if (FoundD)
    return FoundD;

  // If this typedef is not in block scope, determine whether we've
  // seen a typedef with the same name (that we can merge with) or any
  // other entity by that name (which name lookup could conflict with).
  if (!DC->isFunctionOrMethod()) {
    SmallVector<NamedDecl *, 4> ConflictingDecls;
    unsigned IDNS = Decl::IDNS_Ordinary;
    SmallVector<NamedDecl *, 2> FoundDecls;
    DC->getRedeclContext()->localUncachedLookup(Name, FoundDecls);
    for (auto *FoundDecl : FoundDecls) {
      if (!FoundDecl->isInIdentifierNamespace(IDNS))
        continue;
      if (auto *FoundAlias = dyn_cast<TypeAliasTemplateDecl>(FoundDecl))
        return Importer.MapImported(D, FoundAlias);
      ConflictingDecls.push_back(FoundDecl);
    }

    if (!ConflictingDecls.empty()) {
      Name = Importer.HandleNameConflict(Name, DC, IDNS,
                                         ConflictingDecls.data(),
                                         ConflictingDecls.size());
      if (!Name)
        return nullptr;
    }
  }

  TemplateParameterList *Params = ImportTemplateParameterList(
        D->getTemplateParameters());
  if (!Params)
    return nullptr;

  auto *TemplDecl = cast_or_null<TypeAliasDecl>(
        Importer.Import(D->getTemplatedDecl()));
  if (!TemplDecl)
    return nullptr;

  TypeAliasTemplateDecl *ToAlias;
  if (GetImportedOrCreateDecl(ToAlias, D, Importer.getToContext(), DC, Loc,
                              Name, Params, TemplDecl))
    return ToAlias;

  TemplDecl->setDescribedAliasTemplate(ToAlias);

  ToAlias->setAccess(D->getAccess());
  ToAlias->setLexicalDeclContext(LexicalDC);
  LexicalDC->addDeclInternal(ToAlias);
  return ToAlias;
}

Decl *ASTNodeImporter::VisitLabelDecl(LabelDecl *D) {
  // Import the major distinguishing characteristics of this label.
  DeclContext *DC, *LexicalDC;
  DeclarationName Name;
  SourceLocation Loc;
  NamedDecl *ToD;
  if (ImportDeclParts(D, DC, LexicalDC, Name, ToD, Loc))
    return nullptr;
  if (ToD)
    return ToD;

  assert(LexicalDC->isFunctionOrMethod());

  LabelDecl *ToLabel;
  if (D->isGnuLocal()
          ? GetImportedOrCreateDecl(ToLabel, D, Importer.getToContext(), DC,
                                    Importer.Import(D->getLocation()),
                                    Name.getAsIdentifierInfo(),
                                    Importer.Import(D->getBeginLoc()))
          : GetImportedOrCreateDecl(ToLabel, D, Importer.getToContext(), DC,
                                    Importer.Import(D->getLocation()),
                                    Name.getAsIdentifierInfo()))
    return ToLabel;

  auto *Label = cast_or_null<LabelStmt>(Importer.Import(D->getStmt()));
  if (!Label)
    return nullptr;

  ToLabel->setStmt(Label);
  ToLabel->setLexicalDeclContext(LexicalDC);
  LexicalDC->addDeclInternal(ToLabel);
  return ToLabel;
}

Decl *ASTNodeImporter::VisitEnumDecl(EnumDecl *D) {
  // Import the major distinguishing characteristics of this enum.
  DeclContext *DC, *LexicalDC;
  DeclarationName Name;
  SourceLocation Loc;
  NamedDecl *ToD;
  if (ImportDeclParts(D, DC, LexicalDC, Name, ToD, Loc))
    return nullptr;
  if (ToD)
    return ToD;

  // Figure out what enum name we're looking for.
  unsigned IDNS = Decl::IDNS_Tag;
  DeclarationName SearchName = Name;
  if (!SearchName && D->getTypedefNameForAnonDecl()) {
    SearchName = Importer.Import(D->getTypedefNameForAnonDecl()->getDeclName());
    IDNS = Decl::IDNS_Ordinary;
  } else if (Importer.getToContext().getLangOpts().CPlusPlus)
    IDNS |= Decl::IDNS_Ordinary;

  // We may already have an enum of the same name; try to find and match it.
  if (!DC->isFunctionOrMethod() && SearchName) {
    SmallVector<NamedDecl *, 4> ConflictingDecls;
    SmallVector<NamedDecl *, 2> FoundDecls;
    DC->getRedeclContext()->localUncachedLookup(SearchName, FoundDecls);
    for (auto *FoundDecl : FoundDecls) {
      if (!FoundDecl->isInIdentifierNamespace(IDNS))
        continue;

      Decl *Found = FoundDecl;
      if (auto *Typedef = dyn_cast<TypedefNameDecl>(Found)) {
        if (const auto *Tag = Typedef->getUnderlyingType()->getAs<TagType>())
          Found = Tag->getDecl();
      }

      if (auto *FoundEnum = dyn_cast<EnumDecl>(Found)) {
        if (IsStructuralMatch(D, FoundEnum))
          return Importer.MapImported(D, FoundEnum);
      }

      ConflictingDecls.push_back(FoundDecl);
    }

    if (!ConflictingDecls.empty()) {
      Name = Importer.HandleNameConflict(Name, DC, IDNS,
                                         ConflictingDecls.data(),
                                         ConflictingDecls.size());
    }
  }

  // Create the enum declaration.
  EnumDecl *D2;
  if (GetImportedOrCreateDecl(
          D2, D, Importer.getToContext(), DC, Importer.Import(D->getBeginLoc()),
          Loc, Name.getAsIdentifierInfo(), nullptr, D->isScoped(),
          D->isScopedUsingClassTag(), D->isFixed()))
    return D2;

  // Import the qualifier, if any.
  D2->setQualifierInfo(Importer.Import(D->getQualifierLoc()));
  D2->setAccess(D->getAccess());
  D2->setLexicalDeclContext(LexicalDC);
  LexicalDC->addDeclInternal(D2);

  // Import the integer type.
  QualType ToIntegerType = Importer.Import(D->getIntegerType());
  if (ToIntegerType.isNull())
    return nullptr;
  D2->setIntegerType(ToIntegerType);

  // Import the definition
  if (D->isCompleteDefinition() && ImportDefinition(D, D2))
    return nullptr;

  return D2;
}

Decl *ASTNodeImporter::VisitRecordDecl(RecordDecl *D) {
  bool IsFriendTemplate = false;
  if (auto *DCXX = dyn_cast<CXXRecordDecl>(D)) {
    IsFriendTemplate =
        DCXX->getDescribedClassTemplate() &&
        DCXX->getDescribedClassTemplate()->getFriendObjectKind() !=
            Decl::FOK_None;
  }

  // If this record has a definition in the translation unit we're coming from,
  // but this particular declaration is not that definition, import the
  // definition and map to that.
  TagDecl *Definition = D->getDefinition();
  if (Definition && Definition != D &&
      // Friend template declaration must be imported on its own.
      !IsFriendTemplate &&
      // In contrast to a normal CXXRecordDecl, the implicit
      // CXXRecordDecl of ClassTemplateSpecializationDecl is its redeclaration.
      // The definition of the implicit CXXRecordDecl in this case is the
      // ClassTemplateSpecializationDecl itself. Thus, we start with an extra
      // condition in order to be able to import the implict Decl.
      !D->isImplicit()) {
    Decl *ImportedDef = Importer.Import(Definition);
    if (!ImportedDef)
      return nullptr;

    return Importer.MapImported(D, ImportedDef);
  }

  // Import the major distinguishing characteristics of this record.
  DeclContext *DC, *LexicalDC;
  DeclarationName Name;
  SourceLocation Loc;
  NamedDecl *ToD;
  if (ImportDeclParts(D, DC, LexicalDC, Name, ToD, Loc))
    return nullptr;
  if (ToD)
    return ToD;

  // Figure out what structure name we're looking for.
  unsigned IDNS = Decl::IDNS_Tag;
  DeclarationName SearchName = Name;
  if (!SearchName && D->getTypedefNameForAnonDecl()) {
    SearchName = Importer.Import(D->getTypedefNameForAnonDecl()->getDeclName());
    IDNS = Decl::IDNS_Ordinary;
  } else if (Importer.getToContext().getLangOpts().CPlusPlus)
    IDNS |= Decl::IDNS_Ordinary;

  // We may already have a record of the same name; try to find and match it.
  RecordDecl *AdoptDecl = nullptr;
  RecordDecl *PrevDecl = nullptr;
  if (!DC->isFunctionOrMethod()) {
    SmallVector<NamedDecl *, 4> ConflictingDecls;
    SmallVector<NamedDecl *, 2> FoundDecls;
    DC->getRedeclContext()->localUncachedLookup(SearchName, FoundDecls);

    if (!FoundDecls.empty()) {
      // We're going to have to compare D against potentially conflicting Decls, so complete it.
      if (D->hasExternalLexicalStorage() && !D->isCompleteDefinition())
        D->getASTContext().getExternalSource()->CompleteType(D);
    }

    for (auto *FoundDecl : FoundDecls) {
      if (!FoundDecl->isInIdentifierNamespace(IDNS))
        continue;

      Decl *Found = FoundDecl;
      if (auto *Typedef = dyn_cast<TypedefNameDecl>(Found)) {
        if (const auto *Tag = Typedef->getUnderlyingType()->getAs<TagType>())
          Found = Tag->getDecl();
      }

      if (D->getDescribedTemplate()) {
        if (auto *Template = dyn_cast<ClassTemplateDecl>(Found))
          Found = Template->getTemplatedDecl();
        else
          continue;
      }

      if (auto *FoundRecord = dyn_cast<RecordDecl>(Found)) {
        if (!SearchName) {
          if (!IsStructuralMatch(D, FoundRecord, false))
            continue;
        }

        PrevDecl = FoundRecord;

        if (RecordDecl *FoundDef = FoundRecord->getDefinition()) {
          if ((SearchName && !D->isCompleteDefinition() && !IsFriendTemplate)
              || (D->isCompleteDefinition() &&
                  D->isAnonymousStructOrUnion()
                    == FoundDef->isAnonymousStructOrUnion() &&
                  IsStructuralMatch(D, FoundDef))) {
            // The record types structurally match, or the "from" translation
            // unit only had a forward declaration anyway; call it the same
            // function.
            // FIXME: Structural equivalence check should check for same
            // user-defined methods.
            Importer.MapImported(D, FoundDef);
            if (const auto *DCXX = dyn_cast<CXXRecordDecl>(D)) {
              auto *FoundCXX = dyn_cast<CXXRecordDecl>(FoundDef);
              assert(FoundCXX && "Record type mismatch");

              if (D->isCompleteDefinition() && !Importer.isMinimalImport())
                // FoundDef may not have every implicit method that D has
                // because implicit methods are created only if they are used.
                ImportImplicitMethods(DCXX, FoundCXX);
            }
            return FoundDef;
          }
        } else if (!D->isCompleteDefinition()) {
          // We have a forward declaration of this type, so adopt that forward
          // declaration rather than building a new one.

          // If one or both can be completed from external storage then try one
          // last time to complete and compare them before doing this.

          if (FoundRecord->hasExternalLexicalStorage() &&
              !FoundRecord->isCompleteDefinition())
            FoundRecord->getASTContext().getExternalSource()->CompleteType(FoundRecord);
          if (D->hasExternalLexicalStorage())
            D->getASTContext().getExternalSource()->CompleteType(D);

          if (FoundRecord->isCompleteDefinition() &&
              D->isCompleteDefinition() &&
              !IsStructuralMatch(D, FoundRecord))
            continue;

          if (IsFriendTemplate)
            continue;

          AdoptDecl = FoundRecord;
          continue;
        } else if (!SearchName) {
          continue;
        }
      }

      ConflictingDecls.push_back(FoundDecl);
    }

    if (!ConflictingDecls.empty() && SearchName) {
      Name = Importer.HandleNameConflict(Name, DC, IDNS,
                                         ConflictingDecls.data(),
                                         ConflictingDecls.size());
    }
  }

  // Create the record declaration.
  RecordDecl *D2 = AdoptDecl;
  SourceLocation StartLoc = Importer.Import(D->getBeginLoc());
  if (!D2) {
    CXXRecordDecl *D2CXX = nullptr;
    if (auto *DCXX = dyn_cast<CXXRecordDecl>(D)) {
      if (DCXX->isLambda()) {
        TypeSourceInfo *TInfo = Importer.Import(DCXX->getLambdaTypeInfo());
        if (GetImportedOrCreateSpecialDecl(
                D2CXX, CXXRecordDecl::CreateLambda, D, Importer.getToContext(),
                DC, TInfo, Loc, DCXX->isDependentLambda(),
                DCXX->isGenericLambda(), DCXX->getLambdaCaptureDefault()))
          return D2CXX;
        Decl *CDecl = Importer.Import(DCXX->getLambdaContextDecl());
        if (DCXX->getLambdaContextDecl() && !CDecl)
          return nullptr;
        D2CXX->setLambdaMangling(DCXX->getLambdaManglingNumber(), CDecl);
      } else if (DCXX->isInjectedClassName()) {
        // We have to be careful to do a similar dance to the one in
        // Sema::ActOnStartCXXMemberDeclarations
        CXXRecordDecl *const PrevDecl = nullptr;
        const bool DelayTypeCreation = true;
        if (GetImportedOrCreateDecl(D2CXX, D, Importer.getToContext(),
                                    D->getTagKind(), DC, StartLoc, Loc,
                                    Name.getAsIdentifierInfo(), PrevDecl,
                                    DelayTypeCreation))
          return D2CXX;
        Importer.getToContext().getTypeDeclType(
            D2CXX, dyn_cast<CXXRecordDecl>(DC));
      } else {
        if (GetImportedOrCreateDecl(D2CXX, D, Importer.getToContext(),
                                    D->getTagKind(), DC, StartLoc, Loc,
                                    Name.getAsIdentifierInfo(),
                                    cast_or_null<CXXRecordDecl>(PrevDecl)))
          return D2CXX;
      }

      D2 = D2CXX;
      D2->setAccess(D->getAccess());
      D2->setLexicalDeclContext(LexicalDC);
      if (!DCXX->getDescribedClassTemplate() || DCXX->isImplicit())
        LexicalDC->addDeclInternal(D2);

      if (ClassTemplateDecl *FromDescribed =
          DCXX->getDescribedClassTemplate()) {
        auto *ToDescribed = cast_or_null<ClassTemplateDecl>(
            Importer.Import(FromDescribed));
        if (!ToDescribed)
          return nullptr;
        D2CXX->setDescribedClassTemplate(ToDescribed);
        if (!DCXX->isInjectedClassName() && !IsFriendTemplate) {
          // In a record describing a template the type should be an
          // InjectedClassNameType (see Sema::CheckClassTemplate). Update the
          // previously set type to the correct value here (ToDescribed is not
          // available at record create).
          // FIXME: The previous type is cleared but not removed from
          // ASTContext's internal storage.
          CXXRecordDecl *Injected = nullptr;
          for (NamedDecl *Found : D2CXX->noload_lookup(Name)) {
            auto *Record = dyn_cast<CXXRecordDecl>(Found);
            if (Record && Record->isInjectedClassName()) {
              Injected = Record;
              break;
            }
          }
          D2CXX->setTypeForDecl(nullptr);
          Importer.getToContext().getInjectedClassNameType(D2CXX,
              ToDescribed->getInjectedClassNameSpecialization());
          if (Injected) {
            Injected->setTypeForDecl(nullptr);
            Importer.getToContext().getTypeDeclType(Injected, D2CXX);
          }
        }
      } else if (MemberSpecializationInfo *MemberInfo =
                   DCXX->getMemberSpecializationInfo()) {
        TemplateSpecializationKind SK =
            MemberInfo->getTemplateSpecializationKind();
        CXXRecordDecl *FromInst = DCXX->getInstantiatedFromMemberClass();
        auto *ToInst =
            cast_or_null<CXXRecordDecl>(Importer.Import(FromInst));
        if (FromInst && !ToInst)
          return nullptr;
        D2CXX->setInstantiationOfMemberClass(ToInst, SK);
        D2CXX->getMemberSpecializationInfo()->setPointOfInstantiation(
              Importer.Import(MemberInfo->getPointOfInstantiation()));
      }
    } else {
      if (GetImportedOrCreateDecl(D2, D, Importer.getToContext(),
                                  D->getTagKind(), DC, StartLoc, Loc,
                                  Name.getAsIdentifierInfo(), PrevDecl))
        return D2;
      D2->setLexicalDeclContext(LexicalDC);
      LexicalDC->addDeclInternal(D2);
    }

    D2->setQualifierInfo(Importer.Import(D->getQualifierLoc()));
    if (D->isAnonymousStructOrUnion())
      D2->setAnonymousStructOrUnion(true);
  }

  Importer.MapImported(D, D2);

  if (D->isCompleteDefinition() && ImportDefinition(D, D2, IDK_Default))
    return nullptr;

  return D2;
}

Decl *ASTNodeImporter::VisitEnumConstantDecl(EnumConstantDecl *D) {
  // Import the major distinguishing characteristics of this enumerator.
  DeclContext *DC, *LexicalDC;
  DeclarationName Name;
  SourceLocation Loc;
  NamedDecl *ToD;
  if (ImportDeclParts(D, DC, LexicalDC, Name, ToD, Loc))
    return nullptr;
  if (ToD)
    return ToD;

  QualType T = Importer.Import(D->getType());
  if (T.isNull())
    return nullptr;

  // Determine whether there are any other declarations with the same name and
  // in the same context.
  if (!LexicalDC->isFunctionOrMethod()) {
    SmallVector<NamedDecl *, 4> ConflictingDecls;
    unsigned IDNS = Decl::IDNS_Ordinary;
    SmallVector<NamedDecl *, 2> FoundDecls;
    DC->getRedeclContext()->localUncachedLookup(Name, FoundDecls);
    for (auto *FoundDecl : FoundDecls) {
      if (!FoundDecl->isInIdentifierNamespace(IDNS))
        continue;

      if (auto *FoundEnumConstant = dyn_cast<EnumConstantDecl>(FoundDecl)) {
        if (IsStructuralMatch(D, FoundEnumConstant))
          return Importer.MapImported(D, FoundEnumConstant);
      }

      ConflictingDecls.push_back(FoundDecl);
    }

    if (!ConflictingDecls.empty()) {
      Name = Importer.HandleNameConflict(Name, DC, IDNS,
                                         ConflictingDecls.data(),
                                         ConflictingDecls.size());
      if (!Name)
        return nullptr;
    }
  }

  Expr *Init = Importer.Import(D->getInitExpr());
  if (D->getInitExpr() && !Init)
    return nullptr;

  EnumConstantDecl *ToEnumerator;
  if (GetImportedOrCreateDecl(
          ToEnumerator, D, Importer.getToContext(), cast<EnumDecl>(DC), Loc,
          Name.getAsIdentifierInfo(), T, Init, D->getInitVal()))
    return ToEnumerator;

  ToEnumerator->setAccess(D->getAccess());
  ToEnumerator->setLexicalDeclContext(LexicalDC);
  LexicalDC->addDeclInternal(ToEnumerator);
  return ToEnumerator;
}

bool ASTNodeImporter::ImportTemplateInformation(FunctionDecl *FromFD,
                                                FunctionDecl *ToFD) {
  switch (FromFD->getTemplatedKind()) {
  case FunctionDecl::TK_NonTemplate:
  case FunctionDecl::TK_FunctionTemplate:
    return false;

  case FunctionDecl::TK_MemberSpecialization: {
    auto *InstFD = cast_or_null<FunctionDecl>(
          Importer.Import(FromFD->getInstantiatedFromMemberFunction()));
    if (!InstFD)
      return true;

    TemplateSpecializationKind TSK = FromFD->getTemplateSpecializationKind();
    SourceLocation POI = Importer.Import(
          FromFD->getMemberSpecializationInfo()->getPointOfInstantiation());
    ToFD->setInstantiationOfMemberFunction(InstFD, TSK);
    ToFD->getMemberSpecializationInfo()->setPointOfInstantiation(POI);
    return false;
  }

  case FunctionDecl::TK_FunctionTemplateSpecialization: {
    FunctionTemplateDecl* Template;
    OptionalTemplateArgsTy ToTemplArgs;
    std::tie(Template, ToTemplArgs) =
        ImportFunctionTemplateWithTemplateArgsFromSpecialization(FromFD);
    if (!Template || !ToTemplArgs)
      return true;

    TemplateArgumentList *ToTAList = TemplateArgumentList::CreateCopy(
          Importer.getToContext(), *ToTemplArgs);

    auto *FTSInfo = FromFD->getTemplateSpecializationInfo();
    TemplateArgumentListInfo ToTAInfo;
    const auto *FromTAArgsAsWritten = FTSInfo->TemplateArgumentsAsWritten;
    if (FromTAArgsAsWritten)
      if (ImportTemplateArgumentListInfo(*FromTAArgsAsWritten, ToTAInfo))
        return true;

    SourceLocation POI = Importer.Import(FTSInfo->getPointOfInstantiation());

    TemplateSpecializationKind TSK = FTSInfo->getTemplateSpecializationKind();
    ToFD->setFunctionTemplateSpecialization(
        Template, ToTAList, /* InsertPos= */ nullptr,
        TSK, FromTAArgsAsWritten ? &ToTAInfo : nullptr, POI);
    return false;
  }

  case FunctionDecl::TK_DependentFunctionTemplateSpecialization: {
    auto *FromInfo = FromFD->getDependentSpecializationInfo();
    UnresolvedSet<8> TemplDecls;
    unsigned NumTemplates = FromInfo->getNumTemplates();
    for (unsigned I = 0; I < NumTemplates; I++) {
      if (auto *ToFTD = cast_or_null<FunctionTemplateDecl>(
              Importer.Import(FromInfo->getTemplate(I))))
        TemplDecls.addDecl(ToFTD);
      else
        return true;
    }

    // Import TemplateArgumentListInfo.
    TemplateArgumentListInfo ToTAInfo;
    if (ImportTemplateArgumentListInfo(
            FromInfo->getLAngleLoc(), FromInfo->getRAngleLoc(),
            llvm::makeArrayRef(FromInfo->getTemplateArgs(),
                               FromInfo->getNumTemplateArgs()),
            ToTAInfo))
      return true;

    ToFD->setDependentTemplateSpecialization(Importer.getToContext(),
                                             TemplDecls, ToTAInfo);
    return false;
  }
  }
  llvm_unreachable("All cases should be covered!");
}

FunctionDecl *
ASTNodeImporter::FindFunctionTemplateSpecialization(FunctionDecl *FromFD) {
  FunctionTemplateDecl* Template;
  OptionalTemplateArgsTy ToTemplArgs;
  std::tie(Template, ToTemplArgs) =
      ImportFunctionTemplateWithTemplateArgsFromSpecialization(FromFD);
  if (!Template || !ToTemplArgs)
    return nullptr;

  void *InsertPos = nullptr;
  auto *FoundSpec = Template->findSpecialization(*ToTemplArgs, InsertPos);
  return FoundSpec;
}

Decl *ASTNodeImporter::VisitFunctionDecl(FunctionDecl *D) {

  SmallVector<Decl*, 2> Redecls = getCanonicalForwardRedeclChain(D);
  auto RedeclIt = Redecls.begin();
  // Import the first part of the decl chain. I.e. import all previous
  // declarations starting from the canonical decl.
  for (; RedeclIt != Redecls.end() && *RedeclIt != D; ++RedeclIt)
    if (!Importer.Import(*RedeclIt))
      return nullptr;
  assert(*RedeclIt == D);

  // Import the major distinguishing characteristics of this function.
  DeclContext *DC, *LexicalDC;
  DeclarationName Name;
  SourceLocation Loc;
  NamedDecl *ToD;
  if (ImportDeclParts(D, DC, LexicalDC, Name, ToD, Loc))
    return nullptr;
  if (ToD)
    return ToD;

  const FunctionDecl *FoundByLookup = nullptr;
  FunctionTemplateDecl *FromFT = D->getDescribedFunctionTemplate();

  // If this is a function template specialization, then try to find the same
  // existing specialization in the "to" context. The localUncachedLookup
  // below will not find any specialization, but would find the primary
  // template; thus, we have to skip normal lookup in case of specializations.
  // FIXME handle member function templates (TK_MemberSpecialization) similarly?
  if (D->getTemplatedKind() ==
      FunctionDecl::TK_FunctionTemplateSpecialization) {
    if (FunctionDecl *FoundFunction = FindFunctionTemplateSpecialization(D)) {
      if (D->doesThisDeclarationHaveABody() &&
          FoundFunction->hasBody())
        return Importer.Imported(D, FoundFunction);
      FoundByLookup = FoundFunction;
    }
  }
  // Try to find a function in our own ("to") context with the same name, same
  // type, and in the same context as the function we're importing.
  else if (!LexicalDC->isFunctionOrMethod()) {
    SmallVector<NamedDecl *, 4> ConflictingDecls;
    unsigned IDNS = Decl::IDNS_Ordinary | Decl::IDNS_OrdinaryFriend;
    SmallVector<NamedDecl *, 2> FoundDecls;
    DC->getRedeclContext()->localUncachedLookup(Name, FoundDecls);
    for (auto *FoundDecl : FoundDecls) {
      if (!FoundDecl->isInIdentifierNamespace(IDNS))
        continue;

      // If template was found, look at the templated function.
      if (FromFT) {
        if (auto *Template = dyn_cast<FunctionTemplateDecl>(FoundDecl))
          FoundDecl = Template->getTemplatedDecl();
        else
          continue;
      }

      if (auto *FoundFunction = dyn_cast<FunctionDecl>(FoundDecl)) {
        if (FoundFunction->hasExternalFormalLinkage() &&
            D->hasExternalFormalLinkage()) {
          if (IsStructuralMatch(D, FoundFunction)) {
            const FunctionDecl *Definition = nullptr;
            if (D->doesThisDeclarationHaveABody() &&
                FoundFunction->hasBody(Definition)) {
              return Importer.MapImported(
                  D, const_cast<FunctionDecl *>(Definition));
            }
            FoundByLookup = FoundFunction;
            break;
          }

          // FIXME: Check for overloading more carefully, e.g., by boosting
          // Sema::IsOverload out to the AST library.

          // Function overloading is okay in C++.
          if (Importer.getToContext().getLangOpts().CPlusPlus)
            continue;

          // Complain about inconsistent function types.
          Importer.ToDiag(Loc, diag::err_odr_function_type_inconsistent)
            << Name << D->getType() << FoundFunction->getType();
          Importer.ToDiag(FoundFunction->getLocation(),
                          diag::note_odr_value_here)
            << FoundFunction->getType();
        }
      }

      ConflictingDecls.push_back(FoundDecl);
    }

    if (!ConflictingDecls.empty()) {
      Name = Importer.HandleNameConflict(Name, DC, IDNS,
                                         ConflictingDecls.data(),
                                         ConflictingDecls.size());
      if (!Name)
        return nullptr;
    }
  }

  DeclarationNameInfo NameInfo(Name, Loc);
  // Import additional name location/type info.
  ImportDeclarationNameLoc(D->getNameInfo(), NameInfo);

  QualType FromTy = D->getType();
  bool usedDifferentExceptionSpec = false;

  if (const auto *FromFPT = D->getType()->getAs<FunctionProtoType>()) {
    FunctionProtoType::ExtProtoInfo FromEPI = FromFPT->getExtProtoInfo();
    // FunctionProtoType::ExtProtoInfo's ExceptionSpecDecl can point to the
    // FunctionDecl that we are importing the FunctionProtoType for.
    // To avoid an infinite recursion when importing, create the FunctionDecl
    // with a simplified function type and update it afterwards.
    if (FromEPI.ExceptionSpec.SourceDecl ||
        FromEPI.ExceptionSpec.SourceTemplate ||
        FromEPI.ExceptionSpec.NoexceptExpr) {
      FunctionProtoType::ExtProtoInfo DefaultEPI;
      FromTy = Importer.getFromContext().getFunctionType(
          FromFPT->getReturnType(), FromFPT->getParamTypes(), DefaultEPI);
      usedDifferentExceptionSpec = true;
    }
  }

  // Import the type.
  QualType T = Importer.Import(FromTy);
  if (T.isNull())
    return nullptr;

  // Import the function parameters.
  SmallVector<ParmVarDecl *, 8> Parameters;
  for (auto P : D->parameters()) {
    auto *ToP = cast_or_null<ParmVarDecl>(Importer.Import(P));
    if (!ToP)
      return nullptr;

    Parameters.push_back(ToP);
  }

  TypeSourceInfo *TInfo = Importer.Import(D->getTypeSourceInfo());
  if (D->getTypeSourceInfo() && !TInfo)
    return nullptr;

  // Create the imported function.
  FunctionDecl *ToFunction = nullptr;
  SourceLocation InnerLocStart = Importer.Import(D->getInnerLocStart());
  if (auto *FromConstructor = dyn_cast<CXXConstructorDecl>(D)) {
    if (GetImportedOrCreateDecl<CXXConstructorDecl>(
            ToFunction, D, Importer.getToContext(), cast<CXXRecordDecl>(DC),
            InnerLocStart, NameInfo, T, TInfo, FromConstructor->isExplicit(),
            D->isInlineSpecified(), D->isImplicit(), D->isConstexpr()))
      return ToFunction;
    if (unsigned NumInitializers = FromConstructor->getNumCtorInitializers()) {
      SmallVector<CXXCtorInitializer *, 4> CtorInitializers;
      for (auto *I : FromConstructor->inits()) {
        auto *ToI = cast_or_null<CXXCtorInitializer>(Importer.Import(I));
        if (!ToI && I)
          return nullptr;
        CtorInitializers.push_back(ToI);
      }
      auto **Memory =
          new (Importer.getToContext()) CXXCtorInitializer *[NumInitializers];
      std::copy(CtorInitializers.begin(), CtorInitializers.end(), Memory);
      auto *ToCtor = cast<CXXConstructorDecl>(ToFunction);
      ToCtor->setCtorInitializers(Memory);
      ToCtor->setNumCtorInitializers(NumInitializers);
    }
  } else if (isa<CXXDestructorDecl>(D)) {
    if (GetImportedOrCreateDecl<CXXDestructorDecl>(
            ToFunction, D, Importer.getToContext(), cast<CXXRecordDecl>(DC),
            InnerLocStart, NameInfo, T, TInfo, D->isInlineSpecified(),
            D->isImplicit()))
      return ToFunction;
  } else if (CXXConversionDecl *FromConversion =
                 dyn_cast<CXXConversionDecl>(D)) {
    if (GetImportedOrCreateDecl<CXXConversionDecl>(
            ToFunction, D, Importer.getToContext(), cast<CXXRecordDecl>(DC),
            InnerLocStart, NameInfo, T, TInfo, D->isInlineSpecified(),
            FromConversion->isExplicit(), D->isConstexpr(), SourceLocation()))
      return ToFunction;
  } else if (auto *Method = dyn_cast<CXXMethodDecl>(D)) {
    if (GetImportedOrCreateDecl<CXXMethodDecl>(
            ToFunction, D, Importer.getToContext(), cast<CXXRecordDecl>(DC),
            InnerLocStart, NameInfo, T, TInfo, Method->getStorageClass(),
            Method->isInlineSpecified(), D->isConstexpr(), SourceLocation()))
      return ToFunction;
  } else {
    if (GetImportedOrCreateDecl(ToFunction, D, Importer.getToContext(), DC,
                                InnerLocStart, NameInfo, T, TInfo,
                                D->getStorageClass(), D->isInlineSpecified(),
                                D->hasWrittenPrototype(), D->isConstexpr()))
      return ToFunction;
  }

  // Import the qualifier, if any.
  ToFunction->setQualifierInfo(Importer.Import(D->getQualifierLoc()));
  ToFunction->setAccess(D->getAccess());
  ToFunction->setLexicalDeclContext(LexicalDC);
  ToFunction->setVirtualAsWritten(D->isVirtualAsWritten());
  ToFunction->setTrivial(D->isTrivial());
  ToFunction->setPure(D->isPure());
  ToFunction->setRangeEnd(Importer.Import(D->getEndLoc()));

  // Set the parameters.
  for (auto *Param : Parameters) {
    Param->setOwningFunction(ToFunction);
    ToFunction->addDeclInternal(Param);
  }
  ToFunction->setParams(Parameters);

  if (FoundByLookup) {
    auto *Recent = const_cast<FunctionDecl *>(
          FoundByLookup->getMostRecentDecl());
    ToFunction->setPreviousDecl(Recent);
  }

  // We need to complete creation of FunctionProtoTypeLoc manually with setting
  // params it refers to.
  if (TInfo) {
    if (auto ProtoLoc =
        TInfo->getTypeLoc().IgnoreParens().getAs<FunctionProtoTypeLoc>()) {
      for (unsigned I = 0, N = Parameters.size(); I != N; ++I)
        ProtoLoc.setParam(I, Parameters[I]);
    }
  }

  if (usedDifferentExceptionSpec) {
    // Update FunctionProtoType::ExtProtoInfo.
    QualType T = Importer.Import(D->getType());
    if (T.isNull())
      return nullptr;
    ToFunction->setType(T);
  }

  // Import the describing template function, if any.
  if (FromFT)
    if (!Importer.Import(FromFT))
      return nullptr;

  if (D->doesThisDeclarationHaveABody()) {
    if (Stmt *FromBody = D->getBody()) {
      if (Stmt *ToBody = Importer.Import(FromBody)) {
        ToFunction->setBody(ToBody);
      }
    }
  }

  // FIXME: Other bits to merge?

  // If it is a template, import all related things.
  if (ImportTemplateInformation(D, ToFunction))
    return nullptr;

  bool IsFriend = D->isInIdentifierNamespace(Decl::IDNS_OrdinaryFriend);

  // TODO Can we generalize this approach to other AST nodes as well?
  if (D->getDeclContext()->containsDeclAndLoad(D))
    DC->addDeclInternal(ToFunction);
  if (DC != LexicalDC && D->getLexicalDeclContext()->containsDeclAndLoad(D))
    LexicalDC->addDeclInternal(ToFunction);

  // Friend declaration's lexical context is the befriending class, but the
  // semantic context is the enclosing scope of the befriending class.
  // We want the friend functions to be found in the semantic context by lookup.
  // FIXME should we handle this generically in VisitFriendDecl?
  // In Other cases when LexicalDC != DC we don't want it to be added,
  // e.g out-of-class definitions like void B::f() {} .
  if (LexicalDC != DC && IsFriend) {
    DC->makeDeclVisibleInContext(ToFunction);
  }

  // Import the rest of the chain. I.e. import all subsequent declarations.
  for (++RedeclIt; RedeclIt != Redecls.end(); ++RedeclIt)
    if (!Importer.Import(*RedeclIt))
      return nullptr;

  if (auto *FromCXXMethod = dyn_cast<CXXMethodDecl>(D))
    ImportOverrides(cast<CXXMethodDecl>(ToFunction), FromCXXMethod);

  return ToFunction;
}

Decl *ASTNodeImporter::VisitCXXMethodDecl(CXXMethodDecl *D) {
  return VisitFunctionDecl(D);
}

Decl *ASTNodeImporter::VisitCXXConstructorDecl(CXXConstructorDecl *D) {
  return VisitCXXMethodDecl(D);
}

Decl *ASTNodeImporter::VisitCXXDestructorDecl(CXXDestructorDecl *D) {
  return VisitCXXMethodDecl(D);
}

Decl *ASTNodeImporter::VisitCXXConversionDecl(CXXConversionDecl *D) {
  return VisitCXXMethodDecl(D);
}

Decl *ASTNodeImporter::VisitFieldDecl(FieldDecl *D) {
  // Import the major distinguishing characteristics of a variable.
  DeclContext *DC, *LexicalDC;
  DeclarationName Name;
  SourceLocation Loc;
  NamedDecl *ToD;
  if (ImportDeclParts(D, DC, LexicalDC, Name, ToD, Loc))
    return nullptr;
  if (ToD)
    return ToD;

  // Determine whether we've already imported this field.
  SmallVector<NamedDecl *, 2> FoundDecls;
  DC->getRedeclContext()->localUncachedLookup(Name, FoundDecls);
  for (auto *FoundDecl : FoundDecls) {
    if (auto *FoundField = dyn_cast<FieldDecl>(FoundDecl)) {
      // For anonymous fields, match up by index.
      if (!Name &&
          ASTImporter::getFieldIndex(D) !=
          ASTImporter::getFieldIndex(FoundField))
        continue;

      if (Importer.IsStructurallyEquivalent(D->getType(),
                                            FoundField->getType())) {
        Importer.MapImported(D, FoundField);
        return FoundField;
      }

      Importer.ToDiag(Loc, diag::err_odr_field_type_inconsistent)
        << Name << D->getType() << FoundField->getType();
      Importer.ToDiag(FoundField->getLocation(), diag::note_odr_value_here)
        << FoundField->getType();
      return nullptr;
    }
  }

  // Import the type.
  QualType T = Importer.Import(D->getType());
  if (T.isNull())
    return nullptr;

  TypeSourceInfo *TInfo = Importer.Import(D->getTypeSourceInfo());
  Expr *BitWidth = Importer.Import(D->getBitWidth());
  if (!BitWidth && D->getBitWidth())
    return nullptr;

  FieldDecl *ToField;
  if (GetImportedOrCreateDecl(ToField, D, Importer.getToContext(), DC,
                              Importer.Import(D->getInnerLocStart()), Loc,
                              Name.getAsIdentifierInfo(), T, TInfo, BitWidth,
                              D->isMutable(), D->getInClassInitStyle()))
    return ToField;

  ToField->setAccess(D->getAccess());
  ToField->setLexicalDeclContext(LexicalDC);
  if (Expr *FromInitializer = D->getInClassInitializer()) {
    Expr *ToInitializer = Importer.Import(FromInitializer);
    if (ToInitializer)
      ToField->setInClassInitializer(ToInitializer);
    else
      return nullptr;
  }
  ToField->setImplicit(D->isImplicit());
  LexicalDC->addDeclInternal(ToField);
  return ToField;
}

Decl *ASTNodeImporter::VisitIndirectFieldDecl(IndirectFieldDecl *D) {
  // Import the major distinguishing characteristics of a variable.
  DeclContext *DC, *LexicalDC;
  DeclarationName Name;
  SourceLocation Loc;
  NamedDecl *ToD;
  if (ImportDeclParts(D, DC, LexicalDC, Name, ToD, Loc))
    return nullptr;
  if (ToD)
    return ToD;

  // Determine whether we've already imported this field.
  SmallVector<NamedDecl *, 2> FoundDecls;
  DC->getRedeclContext()->localUncachedLookup(Name, FoundDecls);
  for (unsigned I = 0, N = FoundDecls.size(); I != N; ++I) {
    if (auto *FoundField = dyn_cast<IndirectFieldDecl>(FoundDecls[I])) {
      // For anonymous indirect fields, match up by index.
      if (!Name &&
          ASTImporter::getFieldIndex(D) !=
          ASTImporter::getFieldIndex(FoundField))
        continue;

      if (Importer.IsStructurallyEquivalent(D->getType(),
                                            FoundField->getType(),
                                            !Name.isEmpty())) {
        Importer.MapImported(D, FoundField);
        return FoundField;
      }

      // If there are more anonymous fields to check, continue.
      if (!Name && I < N-1)
        continue;

      Importer.ToDiag(Loc, diag::err_odr_field_type_inconsistent)
        << Name << D->getType() << FoundField->getType();
      Importer.ToDiag(FoundField->getLocation(), diag::note_odr_value_here)
        << FoundField->getType();
      return nullptr;
    }
  }

  // Import the type.
  QualType T = Importer.Import(D->getType());
  if (T.isNull())
    return nullptr;

  auto **NamedChain =
    new (Importer.getToContext()) NamedDecl*[D->getChainingSize()];

  unsigned i = 0;
  for (auto *PI : D->chain()) {
    Decl *D = Importer.Import(PI);
    if (!D)
      return nullptr;
    NamedChain[i++] = cast<NamedDecl>(D);
  }

  llvm::MutableArrayRef<NamedDecl *> CH = {NamedChain, D->getChainingSize()};
  IndirectFieldDecl *ToIndirectField;
  if (GetImportedOrCreateDecl(ToIndirectField, D, Importer.getToContext(), DC,
                              Loc, Name.getAsIdentifierInfo(), T, CH))
    // FIXME here we leak `NamedChain` which is allocated before
    return ToIndirectField;

  for (const auto *A : D->attrs())
    ToIndirectField->addAttr(Importer.Import(A));

  ToIndirectField->setAccess(D->getAccess());
  ToIndirectField->setLexicalDeclContext(LexicalDC);
  LexicalDC->addDeclInternal(ToIndirectField);
  return ToIndirectField;
}

Decl *ASTNodeImporter::VisitFriendDecl(FriendDecl *D) {
  // Import the major distinguishing characteristics of a declaration.
  DeclContext *DC = Importer.ImportContext(D->getDeclContext());
  DeclContext *LexicalDC = D->getDeclContext() == D->getLexicalDeclContext()
      ? DC : Importer.ImportContext(D->getLexicalDeclContext());
  if (!DC || !LexicalDC)
    return nullptr;

  // Determine whether we've already imported this decl.
  // FriendDecl is not a NamedDecl so we cannot use localUncachedLookup.
  auto *RD = cast<CXXRecordDecl>(DC);
  FriendDecl *ImportedFriend = RD->getFirstFriend();

  while (ImportedFriend) {
    if (D->getFriendDecl() && ImportedFriend->getFriendDecl()) {
      if (IsStructuralMatch(D->getFriendDecl(), ImportedFriend->getFriendDecl(),
                            /*Complain=*/false))
        return Importer.MapImported(D, ImportedFriend);

    } else if (D->getFriendType() && ImportedFriend->getFriendType()) {
      if (Importer.IsStructurallyEquivalent(
            D->getFriendType()->getType(),
            ImportedFriend->getFriendType()->getType(), true))
        return Importer.MapImported(D, ImportedFriend);
    }
    ImportedFriend = ImportedFriend->getNextFriend();
  }

  // Not found. Create it.
  FriendDecl::FriendUnion ToFU;
  if (NamedDecl *FriendD = D->getFriendDecl())
    ToFU = cast_or_null<NamedDecl>(Importer.Import(FriendD));
  else
    ToFU = Importer.Import(D->getFriendType());
  if (!ToFU)
    return nullptr;

  SmallVector<TemplateParameterList *, 1> ToTPLists(D->NumTPLists);
  auto **FromTPLists = D->getTrailingObjects<TemplateParameterList *>();
  for (unsigned I = 0; I < D->NumTPLists; I++) {
    TemplateParameterList *List = ImportTemplateParameterList(FromTPLists[I]);
    if (!List)
      return nullptr;
    ToTPLists[I] = List;
  }

<<<<<<< HEAD
  FriendDecl *FrD = FriendDecl::Create(Importer.getToContext(), DC,
                                       Importer.Import(D->getLocation()),
                                       ToFU, Importer.Import(D->getFriendLoc()),
                                       ToTPLists);

  Importer.Imported(D, FrD);
  RD->pushFriendDecl(FrD);
=======
  FriendDecl *FrD;
  if (GetImportedOrCreateDecl(FrD, D, Importer.getToContext(), DC,
                              Importer.Import(D->getLocation()), ToFU,
                              Importer.Import(D->getFriendLoc()), ToTPLists))
    return FrD;
>>>>>>> 6a2e82dd

  FrD->setAccess(D->getAccess());
  FrD->setLexicalDeclContext(LexicalDC);
  LexicalDC->addDeclInternal(FrD);
  return FrD;
}

Decl *ASTNodeImporter::VisitObjCIvarDecl(ObjCIvarDecl *D) {
  // Import the major distinguishing characteristics of an ivar.
  DeclContext *DC, *LexicalDC;
  DeclarationName Name;
  SourceLocation Loc;
  NamedDecl *ToD;
  if (ImportDeclParts(D, DC, LexicalDC, Name, ToD, Loc))
    return nullptr;
  if (ToD)
    return ToD;

  // Determine whether we've already imported this ivar
  SmallVector<NamedDecl *, 2> FoundDecls;
  DC->getRedeclContext()->localUncachedLookup(Name, FoundDecls);
  for (auto *FoundDecl : FoundDecls) {
    if (auto *FoundIvar = dyn_cast<ObjCIvarDecl>(FoundDecl)) {
      if (Importer.IsStructurallyEquivalent(D->getType(),
                                            FoundIvar->getType())) {
        Importer.MapImported(D, FoundIvar);
        return FoundIvar;
      }

      Importer.ToDiag(Loc, diag::err_odr_ivar_type_inconsistent)
        << Name << D->getType() << FoundIvar->getType();
      Importer.ToDiag(FoundIvar->getLocation(), diag::note_odr_value_here)
        << FoundIvar->getType();
      return nullptr;
    }
  }

  // Import the type.
  QualType T = Importer.Import(D->getType());
  if (T.isNull())
    return nullptr;

  TypeSourceInfo *TInfo = Importer.Import(D->getTypeSourceInfo());
  Expr *BitWidth = Importer.Import(D->getBitWidth());
  if (!BitWidth && D->getBitWidth())
    return nullptr;

  ObjCIvarDecl *ToIvar;
  if (GetImportedOrCreateDecl(
          ToIvar, D, Importer.getToContext(), cast<ObjCContainerDecl>(DC),
          Importer.Import(D->getInnerLocStart()), Loc,
          Name.getAsIdentifierInfo(), T, TInfo, D->getAccessControl(), BitWidth,
          D->getSynthesize()))
    return ToIvar;

  ToIvar->setLexicalDeclContext(LexicalDC);
  LexicalDC->addDeclInternal(ToIvar);
  return ToIvar;
}

Decl *ASTNodeImporter::VisitVarDecl(VarDecl *D) {
  // Import the major distinguishing characteristics of a variable.
  DeclContext *DC, *LexicalDC;
  DeclarationName Name;
  SourceLocation Loc;
  NamedDecl *ToD;
  if (ImportDeclParts(D, DC, LexicalDC, Name, ToD, Loc))
    return nullptr;
  if (ToD)
    return ToD;

  // Try to find a variable in our own ("to") context with the same name and
  // in the same context as the variable we're importing.
  if (D->isFileVarDecl()) {
    VarDecl *MergeWithVar = nullptr;
    SmallVector<NamedDecl *, 4> ConflictingDecls;
    unsigned IDNS = Decl::IDNS_Ordinary;
    SmallVector<NamedDecl *, 2> FoundDecls;
    DC->getRedeclContext()->localUncachedLookup(Name, FoundDecls);
    for (auto *FoundDecl : FoundDecls) {
      if (!FoundDecl->isInIdentifierNamespace(IDNS))
        continue;

      if (auto *FoundVar = dyn_cast<VarDecl>(FoundDecl)) {
        // We have found a variable that we may need to merge with. Check it.
        if (FoundVar->hasExternalFormalLinkage() &&
            D->hasExternalFormalLinkage()) {
          if (Importer.IsStructurallyEquivalent(D->getType(),
                                                FoundVar->getType())) {
            MergeWithVar = FoundVar;
            break;
          }

          const ArrayType *FoundArray
            = Importer.getToContext().getAsArrayType(FoundVar->getType());
          const ArrayType *TArray
            = Importer.getToContext().getAsArrayType(D->getType());
          if (FoundArray && TArray) {
            if (isa<IncompleteArrayType>(FoundArray) &&
                isa<ConstantArrayType>(TArray)) {
              // Import the type.
              QualType T = Importer.Import(D->getType());
              if (T.isNull())
                return nullptr;

              FoundVar->setType(T);
              MergeWithVar = FoundVar;
              break;
            } else if (isa<IncompleteArrayType>(TArray) &&
                       isa<ConstantArrayType>(FoundArray)) {
              MergeWithVar = FoundVar;
              break;
            }
          }

          Importer.ToDiag(Loc, diag::err_odr_variable_type_inconsistent)
            << Name << D->getType() << FoundVar->getType();
          Importer.ToDiag(FoundVar->getLocation(), diag::note_odr_value_here)
            << FoundVar->getType();
        }
      }

      ConflictingDecls.push_back(FoundDecl);
    }

    if (MergeWithVar) {
      // An equivalent variable with external linkage has been found. Link
      // the two declarations, then merge them.
      Importer.MapImported(D, MergeWithVar);
      updateFlags(D, MergeWithVar);

      if (VarDecl *DDef = D->getDefinition()) {
        if (VarDecl *ExistingDef = MergeWithVar->getDefinition()) {
          Importer.ToDiag(ExistingDef->getLocation(),
                          diag::err_odr_variable_multiple_def)
            << Name;
          Importer.FromDiag(DDef->getLocation(), diag::note_odr_defined_here);
        } else {
          Expr *Init = Importer.Import(DDef->getInit());
          MergeWithVar->setInit(Init);
          if (DDef->isInitKnownICE()) {
            EvaluatedStmt *Eval = MergeWithVar->ensureEvaluatedStmt();
            Eval->CheckedICE = true;
            Eval->IsICE = DDef->isInitICE();
          }
        }
      }

      return MergeWithVar;
    }

    if (!ConflictingDecls.empty()) {
      Name = Importer.HandleNameConflict(Name, DC, IDNS,
                                         ConflictingDecls.data(),
                                         ConflictingDecls.size());
      if (!Name)
        return nullptr;
    }
  }

  // Import the type.
  QualType T = Importer.Import(D->getType());
  if (T.isNull())
    return nullptr;

  // Create the imported variable.
  TypeSourceInfo *TInfo = Importer.Import(D->getTypeSourceInfo());
  VarDecl *ToVar;
  if (GetImportedOrCreateDecl(ToVar, D, Importer.getToContext(), DC,
                              Importer.Import(D->getInnerLocStart()), Loc,
                              Name.getAsIdentifierInfo(), T, TInfo,
                              D->getStorageClass()))
    return ToVar;

  ToVar->setQualifierInfo(Importer.Import(D->getQualifierLoc()));
  ToVar->setAccess(D->getAccess());
  ToVar->setLexicalDeclContext(LexicalDC);

  // Templated declarations should never appear in the enclosing DeclContext.
  if (!D->getDescribedVarTemplate())
    LexicalDC->addDeclInternal(ToVar);

  // Merge the initializer.
  if (ImportDefinition(D, ToVar))
    return nullptr;

  if (D->isConstexpr())
    ToVar->setConstexpr(true);

  return ToVar;
}

Decl *ASTNodeImporter::VisitImplicitParamDecl(ImplicitParamDecl *D) {
  // Parameters are created in the translation unit's context, then moved
  // into the function declaration's context afterward.
  DeclContext *DC = Importer.getToContext().getTranslationUnitDecl();

  // Import the name of this declaration.
  DeclarationName Name = Importer.Import(D->getDeclName());
  if (D->getDeclName() && !Name)
    return nullptr;

  // Import the location of this declaration.
  SourceLocation Loc = Importer.Import(D->getLocation());

  // Import the parameter's type.
  QualType T = Importer.Import(D->getType());
  if (T.isNull())
    return nullptr;

  // Create the imported parameter.
  ImplicitParamDecl *ToParm = nullptr;
  if (GetImportedOrCreateDecl(ToParm, D, Importer.getToContext(), DC, Loc,
                              Name.getAsIdentifierInfo(), T,
                              D->getParameterKind()))
    return ToParm;
  return ToParm;
}

Decl *ASTNodeImporter::VisitParmVarDecl(ParmVarDecl *D) {
  // Parameters are created in the translation unit's context, then moved
  // into the function declaration's context afterward.
  DeclContext *DC = Importer.getToContext().getTranslationUnitDecl();

  // Import the name of this declaration.
  DeclarationName Name = Importer.Import(D->getDeclName());
  if (D->getDeclName() && !Name)
    return nullptr;

  // Import the location of this declaration.
  SourceLocation Loc = Importer.Import(D->getLocation());

  // Import the parameter's type.
  QualType T = Importer.Import(D->getType());
  if (T.isNull())
    return nullptr;

  // Create the imported parameter.
  TypeSourceInfo *TInfo = Importer.Import(D->getTypeSourceInfo());
  ParmVarDecl *ToParm;
  if (GetImportedOrCreateDecl(ToParm, D, Importer.getToContext(), DC,
                              Importer.Import(D->getInnerLocStart()), Loc,
                              Name.getAsIdentifierInfo(), T, TInfo,
                              D->getStorageClass(),
                              /*DefaultArg*/ nullptr))
    return ToParm;

  // Set the default argument.
  ToParm->setHasInheritedDefaultArg(D->hasInheritedDefaultArg());
  ToParm->setKNRPromoted(D->isKNRPromoted());

  Expr *ToDefArg = nullptr;
  Expr *FromDefArg = nullptr;
  if (D->hasUninstantiatedDefaultArg()) {
    FromDefArg = D->getUninstantiatedDefaultArg();
    ToDefArg = Importer.Import(FromDefArg);
    ToParm->setUninstantiatedDefaultArg(ToDefArg);
  } else if (D->hasUnparsedDefaultArg()) {
    ToParm->setUnparsedDefaultArg();
  } else if (D->hasDefaultArg()) {
    FromDefArg = D->getDefaultArg();
    ToDefArg = Importer.Import(FromDefArg);
    ToParm->setDefaultArg(ToDefArg);
  }
  if (FromDefArg && !ToDefArg)
    return nullptr;

  if (D->isObjCMethodParameter()) {
    ToParm->setObjCMethodScopeInfo(D->getFunctionScopeIndex());
    ToParm->setObjCDeclQualifier(D->getObjCDeclQualifier());
  } else {
    ToParm->setScopeInfo(D->getFunctionScopeDepth(),
                         D->getFunctionScopeIndex());
  }

  return ToParm;
}

Decl *ASTNodeImporter::VisitObjCMethodDecl(ObjCMethodDecl *D) {
  // Import the major distinguishing characteristics of a method.
  DeclContext *DC, *LexicalDC;
  DeclarationName Name;
  SourceLocation Loc;
  NamedDecl *ToD;
  if (ImportDeclParts(D, DC, LexicalDC, Name, ToD, Loc))
    return nullptr;
  if (ToD)
    return ToD;

  SmallVector<NamedDecl *, 2> FoundDecls;
  DC->getRedeclContext()->localUncachedLookup(Name, FoundDecls);
  for (auto *FoundDecl : FoundDecls) {
    if (auto *FoundMethod = dyn_cast<ObjCMethodDecl>(FoundDecl)) {
      if (FoundMethod->isInstanceMethod() != D->isInstanceMethod())
        continue;

      // Check return types.
      if (!Importer.IsStructurallyEquivalent(D->getReturnType(),
                                             FoundMethod->getReturnType())) {
        Importer.ToDiag(Loc, diag::err_odr_objc_method_result_type_inconsistent)
            << D->isInstanceMethod() << Name << D->getReturnType()
            << FoundMethod->getReturnType();
        Importer.ToDiag(FoundMethod->getLocation(),
                        diag::note_odr_objc_method_here)
          << D->isInstanceMethod() << Name;
        return nullptr;
      }

      // Check the number of parameters.
      if (D->param_size() != FoundMethod->param_size()) {
        Importer.ToDiag(Loc, diag::err_odr_objc_method_num_params_inconsistent)
          << D->isInstanceMethod() << Name
          << D->param_size() << FoundMethod->param_size();
        Importer.ToDiag(FoundMethod->getLocation(),
                        diag::note_odr_objc_method_here)
          << D->isInstanceMethod() << Name;
        return nullptr;
      }

      // Check parameter types.
      for (ObjCMethodDecl::param_iterator P = D->param_begin(),
             PEnd = D->param_end(), FoundP = FoundMethod->param_begin();
           P != PEnd; ++P, ++FoundP) {
        if (!Importer.IsStructurallyEquivalent((*P)->getType(),
                                               (*FoundP)->getType())) {
          Importer.FromDiag((*P)->getLocation(),
                            diag::err_odr_objc_method_param_type_inconsistent)
            << D->isInstanceMethod() << Name
            << (*P)->getType() << (*FoundP)->getType();
          Importer.ToDiag((*FoundP)->getLocation(), diag::note_odr_value_here)
            << (*FoundP)->getType();
          return nullptr;
        }
      }

      // Check variadic/non-variadic.
      // Check the number of parameters.
      if (D->isVariadic() != FoundMethod->isVariadic()) {
        Importer.ToDiag(Loc, diag::err_odr_objc_method_variadic_inconsistent)
          << D->isInstanceMethod() << Name;
        Importer.ToDiag(FoundMethod->getLocation(),
                        diag::note_odr_objc_method_here)
          << D->isInstanceMethod() << Name;
        return nullptr;
      }

      // FIXME: Any other bits we need to merge?
      return Importer.MapImported(D, FoundMethod);
    }
  }

  // Import the result type.
  QualType ResultTy = Importer.Import(D->getReturnType());
  if (ResultTy.isNull())
    return nullptr;

  TypeSourceInfo *ReturnTInfo = Importer.Import(D->getReturnTypeSourceInfo());

  ObjCMethodDecl *ToMethod;
  if (GetImportedOrCreateDecl(
          ToMethod, D, Importer.getToContext(), Loc,
          Importer.Import(D->getEndLoc()), Name.getObjCSelector(), ResultTy,
          ReturnTInfo, DC, D->isInstanceMethod(), D->isVariadic(),
          D->isPropertyAccessor(), D->isImplicit(), D->isDefined(),
          D->getImplementationControl(), D->hasRelatedResultType()))
    return ToMethod;

  // FIXME: When we decide to merge method definitions, we'll need to
  // deal with implicit parameters.

  // Import the parameters
  SmallVector<ParmVarDecl *, 5> ToParams;
  for (auto *FromP : D->parameters()) {
    auto *ToP = cast_or_null<ParmVarDecl>(Importer.Import(FromP));
    if (!ToP)
      return nullptr;

    ToParams.push_back(ToP);
  }

  // Set the parameters.
  for (auto *ToParam : ToParams) {
    ToParam->setOwningFunction(ToMethod);
    ToMethod->addDeclInternal(ToParam);
  }

  SmallVector<SourceLocation, 12> SelLocs;
  D->getSelectorLocs(SelLocs);
  for (auto &Loc : SelLocs)
    Loc = Importer.Import(Loc);

  ToMethod->setMethodParams(Importer.getToContext(), ToParams, SelLocs);

  ToMethod->setLexicalDeclContext(LexicalDC);
  LexicalDC->addDeclInternal(ToMethod);
  return ToMethod;
}

Decl *ASTNodeImporter::VisitObjCTypeParamDecl(ObjCTypeParamDecl *D) {
  // Import the major distinguishing characteristics of a category.
  DeclContext *DC, *LexicalDC;
  DeclarationName Name;
  SourceLocation Loc;
  NamedDecl *ToD;
  if (ImportDeclParts(D, DC, LexicalDC, Name, ToD, Loc))
    return nullptr;
  if (ToD)
    return ToD;

  TypeSourceInfo *BoundInfo = Importer.Import(D->getTypeSourceInfo());
  if (!BoundInfo)
    return nullptr;

  ObjCTypeParamDecl *Result;
  if (GetImportedOrCreateDecl(
          Result, D, Importer.getToContext(), DC, D->getVariance(),
          Importer.Import(D->getVarianceLoc()), D->getIndex(),
          Importer.Import(D->getLocation()), Name.getAsIdentifierInfo(),
          Importer.Import(D->getColonLoc()), BoundInfo))
    return Result;

  Result->setLexicalDeclContext(LexicalDC);
  return Result;
}

Decl *ASTNodeImporter::VisitObjCCategoryDecl(ObjCCategoryDecl *D) {
  // Import the major distinguishing characteristics of a category.
  DeclContext *DC, *LexicalDC;
  DeclarationName Name;
  SourceLocation Loc;
  NamedDecl *ToD;
  if (ImportDeclParts(D, DC, LexicalDC, Name, ToD, Loc))
    return nullptr;
  if (ToD)
    return ToD;

  auto *ToInterface =
      cast_or_null<ObjCInterfaceDecl>(Importer.Import(D->getClassInterface()));
  if (!ToInterface)
    return nullptr;

  // Determine if we've already encountered this category.
  ObjCCategoryDecl *MergeWithCategory
    = ToInterface->FindCategoryDeclaration(Name.getAsIdentifierInfo());
  ObjCCategoryDecl *ToCategory = MergeWithCategory;
  if (!ToCategory) {

    if (GetImportedOrCreateDecl(ToCategory, D, Importer.getToContext(), DC,
                                Importer.Import(D->getAtStartLoc()), Loc,
                                Importer.Import(D->getCategoryNameLoc()),
                                Name.getAsIdentifierInfo(), ToInterface,
                                /*TypeParamList=*/nullptr,
                                Importer.Import(D->getIvarLBraceLoc()),
                                Importer.Import(D->getIvarRBraceLoc())))
      return ToCategory;

    ToCategory->setLexicalDeclContext(LexicalDC);
    LexicalDC->addDeclInternal(ToCategory);
    // Import the type parameter list after calling Imported, to avoid
    // loops when bringing in their DeclContext.
    ToCategory->setTypeParamList(ImportObjCTypeParamList(
                                   D->getTypeParamList()));

    // Import protocols
    SmallVector<ObjCProtocolDecl *, 4> Protocols;
    SmallVector<SourceLocation, 4> ProtocolLocs;
    ObjCCategoryDecl::protocol_loc_iterator FromProtoLoc
      = D->protocol_loc_begin();
    for (ObjCCategoryDecl::protocol_iterator FromProto = D->protocol_begin(),
                                          FromProtoEnd = D->protocol_end();
         FromProto != FromProtoEnd;
         ++FromProto, ++FromProtoLoc) {
      auto *ToProto =
          cast_or_null<ObjCProtocolDecl>(Importer.Import(*FromProto));
      if (!ToProto)
        return nullptr;
      Protocols.push_back(ToProto);
      ProtocolLocs.push_back(Importer.Import(*FromProtoLoc));
    }

    // FIXME: If we're merging, make sure that the protocol list is the same.
    ToCategory->setProtocolList(Protocols.data(), Protocols.size(),
                                ProtocolLocs.data(), Importer.getToContext());
  } else {
    Importer.MapImported(D, ToCategory);
  }

  // Import all of the members of this category.
  ImportDeclContext(D);

  // If we have an implementation, import it as well.
  if (D->getImplementation()) {
    auto *Impl =
        cast_or_null<ObjCCategoryImplDecl>(
                                       Importer.Import(D->getImplementation()));
    if (!Impl)
      return nullptr;

    ToCategory->setImplementation(Impl);
  }

  return ToCategory;
}

bool ASTNodeImporter::ImportDefinition(ObjCProtocolDecl *From,
                                       ObjCProtocolDecl *To,
                                       ImportDefinitionKind Kind) {
  if (To->getDefinition()) {
    if (shouldForceImportDeclContext(Kind))
      ImportDeclContext(From);
    return false;
  }

  // Start the protocol definition
  To->startDefinition();

  // Import protocols
  SmallVector<ObjCProtocolDecl *, 4> Protocols;
  SmallVector<SourceLocation, 4> ProtocolLocs;
  ObjCProtocolDecl::protocol_loc_iterator
  FromProtoLoc = From->protocol_loc_begin();
  for (ObjCProtocolDecl::protocol_iterator FromProto = From->protocol_begin(),
                                        FromProtoEnd = From->protocol_end();
       FromProto != FromProtoEnd;
       ++FromProto, ++FromProtoLoc) {
    auto *ToProto = cast_or_null<ObjCProtocolDecl>(Importer.Import(*FromProto));
    if (!ToProto)
      return true;
    Protocols.push_back(ToProto);
    ProtocolLocs.push_back(Importer.Import(*FromProtoLoc));
  }

  // FIXME: If we're merging, make sure that the protocol list is the same.
  To->setProtocolList(Protocols.data(), Protocols.size(),
                      ProtocolLocs.data(), Importer.getToContext());

  if (shouldForceImportDeclContext(Kind)) {
    // Import all of the members of this protocol.
    ImportDeclContext(From, /*ForceImport=*/true);
  }
  return false;
}

Decl *ASTNodeImporter::VisitObjCProtocolDecl(ObjCProtocolDecl *D) {
  // If this protocol has a definition in the translation unit we're coming
  // from, but this particular declaration is not that definition, import the
  // definition and map to that.
  ObjCProtocolDecl *Definition = D->getDefinition();
  if (Definition && Definition != D) {
    Decl *ImportedDef = Importer.Import(Definition);
    if (!ImportedDef)
      return nullptr;

    return Importer.MapImported(D, ImportedDef);
  }

  // Import the major distinguishing characteristics of a protocol.
  DeclContext *DC, *LexicalDC;
  DeclarationName Name;
  SourceLocation Loc;
  NamedDecl *ToD;
  if (ImportDeclParts(D, DC, LexicalDC, Name, ToD, Loc))
    return nullptr;
  if (ToD)
    return ToD;

  ObjCProtocolDecl *MergeWithProtocol = nullptr;
  SmallVector<NamedDecl *, 2> FoundDecls;
  DC->getRedeclContext()->localUncachedLookup(Name, FoundDecls);
  for (auto *FoundDecl : FoundDecls) {
    if (!FoundDecl->isInIdentifierNamespace(Decl::IDNS_ObjCProtocol))
      continue;

    if ((MergeWithProtocol = dyn_cast<ObjCProtocolDecl>(FoundDecl)))
      break;
  }

  ObjCProtocolDecl *ToProto = MergeWithProtocol;
  if (!ToProto) {
    if (GetImportedOrCreateDecl(ToProto, D, Importer.getToContext(), DC,
                                Name.getAsIdentifierInfo(), Loc,
                                Importer.Import(D->getAtStartLoc()),
                                /*PrevDecl=*/nullptr))
      return ToProto;
    ToProto->setLexicalDeclContext(LexicalDC);
    LexicalDC->addDeclInternal(ToProto);
  }

  Importer.MapImported(D, ToProto);

  if (D->isThisDeclarationADefinition() && ImportDefinition(D, ToProto))
    return nullptr;

  return ToProto;
}

Decl *ASTNodeImporter::VisitLinkageSpecDecl(LinkageSpecDecl *D) {
  DeclContext *DC = Importer.ImportContext(D->getDeclContext());
  DeclContext *LexicalDC = Importer.ImportContext(D->getLexicalDeclContext());

  SourceLocation ExternLoc = Importer.Import(D->getExternLoc());
  SourceLocation LangLoc = Importer.Import(D->getLocation());

  bool HasBraces = D->hasBraces();

  LinkageSpecDecl *ToLinkageSpec;
  if (GetImportedOrCreateDecl(ToLinkageSpec, D, Importer.getToContext(), DC,
                              ExternLoc, LangLoc, D->getLanguage(), HasBraces))
    return ToLinkageSpec;

  if (HasBraces) {
    SourceLocation RBraceLoc = Importer.Import(D->getRBraceLoc());
    ToLinkageSpec->setRBraceLoc(RBraceLoc);
  }

  ToLinkageSpec->setLexicalDeclContext(LexicalDC);
  LexicalDC->addDeclInternal(ToLinkageSpec);

  return ToLinkageSpec;
}

Decl *ASTNodeImporter::VisitUsingDecl(UsingDecl *D) {
  DeclContext *DC, *LexicalDC;
  DeclarationName Name;
  SourceLocation Loc;
  NamedDecl *ToD = nullptr;
  if (ImportDeclParts(D, DC, LexicalDC, Name, ToD, Loc))
    return nullptr;
  if (ToD)
    return ToD;

  DeclarationNameInfo NameInfo(Name,
                               Importer.Import(D->getNameInfo().getLoc()));
  ImportDeclarationNameLoc(D->getNameInfo(), NameInfo);

  UsingDecl *ToUsing;
  if (GetImportedOrCreateDecl(ToUsing, D, Importer.getToContext(), DC,
                              Importer.Import(D->getUsingLoc()),
                              Importer.Import(D->getQualifierLoc()), NameInfo,
                              D->hasTypename()))
    return ToUsing;

  ToUsing->setLexicalDeclContext(LexicalDC);
  LexicalDC->addDeclInternal(ToUsing);

  if (NamedDecl *FromPattern =
      Importer.getFromContext().getInstantiatedFromUsingDecl(D)) {
    if (auto *ToPattern =
            dyn_cast_or_null<NamedDecl>(Importer.Import(FromPattern)))
      Importer.getToContext().setInstantiatedFromUsingDecl(ToUsing, ToPattern);
    else
      return nullptr;
  }

  for (auto *FromShadow : D->shadows()) {
    if (auto *ToShadow =
            dyn_cast_or_null<UsingShadowDecl>(Importer.Import(FromShadow)))
      ToUsing->addShadowDecl(ToShadow);
    else
      // FIXME: We return a nullptr here but the definition is already created
      // and available with lookups. How to fix this?..
      return nullptr;
  }
  return ToUsing;
}

Decl *ASTNodeImporter::VisitUsingShadowDecl(UsingShadowDecl *D) {
  DeclContext *DC, *LexicalDC;
  DeclarationName Name;
  SourceLocation Loc;
  NamedDecl *ToD = nullptr;
  if (ImportDeclParts(D, DC, LexicalDC, Name, ToD, Loc))
    return nullptr;
  if (ToD)
    return ToD;

  auto *ToUsing = dyn_cast_or_null<UsingDecl>(
      Importer.Import(D->getUsingDecl()));
  if (!ToUsing)
    return nullptr;

  auto *ToTarget = dyn_cast_or_null<NamedDecl>(
      Importer.Import(D->getTargetDecl()));
  if (!ToTarget)
    return nullptr;

  UsingShadowDecl *ToShadow;
  if (GetImportedOrCreateDecl(ToShadow, D, Importer.getToContext(), DC, Loc,
                              ToUsing, ToTarget))
    return ToShadow;

  ToShadow->setLexicalDeclContext(LexicalDC);
  ToShadow->setAccess(D->getAccess());

  if (UsingShadowDecl *FromPattern =
      Importer.getFromContext().getInstantiatedFromUsingShadowDecl(D)) {
    if (auto *ToPattern =
            dyn_cast_or_null<UsingShadowDecl>(Importer.Import(FromPattern)))
      Importer.getToContext().setInstantiatedFromUsingShadowDecl(ToShadow,
                                                                 ToPattern);
    else
      // FIXME: We return a nullptr here but the definition is already created
      // and available with lookups. How to fix this?..
      return nullptr;
  }

  LexicalDC->addDeclInternal(ToShadow);

  return ToShadow;
}

Decl *ASTNodeImporter::VisitUsingDirectiveDecl(UsingDirectiveDecl *D) {
  DeclContext *DC, *LexicalDC;
  DeclarationName Name;
  SourceLocation Loc;
  NamedDecl *ToD = nullptr;
  if (ImportDeclParts(D, DC, LexicalDC, Name, ToD, Loc))
    return nullptr;
  if (ToD)
    return ToD;

  DeclContext *ToComAncestor = Importer.ImportContext(D->getCommonAncestor());
  if (!ToComAncestor)
    return nullptr;

  auto *ToNominated = cast_or_null<NamespaceDecl>(
      Importer.Import(D->getNominatedNamespace()));
  if (!ToNominated)
    return nullptr;

  UsingDirectiveDecl *ToUsingDir;
  if (GetImportedOrCreateDecl(ToUsingDir, D, Importer.getToContext(), DC,
                              Importer.Import(D->getUsingLoc()),
                              Importer.Import(D->getNamespaceKeyLocation()),
                              Importer.Import(D->getQualifierLoc()),
                              Importer.Import(D->getIdentLocation()),
                              ToNominated, ToComAncestor))
    return ToUsingDir;

  ToUsingDir->setLexicalDeclContext(LexicalDC);
  LexicalDC->addDeclInternal(ToUsingDir);

  return ToUsingDir;
}

Decl *ASTNodeImporter::VisitUnresolvedUsingValueDecl(
    UnresolvedUsingValueDecl *D) {
  DeclContext *DC, *LexicalDC;
  DeclarationName Name;
  SourceLocation Loc;
  NamedDecl *ToD = nullptr;
  if (ImportDeclParts(D, DC, LexicalDC, Name, ToD, Loc))
    return nullptr;
  if (ToD)
    return ToD;

  DeclarationNameInfo NameInfo(Name, Importer.Import(D->getNameInfo().getLoc()));
  ImportDeclarationNameLoc(D->getNameInfo(), NameInfo);

  UnresolvedUsingValueDecl *ToUsingValue;
  if (GetImportedOrCreateDecl(ToUsingValue, D, Importer.getToContext(), DC,
                              Importer.Import(D->getUsingLoc()),
                              Importer.Import(D->getQualifierLoc()), NameInfo,
                              Importer.Import(D->getEllipsisLoc())))
    return ToUsingValue;

  ToUsingValue->setAccess(D->getAccess());
  ToUsingValue->setLexicalDeclContext(LexicalDC);
  LexicalDC->addDeclInternal(ToUsingValue);

  return ToUsingValue;
}

Decl *ASTNodeImporter::VisitUnresolvedUsingTypenameDecl(
    UnresolvedUsingTypenameDecl *D) {
  DeclContext *DC, *LexicalDC;
  DeclarationName Name;
  SourceLocation Loc;
  NamedDecl *ToD = nullptr;
  if (ImportDeclParts(D, DC, LexicalDC, Name, ToD, Loc))
    return nullptr;
  if (ToD)
    return ToD;

  UnresolvedUsingTypenameDecl *ToUsing;
  if (GetImportedOrCreateDecl(ToUsing, D, Importer.getToContext(), DC,
                              Importer.Import(D->getUsingLoc()),
                              Importer.Import(D->getTypenameLoc()),
                              Importer.Import(D->getQualifierLoc()), Loc, Name,
                              Importer.Import(D->getEllipsisLoc())))
    return ToUsing;

  ToUsing->setAccess(D->getAccess());
  ToUsing->setLexicalDeclContext(LexicalDC);
  LexicalDC->addDeclInternal(ToUsing);

  return ToUsing;
}

bool ASTNodeImporter::ImportDefinition(ObjCInterfaceDecl *From,
                                       ObjCInterfaceDecl *To,
                                       ImportDefinitionKind Kind) {
  if (To->getDefinition()) {
    // Check consistency of superclass.
    ObjCInterfaceDecl *FromSuper = From->getSuperClass();
    if (FromSuper) {
      FromSuper = cast_or_null<ObjCInterfaceDecl>(Importer.Import(FromSuper));
      if (!FromSuper)
        return true;
    }

    ObjCInterfaceDecl *ToSuper = To->getSuperClass();
    if ((bool)FromSuper != (bool)ToSuper ||
        (FromSuper && !declaresSameEntity(FromSuper, ToSuper))) {
      Importer.ToDiag(To->getLocation(),
                      diag::err_odr_objc_superclass_inconsistent)
        << To->getDeclName();
      if (ToSuper)
        Importer.ToDiag(To->getSuperClassLoc(), diag::note_odr_objc_superclass)
          << To->getSuperClass()->getDeclName();
      else
        Importer.ToDiag(To->getLocation(),
                        diag::note_odr_objc_missing_superclass);
      if (From->getSuperClass())
        Importer.FromDiag(From->getSuperClassLoc(),
                          diag::note_odr_objc_superclass)
        << From->getSuperClass()->getDeclName();
      else
        Importer.FromDiag(From->getLocation(),
                          diag::note_odr_objc_missing_superclass);
    }

    if (shouldForceImportDeclContext(Kind))
      ImportDeclContext(From);
    return false;
  }

  // Start the definition.
  To->startDefinition();

  // If this class has a superclass, import it.
  if (From->getSuperClass()) {
    TypeSourceInfo *SuperTInfo = Importer.Import(From->getSuperClassTInfo());
    if (!SuperTInfo)
      return true;

    To->setSuperClass(SuperTInfo);
  }

  // Import protocols
  SmallVector<ObjCProtocolDecl *, 4> Protocols;
  SmallVector<SourceLocation, 4> ProtocolLocs;
  ObjCInterfaceDecl::protocol_loc_iterator
  FromProtoLoc = From->protocol_loc_begin();

  for (ObjCInterfaceDecl::protocol_iterator FromProto = From->protocol_begin(),
                                         FromProtoEnd = From->protocol_end();
       FromProto != FromProtoEnd;
       ++FromProto, ++FromProtoLoc) {
    auto *ToProto = cast_or_null<ObjCProtocolDecl>(Importer.Import(*FromProto));
    if (!ToProto)
      return true;
    Protocols.push_back(ToProto);
    ProtocolLocs.push_back(Importer.Import(*FromProtoLoc));
  }

  // FIXME: If we're merging, make sure that the protocol list is the same.
  To->setProtocolList(Protocols.data(), Protocols.size(),
                      ProtocolLocs.data(), Importer.getToContext());

  // Import categories. When the categories themselves are imported, they'll
  // hook themselves into this interface.
  for (auto *Cat : From->known_categories())
    Importer.Import(Cat);

  // If we have an @implementation, import it as well.
  if (From->getImplementation()) {
    auto *Impl = cast_or_null<ObjCImplementationDecl>(
        Importer.Import(From->getImplementation()));
    if (!Impl)
      return true;

    To->setImplementation(Impl);
  }

  if (shouldForceImportDeclContext(Kind)) {
    // Import all of the members of this class.
    ImportDeclContext(From, /*ForceImport=*/true);
  }
  return false;
}

ObjCTypeParamList *
ASTNodeImporter::ImportObjCTypeParamList(ObjCTypeParamList *list) {
  if (!list)
    return nullptr;

  SmallVector<ObjCTypeParamDecl *, 4> toTypeParams;
  for (auto fromTypeParam : *list) {
    auto *toTypeParam = cast_or_null<ObjCTypeParamDecl>(
        Importer.Import(fromTypeParam));
    if (!toTypeParam)
      return nullptr;

    toTypeParams.push_back(toTypeParam);
  }

  return ObjCTypeParamList::create(Importer.getToContext(),
                                   Importer.Import(list->getLAngleLoc()),
                                   toTypeParams,
                                   Importer.Import(list->getRAngleLoc()));
}

Decl *ASTNodeImporter::VisitObjCInterfaceDecl(ObjCInterfaceDecl *D) {
  // If this class has a definition in the translation unit we're coming from,
  // but this particular declaration is not that definition, import the
  // definition and map to that.
  ObjCInterfaceDecl *Definition = D->getDefinition();
  if (Definition && Definition != D) {
    Decl *ImportedDef = Importer.Import(Definition);
    if (!ImportedDef)
      return nullptr;

    return Importer.MapImported(D, ImportedDef);
  }

  // Import the major distinguishing characteristics of an @interface.
  DeclContext *DC, *LexicalDC;
  DeclarationName Name;
  SourceLocation Loc;
  NamedDecl *ToD;
  if (ImportDeclParts(D, DC, LexicalDC, Name, ToD, Loc))
    return nullptr;
  if (ToD)
    return ToD;

  // Look for an existing interface with the same name.
  ObjCInterfaceDecl *MergeWithIface = nullptr;
  SmallVector<NamedDecl *, 2> FoundDecls;
  DC->getRedeclContext()->localUncachedLookup(Name, FoundDecls);
  for (auto *FoundDecl : FoundDecls) {
    if (!FoundDecl->isInIdentifierNamespace(Decl::IDNS_Ordinary))
      continue;

    if ((MergeWithIface = dyn_cast<ObjCInterfaceDecl>(FoundDecl)))
      break;
  }

  // Create an interface declaration, if one does not already exist.
  ObjCInterfaceDecl *ToIface = MergeWithIface;
  if (!ToIface) {
    if (GetImportedOrCreateDecl(
            ToIface, D, Importer.getToContext(), DC,
            Importer.Import(D->getAtStartLoc()), Name.getAsIdentifierInfo(),
            /*TypeParamList=*/nullptr,
            /*PrevDecl=*/nullptr, Loc, D->isImplicitInterfaceDecl()))
      return ToIface;
    ToIface->setLexicalDeclContext(LexicalDC);
    LexicalDC->addDeclInternal(ToIface);
  }
  Importer.MapImported(D, ToIface);
  // Import the type parameter list after calling Imported, to avoid
  // loops when bringing in their DeclContext.
  ToIface->setTypeParamList(ImportObjCTypeParamList(
                              D->getTypeParamListAsWritten()));

  if (D->isThisDeclarationADefinition() && ImportDefinition(D, ToIface))
    return nullptr;

  return ToIface;
}

Decl *ASTNodeImporter::VisitObjCCategoryImplDecl(ObjCCategoryImplDecl *D) {
  auto *Category = cast_or_null<ObjCCategoryDecl>(
      Importer.Import(D->getCategoryDecl()));
  if (!Category)
    return nullptr;

  ObjCCategoryImplDecl *ToImpl = Category->getImplementation();
  if (!ToImpl) {
    DeclContext *DC = Importer.ImportContext(D->getDeclContext());
    if (!DC)
      return nullptr;

    SourceLocation CategoryNameLoc = Importer.Import(D->getCategoryNameLoc());
    if (GetImportedOrCreateDecl(
            ToImpl, D, Importer.getToContext(), DC,
            Importer.Import(D->getIdentifier()), Category->getClassInterface(),
            Importer.Import(D->getLocation()),
            Importer.Import(D->getAtStartLoc()), CategoryNameLoc))
      return ToImpl;

    DeclContext *LexicalDC = DC;
    if (D->getDeclContext() != D->getLexicalDeclContext()) {
      LexicalDC = Importer.ImportContext(D->getLexicalDeclContext());
      if (!LexicalDC)
        return nullptr;

      ToImpl->setLexicalDeclContext(LexicalDC);
    }

    LexicalDC->addDeclInternal(ToImpl);
    Category->setImplementation(ToImpl);
  }

  Importer.MapImported(D, ToImpl);
  ImportDeclContext(D);
  return ToImpl;
}

Decl *ASTNodeImporter::VisitObjCImplementationDecl(ObjCImplementationDecl *D) {
  // Find the corresponding interface.
  auto *Iface = cast_or_null<ObjCInterfaceDecl>(
      Importer.Import(D->getClassInterface()));
  if (!Iface)
    return nullptr;

  // Import the superclass, if any.
  ObjCInterfaceDecl *Super = nullptr;
  if (D->getSuperClass()) {
    Super = cast_or_null<ObjCInterfaceDecl>(
                                          Importer.Import(D->getSuperClass()));
    if (!Super)
      return nullptr;
  }

  ObjCImplementationDecl *Impl = Iface->getImplementation();
  if (!Impl) {
    // We haven't imported an implementation yet. Create a new @implementation
    // now.
    if (GetImportedOrCreateDecl(Impl, D, Importer.getToContext(),
                                Importer.ImportContext(D->getDeclContext()),
                                Iface, Super, Importer.Import(D->getLocation()),
                                Importer.Import(D->getAtStartLoc()),
                                Importer.Import(D->getSuperClassLoc()),
                                Importer.Import(D->getIvarLBraceLoc()),
                                Importer.Import(D->getIvarRBraceLoc())))
      return Impl;

    if (D->getDeclContext() != D->getLexicalDeclContext()) {
      DeclContext *LexicalDC
        = Importer.ImportContext(D->getLexicalDeclContext());
      if (!LexicalDC)
        return nullptr;
      Impl->setLexicalDeclContext(LexicalDC);
    }

    // Associate the implementation with the class it implements.
    Iface->setImplementation(Impl);
    Importer.MapImported(D, Iface->getImplementation());
  } else {
    Importer.MapImported(D, Iface->getImplementation());

    // Verify that the existing @implementation has the same superclass.
    if ((Super && !Impl->getSuperClass()) ||
        (!Super && Impl->getSuperClass()) ||
        (Super && Impl->getSuperClass() &&
         !declaresSameEntity(Super->getCanonicalDecl(),
                             Impl->getSuperClass()))) {
      Importer.ToDiag(Impl->getLocation(),
                      diag::err_odr_objc_superclass_inconsistent)
        << Iface->getDeclName();
      // FIXME: It would be nice to have the location of the superclass
      // below.
      if (Impl->getSuperClass())
        Importer.ToDiag(Impl->getLocation(),
                        diag::note_odr_objc_superclass)
        << Impl->getSuperClass()->getDeclName();
      else
        Importer.ToDiag(Impl->getLocation(),
                        diag::note_odr_objc_missing_superclass);
      if (D->getSuperClass())
        Importer.FromDiag(D->getLocation(),
                          diag::note_odr_objc_superclass)
        << D->getSuperClass()->getDeclName();
      else
        Importer.FromDiag(D->getLocation(),
                          diag::note_odr_objc_missing_superclass);
      return nullptr;
    }
  }

  // Import all of the members of this @implementation.
  ImportDeclContext(D);

  return Impl;
}

Decl *ASTNodeImporter::VisitObjCPropertyDecl(ObjCPropertyDecl *D) {
  // Import the major distinguishing characteristics of an @property.
  DeclContext *DC, *LexicalDC;
  DeclarationName Name;
  SourceLocation Loc;
  NamedDecl *ToD;
  if (ImportDeclParts(D, DC, LexicalDC, Name, ToD, Loc))
    return nullptr;
  if (ToD)
    return ToD;

  // Check whether we have already imported this property.
  SmallVector<NamedDecl *, 2> FoundDecls;
  DC->getRedeclContext()->localUncachedLookup(Name, FoundDecls);
  for (auto *FoundDecl : FoundDecls) {
    if (auto *FoundProp = dyn_cast<ObjCPropertyDecl>(FoundDecl)) {
      // Check property types.
      if (!Importer.IsStructurallyEquivalent(D->getType(),
                                             FoundProp->getType())) {
        Importer.ToDiag(Loc, diag::err_odr_objc_property_type_inconsistent)
          << Name << D->getType() << FoundProp->getType();
        Importer.ToDiag(FoundProp->getLocation(), diag::note_odr_value_here)
          << FoundProp->getType();
        return nullptr;
      }

      // FIXME: Check property attributes, getters, setters, etc.?

      // Consider these properties to be equivalent.
      Importer.MapImported(D, FoundProp);
      return FoundProp;
    }
  }

  // Import the type.
  TypeSourceInfo *TSI = Importer.Import(D->getTypeSourceInfo());
  if (!TSI)
    return nullptr;

  // Create the new property.
  ObjCPropertyDecl *ToProperty;
  if (GetImportedOrCreateDecl(
          ToProperty, D, Importer.getToContext(), DC, Loc,
          Name.getAsIdentifierInfo(), Importer.Import(D->getAtLoc()),
          Importer.Import(D->getLParenLoc()), Importer.Import(D->getType()),
          TSI, D->getPropertyImplementation()))
    return ToProperty;

  ToProperty->setLexicalDeclContext(LexicalDC);
  LexicalDC->addDeclInternal(ToProperty);

  ToProperty->setPropertyAttributes(D->getPropertyAttributes());
  ToProperty->setPropertyAttributesAsWritten(
                                      D->getPropertyAttributesAsWritten());
  ToProperty->setGetterName(Importer.Import(D->getGetterName()),
                            Importer.Import(D->getGetterNameLoc()));
  ToProperty->setSetterName(Importer.Import(D->getSetterName()),
                            Importer.Import(D->getSetterNameLoc()));
  ToProperty->setGetterMethodDecl(
     cast_or_null<ObjCMethodDecl>(Importer.Import(D->getGetterMethodDecl())));
  ToProperty->setSetterMethodDecl(
     cast_or_null<ObjCMethodDecl>(Importer.Import(D->getSetterMethodDecl())));
  ToProperty->setPropertyIvarDecl(
       cast_or_null<ObjCIvarDecl>(Importer.Import(D->getPropertyIvarDecl())));
  return ToProperty;
}

Decl *ASTNodeImporter::VisitObjCPropertyImplDecl(ObjCPropertyImplDecl *D) {
  auto *Property = cast_or_null<ObjCPropertyDecl>(
      Importer.Import(D->getPropertyDecl()));
  if (!Property)
    return nullptr;

  DeclContext *DC = Importer.ImportContext(D->getDeclContext());
  if (!DC)
    return nullptr;

  // Import the lexical declaration context.
  DeclContext *LexicalDC = DC;
  if (D->getDeclContext() != D->getLexicalDeclContext()) {
    LexicalDC = Importer.ImportContext(D->getLexicalDeclContext());
    if (!LexicalDC)
      return nullptr;
  }

  auto *InImpl = dyn_cast<ObjCImplDecl>(LexicalDC);
  if (!InImpl)
    return nullptr;

  // Import the ivar (for an @synthesize).
  ObjCIvarDecl *Ivar = nullptr;
  if (D->getPropertyIvarDecl()) {
    Ivar = cast_or_null<ObjCIvarDecl>(
                                    Importer.Import(D->getPropertyIvarDecl()));
    if (!Ivar)
      return nullptr;
  }

  ObjCPropertyImplDecl *ToImpl
    = InImpl->FindPropertyImplDecl(Property->getIdentifier(),
                                   Property->getQueryKind());
  if (!ToImpl) {
    if (GetImportedOrCreateDecl(ToImpl, D, Importer.getToContext(), DC,
                                Importer.Import(D->getBeginLoc()),
                                Importer.Import(D->getLocation()), Property,
                                D->getPropertyImplementation(), Ivar,
                                Importer.Import(D->getPropertyIvarDeclLoc())))
      return ToImpl;

    ToImpl->setLexicalDeclContext(LexicalDC);
    LexicalDC->addDeclInternal(ToImpl);
  } else {
    // Check that we have the same kind of property implementation (@synthesize
    // vs. @dynamic).
    if (D->getPropertyImplementation() != ToImpl->getPropertyImplementation()) {
      Importer.ToDiag(ToImpl->getLocation(),
                      diag::err_odr_objc_property_impl_kind_inconsistent)
        << Property->getDeclName()
        << (ToImpl->getPropertyImplementation()
                                              == ObjCPropertyImplDecl::Dynamic);
      Importer.FromDiag(D->getLocation(),
                        diag::note_odr_objc_property_impl_kind)
        << D->getPropertyDecl()->getDeclName()
        << (D->getPropertyImplementation() == ObjCPropertyImplDecl::Dynamic);
      return nullptr;
    }

    // For @synthesize, check that we have the same
    if (D->getPropertyImplementation() == ObjCPropertyImplDecl::Synthesize &&
        Ivar != ToImpl->getPropertyIvarDecl()) {
      Importer.ToDiag(ToImpl->getPropertyIvarDeclLoc(),
                      diag::err_odr_objc_synthesize_ivar_inconsistent)
        << Property->getDeclName()
        << ToImpl->getPropertyIvarDecl()->getDeclName()
        << Ivar->getDeclName();
      Importer.FromDiag(D->getPropertyIvarDeclLoc(),
                        diag::note_odr_objc_synthesize_ivar_here)
        << D->getPropertyIvarDecl()->getDeclName();
      return nullptr;
    }

    // Merge the existing implementation with the new implementation.
    Importer.MapImported(D, ToImpl);
  }

  return ToImpl;
}

Decl *ASTNodeImporter::VisitTemplateTypeParmDecl(TemplateTypeParmDecl *D) {
  // For template arguments, we adopt the translation unit as our declaration
  // context. This context will be fixed when the actual template declaration
  // is created.

  // FIXME: Import default argument.
  TemplateTypeParmDecl *ToD = nullptr;
  (void)GetImportedOrCreateDecl(
      ToD, D, Importer.getToContext(),
      Importer.getToContext().getTranslationUnitDecl(),
      Importer.Import(D->getBeginLoc()), Importer.Import(D->getLocation()),
      D->getDepth(), D->getIndex(), Importer.Import(D->getIdentifier()),
      D->wasDeclaredWithTypename(), D->isParameterPack());
  return ToD;
}

Decl *
ASTNodeImporter::VisitNonTypeTemplateParmDecl(NonTypeTemplateParmDecl *D) {
  // Import the name of this declaration.
  DeclarationName Name = Importer.Import(D->getDeclName());
  if (D->getDeclName() && !Name)
    return nullptr;

  // Import the location of this declaration.
  SourceLocation Loc = Importer.Import(D->getLocation());

  // Import the type of this declaration.
  QualType T = Importer.Import(D->getType());
  if (T.isNull())
    return nullptr;

  // Import type-source information.
  TypeSourceInfo *TInfo = Importer.Import(D->getTypeSourceInfo());
  if (D->getTypeSourceInfo() && !TInfo)
    return nullptr;

  // FIXME: Import default argument.

  NonTypeTemplateParmDecl *ToD = nullptr;
  (void)GetImportedOrCreateDecl(
      ToD, D, Importer.getToContext(),
      Importer.getToContext().getTranslationUnitDecl(),
      Importer.Import(D->getInnerLocStart()), Loc, D->getDepth(),
      D->getPosition(), Name.getAsIdentifierInfo(), T, D->isParameterPack(),
      TInfo);
  return ToD;
}

Decl *
ASTNodeImporter::VisitTemplateTemplateParmDecl(TemplateTemplateParmDecl *D) {
  // Import the name of this declaration.
  DeclarationName Name = Importer.Import(D->getDeclName());
  if (D->getDeclName() && !Name)
    return nullptr;

  // Import the location of this declaration.
  SourceLocation Loc = Importer.Import(D->getLocation());

  // Import template parameters.
  TemplateParameterList *TemplateParams
    = ImportTemplateParameterList(D->getTemplateParameters());
  if (!TemplateParams)
    return nullptr;

  // FIXME: Import default argument.

  TemplateTemplateParmDecl *ToD = nullptr;
  (void)GetImportedOrCreateDecl(
      ToD, D, Importer.getToContext(),
      Importer.getToContext().getTranslationUnitDecl(), Loc, D->getDepth(),
      D->getPosition(), D->isParameterPack(), Name.getAsIdentifierInfo(),
      TemplateParams);
  return ToD;
}

// Returns the definition for a (forward) declaration of a ClassTemplateDecl, if
// it has any definition in the redecl chain.
static ClassTemplateDecl *getDefinition(ClassTemplateDecl *D) {
  CXXRecordDecl *ToTemplatedDef = D->getTemplatedDecl()->getDefinition();
  if (!ToTemplatedDef)
    return nullptr;
  ClassTemplateDecl *TemplateWithDef =
      ToTemplatedDef->getDescribedClassTemplate();
  return TemplateWithDef;
}

Decl *ASTNodeImporter::VisitClassTemplateDecl(ClassTemplateDecl *D) {
  bool IsFriend = D->getFriendObjectKind() != Decl::FOK_None;

  // If this record has a definition in the translation unit we're coming from,
  // but this particular declaration is not that definition, import the
  // definition and map to that.
  auto *Definition =
      cast_or_null<CXXRecordDecl>(D->getTemplatedDecl()->getDefinition());
  if (Definition && Definition != D->getTemplatedDecl() && !IsFriend) {
    Decl *ImportedDef
      = Importer.Import(Definition->getDescribedClassTemplate());
    if (!ImportedDef)
      return nullptr;

    return Importer.MapImported(D, ImportedDef);
  }

  // Import the major distinguishing characteristics of this class template.
  DeclContext *DC, *LexicalDC;
  DeclarationName Name;
  SourceLocation Loc;
  NamedDecl *ToD;
  if (ImportDeclParts(D, DC, LexicalDC, Name, ToD, Loc))
    return nullptr;
  if (ToD)
    return ToD;

  // We may already have a template of the same name; try to find and match it.
  if (!DC->isFunctionOrMethod()) {
    SmallVector<NamedDecl *, 4> ConflictingDecls;
    SmallVector<NamedDecl *, 2> FoundDecls;
    DC->getRedeclContext()->localUncachedLookup(Name, FoundDecls);
    for (auto *FoundDecl : FoundDecls) {
      if (!FoundDecl->isInIdentifierNamespace(Decl::IDNS_Ordinary))
        continue;

      Decl *Found = FoundDecl;
      if (auto *FoundTemplate = dyn_cast<ClassTemplateDecl>(Found)) {

        // The class to be imported is a definition.
        if (D->isThisDeclarationADefinition()) {
          // Lookup will find the fwd decl only if that is more recent than the
          // definition. So, try to get the definition if that is available in
          // the redecl chain.
          ClassTemplateDecl *TemplateWithDef = getDefinition(FoundTemplate);
          if (TemplateWithDef)
            FoundTemplate = TemplateWithDef;
          else
            continue;
        }

        if (IsStructuralMatch(D, FoundTemplate)) {
          if (!IsFriend) {
            Importer.MapImported(D->getTemplatedDecl(),
                                 FoundTemplate->getTemplatedDecl());
            return Importer.MapImported(D, FoundTemplate);
          }

          continue;
        }
      }

      ConflictingDecls.push_back(FoundDecl);
    }

    if (!ConflictingDecls.empty()) {
      Name = Importer.HandleNameConflict(Name, DC, Decl::IDNS_Ordinary,
                                         ConflictingDecls.data(),
                                         ConflictingDecls.size());
    }

    if (!Name)
      return nullptr;
  }

  CXXRecordDecl *FromTemplated = D->getTemplatedDecl();

  // Create the declaration that is being templated.
  auto *ToTemplated = cast_or_null<CXXRecordDecl>(
      Importer.Import(FromTemplated));
  if (!ToTemplated)
    return nullptr;

  // Create the class template declaration itself.
  TemplateParameterList *TemplateParams =
      ImportTemplateParameterList(D->getTemplateParameters());
  if (!TemplateParams)
    return nullptr;

  ClassTemplateDecl *D2;
  if (GetImportedOrCreateDecl(D2, D, Importer.getToContext(), DC, Loc, Name,
                              TemplateParams, ToTemplated))
    return D2;

  ToTemplated->setDescribedClassTemplate(D2);

  if (ToTemplated->getPreviousDecl()) {
    assert(
        ToTemplated->getPreviousDecl()->getDescribedClassTemplate() &&
        "Missing described template");
    D2->setPreviousDecl(
        ToTemplated->getPreviousDecl()->getDescribedClassTemplate());
  }
  D2->setAccess(D->getAccess());
  D2->setLexicalDeclContext(LexicalDC);
  if (!IsFriend)
    LexicalDC->addDeclInternal(D2);

  if (FromTemplated->isCompleteDefinition() &&
      !ToTemplated->isCompleteDefinition()) {
    // FIXME: Import definition!
  }

  return D2;
}

Decl *ASTNodeImporter::VisitClassTemplateSpecializationDecl(
                                          ClassTemplateSpecializationDecl *D) {
  // If this record has a definition in the translation unit we're coming from,
  // but this particular declaration is not that definition, import the
  // definition and map to that.
  TagDecl *Definition = D->getDefinition();
  if (Definition && Definition != D) {
    Decl *ImportedDef = Importer.Import(Definition);
    if (!ImportedDef)
      return nullptr;

    return Importer.MapImported(D, ImportedDef);
  }

  auto *ClassTemplate =
      cast_or_null<ClassTemplateDecl>(Importer.Import(
                                                 D->getSpecializedTemplate()));
  if (!ClassTemplate)
    return nullptr;

  // Import the context of this declaration.
  DeclContext *DC = ClassTemplate->getDeclContext();
  if (!DC)
    return nullptr;

  DeclContext *LexicalDC = DC;
  if (D->getDeclContext() != D->getLexicalDeclContext()) {
    LexicalDC = Importer.ImportContext(D->getLexicalDeclContext());
    if (!LexicalDC)
      return nullptr;
  }

  // Import the location of this declaration.
  SourceLocation StartLoc = Importer.Import(D->getBeginLoc());
  SourceLocation IdLoc = Importer.Import(D->getLocation());

  // Import template arguments.
  SmallVector<TemplateArgument, 2> TemplateArgs;
  if (ImportTemplateArguments(D->getTemplateArgs().data(),
                              D->getTemplateArgs().size(),
                              TemplateArgs))
    return nullptr;

  // Try to find an existing specialization with these template arguments.
  void *InsertPos = nullptr;
  ClassTemplateSpecializationDecl *D2
    = ClassTemplate->findSpecialization(TemplateArgs, InsertPos);
  if (D2) {
    // We already have a class template specialization with these template
    // arguments.

    // FIXME: Check for specialization vs. instantiation errors.

    if (RecordDecl *FoundDef = D2->getDefinition()) {
      if (!D->isCompleteDefinition() || IsStructuralMatch(D, FoundDef)) {
        // The record types structurally match, or the "from" translation
        // unit only had a forward declaration anyway; call it the same
        // function.
        return Importer.MapImported(D, FoundDef);
      }
    }
  } else {
    // Create a new specialization.
    if (auto *PartialSpec =
            dyn_cast<ClassTemplatePartialSpecializationDecl>(D)) {
      // Import TemplateArgumentListInfo
      TemplateArgumentListInfo ToTAInfo;
      const auto &ASTTemplateArgs = *PartialSpec->getTemplateArgsAsWritten();
      if (ImportTemplateArgumentListInfo(ASTTemplateArgs, ToTAInfo))
        return nullptr;

      QualType CanonInjType = Importer.Import(
            PartialSpec->getInjectedSpecializationType());
      if (CanonInjType.isNull())
        return nullptr;
      CanonInjType = CanonInjType.getCanonicalType();

      TemplateParameterList *ToTPList = ImportTemplateParameterList(
            PartialSpec->getTemplateParameters());
      if (!ToTPList && PartialSpec->getTemplateParameters())
        return nullptr;

      if (GetImportedOrCreateDecl<ClassTemplatePartialSpecializationDecl>(
              D2, D, Importer.getToContext(), D->getTagKind(), DC, StartLoc,
              IdLoc, ToTPList, ClassTemplate,
              llvm::makeArrayRef(TemplateArgs.data(), TemplateArgs.size()),
              ToTAInfo, CanonInjType, nullptr))
        return D2;

    } else {
      if (GetImportedOrCreateDecl(
              D2, D, Importer.getToContext(), D->getTagKind(), DC, StartLoc,
              IdLoc, ClassTemplate, TemplateArgs, /*PrevDecl=*/nullptr))
        return D2;
    }

    D2->setSpecializationKind(D->getSpecializationKind());

    // Add this specialization to the class template.
    ClassTemplate->AddSpecialization(D2, InsertPos);

    // Import the qualifier, if any.
    D2->setQualifierInfo(Importer.Import(D->getQualifierLoc()));

    if (auto *TSI = D->getTypeAsWritten()) {
      TypeSourceInfo *TInfo = Importer.Import(TSI);
      if (!TInfo)
        return nullptr;
      D2->setTypeAsWritten(TInfo);
      D2->setTemplateKeywordLoc(Importer.Import(D->getTemplateKeywordLoc()));
      D2->setExternLoc(Importer.Import(D->getExternLoc()));
    }

    SourceLocation POI = Importer.Import(D->getPointOfInstantiation());
    if (POI.isValid())
      D2->setPointOfInstantiation(POI);
    else if (D->getPointOfInstantiation().isValid())
      return nullptr;

    D2->setTemplateSpecializationKind(D->getTemplateSpecializationKind());

    // Set the context of this specialization/instantiation.
    D2->setLexicalDeclContext(LexicalDC);

    // Add to the DC only if it was an explicit specialization/instantiation.
    if (D2->isExplicitInstantiationOrSpecialization()) {
      LexicalDC->addDeclInternal(D2);
    }
  }
  if (D->isCompleteDefinition() && ImportDefinition(D, D2))
    return nullptr;

  return D2;
}

Decl *ASTNodeImporter::VisitVarTemplateDecl(VarTemplateDecl *D) {
  // If this variable has a definition in the translation unit we're coming
  // from,
  // but this particular declaration is not that definition, import the
  // definition and map to that.
  auto *Definition =
      cast_or_null<VarDecl>(D->getTemplatedDecl()->getDefinition());
  if (Definition && Definition != D->getTemplatedDecl()) {
    Decl *ImportedDef = Importer.Import(Definition->getDescribedVarTemplate());
    if (!ImportedDef)
      return nullptr;

    return Importer.MapImported(D, ImportedDef);
  }

  // Import the major distinguishing characteristics of this variable template.
  DeclContext *DC, *LexicalDC;
  DeclarationName Name;
  SourceLocation Loc;
  NamedDecl *ToD;
  if (ImportDeclParts(D, DC, LexicalDC, Name, ToD, Loc))
    return nullptr;
  if (ToD)
    return ToD;

  // We may already have a template of the same name; try to find and match it.
  assert(!DC->isFunctionOrMethod() &&
         "Variable templates cannot be declared at function scope");
  SmallVector<NamedDecl *, 4> ConflictingDecls;
  SmallVector<NamedDecl *, 2> FoundDecls;
  DC->getRedeclContext()->localUncachedLookup(Name, FoundDecls);
  for (auto *FoundDecl : FoundDecls) {
    if (!FoundDecl->isInIdentifierNamespace(Decl::IDNS_Ordinary))
      continue;

    Decl *Found = FoundDecl;
    if (auto *FoundTemplate = dyn_cast<VarTemplateDecl>(Found)) {
      if (IsStructuralMatch(D, FoundTemplate)) {
        // The variable templates structurally match; call it the same template.
        Importer.MapImported(D->getTemplatedDecl(),
                             FoundTemplate->getTemplatedDecl());
        return Importer.MapImported(D, FoundTemplate);
      }
    }

    ConflictingDecls.push_back(FoundDecl);
  }

  if (!ConflictingDecls.empty()) {
    Name = Importer.HandleNameConflict(Name, DC, Decl::IDNS_Ordinary,
                                       ConflictingDecls.data(),
                                       ConflictingDecls.size());
  }

  if (!Name)
    return nullptr;

  VarDecl *DTemplated = D->getTemplatedDecl();

  // Import the type.
  QualType T = Importer.Import(DTemplated->getType());
  if (T.isNull())
    return nullptr;

  // Create the declaration that is being templated.
  auto *ToTemplated = dyn_cast_or_null<VarDecl>(Importer.Import(DTemplated));
  if (!ToTemplated)
    return nullptr;

  // Create the variable template declaration itself.
  TemplateParameterList *TemplateParams =
      ImportTemplateParameterList(D->getTemplateParameters());
  if (!TemplateParams)
    return nullptr;

  VarTemplateDecl *ToVarTD;
  if (GetImportedOrCreateDecl(ToVarTD, D, Importer.getToContext(), DC, Loc,
                              Name, TemplateParams, ToTemplated))
    return ToVarTD;

  ToTemplated->setDescribedVarTemplate(ToVarTD);

  ToVarTD->setAccess(D->getAccess());
  ToVarTD->setLexicalDeclContext(LexicalDC);
  LexicalDC->addDeclInternal(ToVarTD);

  if (DTemplated->isThisDeclarationADefinition() &&
      !ToTemplated->isThisDeclarationADefinition()) {
    // FIXME: Import definition!
  }

  return ToVarTD;
}

Decl *ASTNodeImporter::VisitVarTemplateSpecializationDecl(
    VarTemplateSpecializationDecl *D) {
  // If this record has a definition in the translation unit we're coming from,
  // but this particular declaration is not that definition, import the
  // definition and map to that.
  VarDecl *Definition = D->getDefinition();
  if (Definition && Definition != D) {
    Decl *ImportedDef = Importer.Import(Definition);
    if (!ImportedDef)
      return nullptr;

    return Importer.MapImported(D, ImportedDef);
  }

  auto *VarTemplate = cast_or_null<VarTemplateDecl>(
      Importer.Import(D->getSpecializedTemplate()));
  if (!VarTemplate)
    return nullptr;

  // Import the context of this declaration.
  DeclContext *DC = VarTemplate->getDeclContext();
  if (!DC)
    return nullptr;

  DeclContext *LexicalDC = DC;
  if (D->getDeclContext() != D->getLexicalDeclContext()) {
    LexicalDC = Importer.ImportContext(D->getLexicalDeclContext());
    if (!LexicalDC)
      return nullptr;
  }

  // Import the location of this declaration.
  SourceLocation StartLoc = Importer.Import(D->getBeginLoc());
  SourceLocation IdLoc = Importer.Import(D->getLocation());

  // Import template arguments.
  SmallVector<TemplateArgument, 2> TemplateArgs;
  if (ImportTemplateArguments(D->getTemplateArgs().data(),
                              D->getTemplateArgs().size(), TemplateArgs))
    return nullptr;

  // Try to find an existing specialization with these template arguments.
  void *InsertPos = nullptr;
  VarTemplateSpecializationDecl *D2 = VarTemplate->findSpecialization(
      TemplateArgs, InsertPos);
  if (D2) {
    // We already have a variable template specialization with these template
    // arguments.

    // FIXME: Check for specialization vs. instantiation errors.

    if (VarDecl *FoundDef = D2->getDefinition()) {
      if (!D->isThisDeclarationADefinition() ||
          IsStructuralMatch(D, FoundDef)) {
        // The record types structurally match, or the "from" translation
        // unit only had a forward declaration anyway; call it the same
        // variable.
        return Importer.MapImported(D, FoundDef);
      }
    }
  } else {
    // Import the type.
    QualType T = Importer.Import(D->getType());
    if (T.isNull())
      return nullptr;

    TypeSourceInfo *TInfo = Importer.Import(D->getTypeSourceInfo());
    if (D->getTypeSourceInfo() && !TInfo)
      return nullptr;

    TemplateArgumentListInfo ToTAInfo;
    if (ImportTemplateArgumentListInfo(D->getTemplateArgsInfo(), ToTAInfo))
      return nullptr;

    using PartVarSpecDecl = VarTemplatePartialSpecializationDecl;
    // Create a new specialization.
    if (auto *FromPartial = dyn_cast<PartVarSpecDecl>(D)) {
      // Import TemplateArgumentListInfo
      TemplateArgumentListInfo ArgInfos;
      const auto *FromTAArgsAsWritten = FromPartial->getTemplateArgsAsWritten();
      // NOTE: FromTAArgsAsWritten and template parameter list are non-null.
      if (ImportTemplateArgumentListInfo(*FromTAArgsAsWritten, ArgInfos))
        return nullptr;

      TemplateParameterList *ToTPList = ImportTemplateParameterList(
            FromPartial->getTemplateParameters());
      if (!ToTPList)
        return nullptr;

      PartVarSpecDecl *ToPartial;
      if (GetImportedOrCreateDecl(ToPartial, D, Importer.getToContext(), DC,
                                  StartLoc, IdLoc, ToTPList, VarTemplate, T,
                                  TInfo, D->getStorageClass(), TemplateArgs,
                                  ArgInfos))
        return ToPartial;

      auto *FromInst = FromPartial->getInstantiatedFromMember();
      auto *ToInst = cast_or_null<PartVarSpecDecl>(Importer.Import(FromInst));
      if (FromInst && !ToInst)
        return nullptr;

      ToPartial->setInstantiatedFromMember(ToInst);
      if (FromPartial->isMemberSpecialization())
        ToPartial->setMemberSpecialization();

      D2 = ToPartial;
    } else { // Full specialization
      if (GetImportedOrCreateDecl(D2, D, Importer.getToContext(), DC, StartLoc,
                                  IdLoc, VarTemplate, T, TInfo,
                                  D->getStorageClass(), TemplateArgs))
        return D2;
    }

    SourceLocation POI = D->getPointOfInstantiation();
    if (POI.isValid())
      D2->setPointOfInstantiation(Importer.Import(POI));

    D2->setSpecializationKind(D->getSpecializationKind());
    D2->setTemplateArgsInfo(ToTAInfo);

    // Add this specialization to the class template.
    VarTemplate->AddSpecialization(D2, InsertPos);

    // Import the qualifier, if any.
    D2->setQualifierInfo(Importer.Import(D->getQualifierLoc()));

    if (D->isConstexpr())
      D2->setConstexpr(true);

    // Add the specialization to this context.
    D2->setLexicalDeclContext(LexicalDC);
    LexicalDC->addDeclInternal(D2);

    D2->setAccess(D->getAccess());
  }

  // NOTE: isThisDeclarationADefinition() can return DeclarationOnly even if
  // declaration has initializer. Should this be fixed in the AST?.. Anyway,
  // we have to check the declaration for initializer - otherwise, it won't be
  // imported.
  if ((D->isThisDeclarationADefinition() || D->hasInit()) &&
      ImportDefinition(D, D2))
    return nullptr;

  return D2;
}

Decl *ASTNodeImporter::VisitFunctionTemplateDecl(FunctionTemplateDecl *D) {
  DeclContext *DC, *LexicalDC;
  DeclarationName Name;
  SourceLocation Loc;
  NamedDecl *ToD;

  if (ImportDeclParts(D, DC, LexicalDC, Name, ToD, Loc))
    return nullptr;

  if (ToD)
    return ToD;

  // Try to find a function in our own ("to") context with the same name, same
  // type, and in the same context as the function we're importing.
  if (!LexicalDC->isFunctionOrMethod()) {
    unsigned IDNS = Decl::IDNS_Ordinary;
    SmallVector<NamedDecl *, 2> FoundDecls;
    DC->getRedeclContext()->localUncachedLookup(Name, FoundDecls);
    for (auto *FoundDecl : FoundDecls) {
      if (!FoundDecl->isInIdentifierNamespace(IDNS))
        continue;

      if (auto *FoundFunction = dyn_cast<FunctionTemplateDecl>(FoundDecl)) {
        if (FoundFunction->hasExternalFormalLinkage() &&
            D->hasExternalFormalLinkage()) {
          if (IsStructuralMatch(D, FoundFunction)) {
            Importer.MapImported(D, FoundFunction);
            // FIXME: Actually try to merge the body and other attributes.
            return FoundFunction;
          }
        }
      }
    }
  }

  TemplateParameterList *Params =
      ImportTemplateParameterList(D->getTemplateParameters());
  if (!Params)
    return nullptr;

  auto *TemplatedFD =
      cast_or_null<FunctionDecl>(Importer.Import(D->getTemplatedDecl()));
  if (!TemplatedFD)
    return nullptr;

  FunctionTemplateDecl *ToFunc;
  if (GetImportedOrCreateDecl(ToFunc, D, Importer.getToContext(), DC, Loc, Name,
                              Params, TemplatedFD))
    return ToFunc;

  TemplatedFD->setDescribedFunctionTemplate(ToFunc);
  ToFunc->setAccess(D->getAccess());
  ToFunc->setLexicalDeclContext(LexicalDC);

  LexicalDC->addDeclInternal(ToFunc);
  return ToFunc;
}

//----------------------------------------------------------------------------
// Import Statements
//----------------------------------------------------------------------------

DeclGroupRef ASTNodeImporter::ImportDeclGroup(DeclGroupRef DG) {
  if (DG.isNull())
    return DeclGroupRef::Create(Importer.getToContext(), nullptr, 0);
  size_t NumDecls = DG.end() - DG.begin();
  SmallVector<Decl *, 1> ToDecls(NumDecls);
  auto &_Importer = this->Importer;
  std::transform(DG.begin(), DG.end(), ToDecls.begin(),
    [&_Importer](Decl *D) -> Decl * {
      return _Importer.Import(D);
    });
  return DeclGroupRef::Create(Importer.getToContext(),
                              ToDecls.begin(),
                              NumDecls);
}

Stmt *ASTNodeImporter::VisitStmt(Stmt *S) {
  Importer.FromDiag(S->getBeginLoc(), diag::err_unsupported_ast_node)
      << S->getStmtClassName();
  return nullptr;
}

Stmt *ASTNodeImporter::VisitGCCAsmStmt(GCCAsmStmt *S) {
  SmallVector<IdentifierInfo *, 4> Names;
  for (unsigned I = 0, E = S->getNumOutputs(); I != E; I++) {
    IdentifierInfo *ToII = Importer.Import(S->getOutputIdentifier(I));
    // ToII is nullptr when no symbolic name is given for output operand
    // see ParseStmtAsm::ParseAsmOperandsOpt
    if (!ToII && S->getOutputIdentifier(I))
      return nullptr;
    Names.push_back(ToII);
  }
  for (unsigned I = 0, E = S->getNumInputs(); I != E; I++) {
    IdentifierInfo *ToII = Importer.Import(S->getInputIdentifier(I));
    // ToII is nullptr when no symbolic name is given for input operand
    // see ParseStmtAsm::ParseAsmOperandsOpt
    if (!ToII && S->getInputIdentifier(I))
      return nullptr;
    Names.push_back(ToII);
  }

  SmallVector<StringLiteral *, 4> Clobbers;
  for (unsigned I = 0, E = S->getNumClobbers(); I != E; I++) {
    auto *Clobber = cast_or_null<StringLiteral>(
        Importer.Import(S->getClobberStringLiteral(I)));
    if (!Clobber)
      return nullptr;
    Clobbers.push_back(Clobber);
  }

  SmallVector<StringLiteral *, 4> Constraints;
  for (unsigned I = 0, E = S->getNumOutputs(); I != E; I++) {
    auto *Output = cast_or_null<StringLiteral>(
        Importer.Import(S->getOutputConstraintLiteral(I)));
    if (!Output)
      return nullptr;
    Constraints.push_back(Output);
  }

  for (unsigned I = 0, E = S->getNumInputs(); I != E; I++) {
    auto *Input = cast_or_null<StringLiteral>(
        Importer.Import(S->getInputConstraintLiteral(I)));
    if (!Input)
      return nullptr;
    Constraints.push_back(Input);
  }

  SmallVector<Expr *, 4> Exprs(S->getNumOutputs() + S->getNumInputs());
  if (ImportContainerChecked(S->outputs(), Exprs))
    return nullptr;

  if (ImportArrayChecked(S->inputs(), Exprs.begin() + S->getNumOutputs()))
    return nullptr;

  auto *AsmStr = cast_or_null<StringLiteral>(
      Importer.Import(S->getAsmString()));
  if (!AsmStr)
    return nullptr;

  return new (Importer.getToContext()) GCCAsmStmt(
        Importer.getToContext(),
        Importer.Import(S->getAsmLoc()),
        S->isSimple(),
        S->isVolatile(),
        S->getNumOutputs(),
        S->getNumInputs(),
        Names.data(),
        Constraints.data(),
        Exprs.data(),
        AsmStr,
        S->getNumClobbers(),
        Clobbers.data(),
        Importer.Import(S->getRParenLoc()));
}

Stmt *ASTNodeImporter::VisitDeclStmt(DeclStmt *S) {
  DeclGroupRef ToDG = ImportDeclGroup(S->getDeclGroup());
  for (auto *ToD : ToDG) {
    if (!ToD)
      return nullptr;
  }
  SourceLocation ToStartLoc = Importer.Import(S->getBeginLoc());
  SourceLocation ToEndLoc = Importer.Import(S->getEndLoc());
  return new (Importer.getToContext()) DeclStmt(ToDG, ToStartLoc, ToEndLoc);
}

Stmt *ASTNodeImporter::VisitNullStmt(NullStmt *S) {
  SourceLocation ToSemiLoc = Importer.Import(S->getSemiLoc());
  return new (Importer.getToContext()) NullStmt(ToSemiLoc,
                                                S->hasLeadingEmptyMacro());
}

Stmt *ASTNodeImporter::VisitCompoundStmt(CompoundStmt *S) {
  SmallVector<Stmt *, 8> ToStmts(S->size());

  if (ImportContainerChecked(S->body(), ToStmts))
    return nullptr;

  SourceLocation ToLBraceLoc = Importer.Import(S->getLBracLoc());
  SourceLocation ToRBraceLoc = Importer.Import(S->getRBracLoc());
  return CompoundStmt::Create(Importer.getToContext(), ToStmts, ToLBraceLoc,
                              ToRBraceLoc);
}

Stmt *ASTNodeImporter::VisitCaseStmt(CaseStmt *S) {
  Expr *ToLHS = Importer.Import(S->getLHS());
  if (!ToLHS)
    return nullptr;
  Expr *ToRHS = Importer.Import(S->getRHS());
  if (!ToRHS && S->getRHS())
    return nullptr;
  Stmt *ToSubStmt = Importer.Import(S->getSubStmt());
  if (!ToSubStmt && S->getSubStmt())
    return nullptr;
  SourceLocation ToCaseLoc = Importer.Import(S->getCaseLoc());
  SourceLocation ToEllipsisLoc = Importer.Import(S->getEllipsisLoc());
  SourceLocation ToColonLoc = Importer.Import(S->getColonLoc());
  auto *ToStmt = new (Importer.getToContext())
      CaseStmt(ToLHS, ToRHS, ToCaseLoc, ToEllipsisLoc, ToColonLoc);
  ToStmt->setSubStmt(ToSubStmt);
  return ToStmt;
}

Stmt *ASTNodeImporter::VisitDefaultStmt(DefaultStmt *S) {
  SourceLocation ToDefaultLoc = Importer.Import(S->getDefaultLoc());
  SourceLocation ToColonLoc = Importer.Import(S->getColonLoc());
  Stmt *ToSubStmt = Importer.Import(S->getSubStmt());
  if (!ToSubStmt && S->getSubStmt())
    return nullptr;
  return new (Importer.getToContext()) DefaultStmt(ToDefaultLoc, ToColonLoc,
                                                   ToSubStmt);
}

Stmt *ASTNodeImporter::VisitLabelStmt(LabelStmt *S) {
  SourceLocation ToIdentLoc = Importer.Import(S->getIdentLoc());
  auto *ToLabelDecl = cast_or_null<LabelDecl>(Importer.Import(S->getDecl()));
  if (!ToLabelDecl && S->getDecl())
    return nullptr;
  Stmt *ToSubStmt = Importer.Import(S->getSubStmt());
  if (!ToSubStmt && S->getSubStmt())
    return nullptr;
  return new (Importer.getToContext()) LabelStmt(ToIdentLoc, ToLabelDecl,
                                                 ToSubStmt);
}

Stmt *ASTNodeImporter::VisitAttributedStmt(AttributedStmt *S) {
  SourceLocation ToAttrLoc = Importer.Import(S->getAttrLoc());
  ArrayRef<const Attr*> FromAttrs(S->getAttrs());
  SmallVector<const Attr *, 1> ToAttrs(FromAttrs.size());
  if (ImportContainerChecked(FromAttrs, ToAttrs))
    return nullptr;
  Stmt *ToSubStmt = Importer.Import(S->getSubStmt());
  if (!ToSubStmt && S->getSubStmt())
    return nullptr;
  return AttributedStmt::Create(Importer.getToContext(), ToAttrLoc,
                                ToAttrs, ToSubStmt);
}

Stmt *ASTNodeImporter::VisitIfStmt(IfStmt *S) {
  SourceLocation ToIfLoc = Importer.Import(S->getIfLoc());
  Stmt *ToInit = Importer.Import(S->getInit());
  if (!ToInit && S->getInit())
    return nullptr;
  VarDecl *ToConditionVariable = nullptr;
  if (VarDecl *FromConditionVariable = S->getConditionVariable()) {
    ToConditionVariable =
      dyn_cast_or_null<VarDecl>(Importer.Import(FromConditionVariable));
    if (!ToConditionVariable)
      return nullptr;
  }
  Expr *ToCondition = Importer.Import(S->getCond());
  if (!ToCondition && S->getCond())
    return nullptr;
  Stmt *ToThenStmt = Importer.Import(S->getThen());
  if (!ToThenStmt && S->getThen())
    return nullptr;
  SourceLocation ToElseLoc = Importer.Import(S->getElseLoc());
  Stmt *ToElseStmt = Importer.Import(S->getElse());
  if (!ToElseStmt && S->getElse())
    return nullptr;
  return new (Importer.getToContext()) IfStmt(Importer.getToContext(),
                                              ToIfLoc, S->isConstexpr(),
                                              ToInit,
                                              ToConditionVariable,
                                              ToCondition, ToThenStmt,
                                              ToElseLoc, ToElseStmt);
}

Stmt *ASTNodeImporter::VisitSwitchStmt(SwitchStmt *S) {
  Stmt *ToInit = Importer.Import(S->getInit());
  if (!ToInit && S->getInit())
    return nullptr;
  VarDecl *ToConditionVariable = nullptr;
  if (VarDecl *FromConditionVariable = S->getConditionVariable()) {
    ToConditionVariable =
      dyn_cast_or_null<VarDecl>(Importer.Import(FromConditionVariable));
    if (!ToConditionVariable)
      return nullptr;
  }
  Expr *ToCondition = Importer.Import(S->getCond());
  if (!ToCondition && S->getCond())
    return nullptr;
  auto *ToStmt = new (Importer.getToContext()) SwitchStmt(
                         Importer.getToContext(), ToInit,
                         ToConditionVariable, ToCondition);
  Stmt *ToBody = Importer.Import(S->getBody());
  if (!ToBody && S->getBody())
    return nullptr;
  ToStmt->setBody(ToBody);
  ToStmt->setSwitchLoc(Importer.Import(S->getSwitchLoc()));
  // Now we have to re-chain the cases.
  SwitchCase *LastChainedSwitchCase = nullptr;
  for (SwitchCase *SC = S->getSwitchCaseList(); SC != nullptr;
       SC = SC->getNextSwitchCase()) {
    auto *ToSC = dyn_cast_or_null<SwitchCase>(Importer.Import(SC));
    if (!ToSC)
      return nullptr;
    if (LastChainedSwitchCase)
      LastChainedSwitchCase->setNextSwitchCase(ToSC);
    else
      ToStmt->setSwitchCaseList(ToSC);
    LastChainedSwitchCase = ToSC;
  }
  return ToStmt;
}

Stmt *ASTNodeImporter::VisitWhileStmt(WhileStmt *S) {
  VarDecl *ToConditionVariable = nullptr;
  if (VarDecl *FromConditionVariable = S->getConditionVariable()) {
    ToConditionVariable =
      dyn_cast_or_null<VarDecl>(Importer.Import(FromConditionVariable));
    if (!ToConditionVariable)
      return nullptr;
  }
  Expr *ToCondition = Importer.Import(S->getCond());
  if (!ToCondition && S->getCond())
    return nullptr;
  Stmt *ToBody = Importer.Import(S->getBody());
  if (!ToBody && S->getBody())
    return nullptr;
  SourceLocation ToWhileLoc = Importer.Import(S->getWhileLoc());
  return new (Importer.getToContext()) WhileStmt(Importer.getToContext(),
                                                 ToConditionVariable,
                                                 ToCondition, ToBody,
                                                 ToWhileLoc);
}

Stmt *ASTNodeImporter::VisitDoStmt(DoStmt *S) {
  Stmt *ToBody = Importer.Import(S->getBody());
  if (!ToBody && S->getBody())
    return nullptr;
  Expr *ToCondition = Importer.Import(S->getCond());
  if (!ToCondition && S->getCond())
    return nullptr;
  SourceLocation ToDoLoc = Importer.Import(S->getDoLoc());
  SourceLocation ToWhileLoc = Importer.Import(S->getWhileLoc());
  SourceLocation ToRParenLoc = Importer.Import(S->getRParenLoc());
  return new (Importer.getToContext()) DoStmt(ToBody, ToCondition,
                                              ToDoLoc, ToWhileLoc,
                                              ToRParenLoc);
}

Stmt *ASTNodeImporter::VisitForStmt(ForStmt *S) {
  Stmt *ToInit = Importer.Import(S->getInit());
  if (!ToInit && S->getInit())
    return nullptr;
  Expr *ToCondition = Importer.Import(S->getCond());
  if (!ToCondition && S->getCond())
    return nullptr;
  VarDecl *ToConditionVariable = nullptr;
  if (VarDecl *FromConditionVariable = S->getConditionVariable()) {
    ToConditionVariable =
      dyn_cast_or_null<VarDecl>(Importer.Import(FromConditionVariable));
    if (!ToConditionVariable)
      return nullptr;
  }
  Expr *ToInc = Importer.Import(S->getInc());
  if (!ToInc && S->getInc())
    return nullptr;
  Stmt *ToBody = Importer.Import(S->getBody());
  if (!ToBody && S->getBody())
    return nullptr;
  SourceLocation ToForLoc = Importer.Import(S->getForLoc());
  SourceLocation ToLParenLoc = Importer.Import(S->getLParenLoc());
  SourceLocation ToRParenLoc = Importer.Import(S->getRParenLoc());
  return new (Importer.getToContext()) ForStmt(Importer.getToContext(),
                                               ToInit, ToCondition,
                                               ToConditionVariable,
                                               ToInc, ToBody,
                                               ToForLoc, ToLParenLoc,
                                               ToRParenLoc);
}

Stmt *ASTNodeImporter::VisitGotoStmt(GotoStmt *S) {
  LabelDecl *ToLabel = nullptr;
  if (LabelDecl *FromLabel = S->getLabel()) {
    ToLabel = dyn_cast_or_null<LabelDecl>(Importer.Import(FromLabel));
    if (!ToLabel)
      return nullptr;
  }
  SourceLocation ToGotoLoc = Importer.Import(S->getGotoLoc());
  SourceLocation ToLabelLoc = Importer.Import(S->getLabelLoc());
  return new (Importer.getToContext()) GotoStmt(ToLabel,
                                                ToGotoLoc, ToLabelLoc);
}

Stmt *ASTNodeImporter::VisitIndirectGotoStmt(IndirectGotoStmt *S) {
  SourceLocation ToGotoLoc = Importer.Import(S->getGotoLoc());
  SourceLocation ToStarLoc = Importer.Import(S->getStarLoc());
  Expr *ToTarget = Importer.Import(S->getTarget());
  if (!ToTarget && S->getTarget())
    return nullptr;
  return new (Importer.getToContext()) IndirectGotoStmt(ToGotoLoc, ToStarLoc,
                                                        ToTarget);
}

Stmt *ASTNodeImporter::VisitContinueStmt(ContinueStmt *S) {
  SourceLocation ToContinueLoc = Importer.Import(S->getContinueLoc());
  return new (Importer.getToContext()) ContinueStmt(ToContinueLoc);
}

Stmt *ASTNodeImporter::VisitBreakStmt(BreakStmt *S) {
  SourceLocation ToBreakLoc = Importer.Import(S->getBreakLoc());
  return new (Importer.getToContext()) BreakStmt(ToBreakLoc);
}

Stmt *ASTNodeImporter::VisitReturnStmt(ReturnStmt *S) {
  SourceLocation ToRetLoc = Importer.Import(S->getReturnLoc());
  Expr *ToRetExpr = Importer.Import(S->getRetValue());
  if (!ToRetExpr && S->getRetValue())
    return nullptr;
  auto *NRVOCandidate = const_cast<VarDecl *>(S->getNRVOCandidate());
  auto *ToNRVOCandidate = cast_or_null<VarDecl>(Importer.Import(NRVOCandidate));
  if (!ToNRVOCandidate && NRVOCandidate)
    return nullptr;
  return new (Importer.getToContext()) ReturnStmt(ToRetLoc, ToRetExpr,
                                                  ToNRVOCandidate);
}

Stmt *ASTNodeImporter::VisitCXXCatchStmt(CXXCatchStmt *S) {
  SourceLocation ToCatchLoc = Importer.Import(S->getCatchLoc());
  VarDecl *ToExceptionDecl = nullptr;
  if (VarDecl *FromExceptionDecl = S->getExceptionDecl()) {
    ToExceptionDecl =
      dyn_cast_or_null<VarDecl>(Importer.Import(FromExceptionDecl));
    if (!ToExceptionDecl)
      return nullptr;
  }
  Stmt *ToHandlerBlock = Importer.Import(S->getHandlerBlock());
  if (!ToHandlerBlock && S->getHandlerBlock())
    return nullptr;
  return new (Importer.getToContext()) CXXCatchStmt(ToCatchLoc,
                                                    ToExceptionDecl,
                                                    ToHandlerBlock);
}

Stmt *ASTNodeImporter::VisitCXXTryStmt(CXXTryStmt *S) {
  SourceLocation ToTryLoc = Importer.Import(S->getTryLoc());
  Stmt *ToTryBlock = Importer.Import(S->getTryBlock());
  if (!ToTryBlock && S->getTryBlock())
    return nullptr;
  SmallVector<Stmt *, 1> ToHandlers(S->getNumHandlers());
  for (unsigned HI = 0, HE = S->getNumHandlers(); HI != HE; ++HI) {
    CXXCatchStmt *FromHandler = S->getHandler(HI);
    if (Stmt *ToHandler = Importer.Import(FromHandler))
      ToHandlers[HI] = ToHandler;
    else
      return nullptr;
  }
  return CXXTryStmt::Create(Importer.getToContext(), ToTryLoc, ToTryBlock,
                            ToHandlers);
}

Stmt *ASTNodeImporter::VisitCXXForRangeStmt(CXXForRangeStmt *S) {
  auto *ToRange =
    dyn_cast_or_null<DeclStmt>(Importer.Import(S->getRangeStmt()));
  if (!ToRange && S->getRangeStmt())
    return nullptr;
  auto *ToBegin =
    dyn_cast_or_null<DeclStmt>(Importer.Import(S->getBeginStmt()));
  if (!ToBegin && S->getBeginStmt())
    return nullptr;
  auto *ToEnd =
    dyn_cast_or_null<DeclStmt>(Importer.Import(S->getEndStmt()));
  if (!ToEnd && S->getEndStmt())
    return nullptr;
  Expr *ToCond = Importer.Import(S->getCond());
  if (!ToCond && S->getCond())
    return nullptr;
  Expr *ToInc = Importer.Import(S->getInc());
  if (!ToInc && S->getInc())
    return nullptr;
  auto *ToLoopVar =
    dyn_cast_or_null<DeclStmt>(Importer.Import(S->getLoopVarStmt()));
  if (!ToLoopVar && S->getLoopVarStmt())
    return nullptr;
  Stmt *ToBody = Importer.Import(S->getBody());
  if (!ToBody && S->getBody())
    return nullptr;
  SourceLocation ToForLoc = Importer.Import(S->getForLoc());
  SourceLocation ToCoawaitLoc = Importer.Import(S->getCoawaitLoc());
  SourceLocation ToColonLoc = Importer.Import(S->getColonLoc());
  SourceLocation ToRParenLoc = Importer.Import(S->getRParenLoc());
  return new (Importer.getToContext()) CXXForRangeStmt(ToRange, ToBegin, ToEnd,
                                                       ToCond, ToInc,
                                                       ToLoopVar, ToBody,
                                                       ToForLoc, ToCoawaitLoc,
                                                       ToColonLoc, ToRParenLoc);
}

Stmt *ASTNodeImporter::VisitObjCForCollectionStmt(ObjCForCollectionStmt *S) {
  Stmt *ToElem = Importer.Import(S->getElement());
  if (!ToElem && S->getElement())
    return nullptr;
  Expr *ToCollect = Importer.Import(S->getCollection());
  if (!ToCollect && S->getCollection())
    return nullptr;
  Stmt *ToBody = Importer.Import(S->getBody());
  if (!ToBody && S->getBody())
    return nullptr;
  SourceLocation ToForLoc = Importer.Import(S->getForLoc());
  SourceLocation ToRParenLoc = Importer.Import(S->getRParenLoc());
  return new (Importer.getToContext()) ObjCForCollectionStmt(ToElem,
                                                             ToCollect,
                                                             ToBody, ToForLoc,
                                                             ToRParenLoc);
}

Stmt *ASTNodeImporter::VisitObjCAtCatchStmt(ObjCAtCatchStmt *S) {
  SourceLocation ToAtCatchLoc = Importer.Import(S->getAtCatchLoc());
  SourceLocation ToRParenLoc = Importer.Import(S->getRParenLoc());
  VarDecl *ToExceptionDecl = nullptr;
  if (VarDecl *FromExceptionDecl = S->getCatchParamDecl()) {
    ToExceptionDecl =
      dyn_cast_or_null<VarDecl>(Importer.Import(FromExceptionDecl));
    if (!ToExceptionDecl)
      return nullptr;
  }
  Stmt *ToBody = Importer.Import(S->getCatchBody());
  if (!ToBody && S->getCatchBody())
    return nullptr;
  return new (Importer.getToContext()) ObjCAtCatchStmt(ToAtCatchLoc,
                                                       ToRParenLoc,
                                                       ToExceptionDecl,
                                                       ToBody);
}

Stmt *ASTNodeImporter::VisitObjCAtFinallyStmt(ObjCAtFinallyStmt *S) {
  SourceLocation ToAtFinallyLoc = Importer.Import(S->getAtFinallyLoc());
  Stmt *ToAtFinallyStmt = Importer.Import(S->getFinallyBody());
  if (!ToAtFinallyStmt && S->getFinallyBody())
    return nullptr;
  return new (Importer.getToContext()) ObjCAtFinallyStmt(ToAtFinallyLoc,
                                                         ToAtFinallyStmt);
}

Stmt *ASTNodeImporter::VisitObjCAtTryStmt(ObjCAtTryStmt *S) {
  SourceLocation ToAtTryLoc = Importer.Import(S->getAtTryLoc());
  Stmt *ToAtTryStmt = Importer.Import(S->getTryBody());
  if (!ToAtTryStmt && S->getTryBody())
    return nullptr;
  SmallVector<Stmt *, 1> ToCatchStmts(S->getNumCatchStmts());
  for (unsigned CI = 0, CE = S->getNumCatchStmts(); CI != CE; ++CI) {
    ObjCAtCatchStmt *FromCatchStmt = S->getCatchStmt(CI);
    if (Stmt *ToCatchStmt = Importer.Import(FromCatchStmt))
      ToCatchStmts[CI] = ToCatchStmt;
    else
      return nullptr;
  }
  Stmt *ToAtFinallyStmt = Importer.Import(S->getFinallyStmt());
  if (!ToAtFinallyStmt && S->getFinallyStmt())
    return nullptr;
  return ObjCAtTryStmt::Create(Importer.getToContext(),
                               ToAtTryLoc, ToAtTryStmt,
                               ToCatchStmts.begin(), ToCatchStmts.size(),
                               ToAtFinallyStmt);
}

Stmt *ASTNodeImporter::VisitObjCAtSynchronizedStmt
  (ObjCAtSynchronizedStmt *S) {
  SourceLocation ToAtSynchronizedLoc =
    Importer.Import(S->getAtSynchronizedLoc());
  Expr *ToSynchExpr = Importer.Import(S->getSynchExpr());
  if (!ToSynchExpr && S->getSynchExpr())
    return nullptr;
  Stmt *ToSynchBody = Importer.Import(S->getSynchBody());
  if (!ToSynchBody && S->getSynchBody())
    return nullptr;
  return new (Importer.getToContext()) ObjCAtSynchronizedStmt(
    ToAtSynchronizedLoc, ToSynchExpr, ToSynchBody);
}

Stmt *ASTNodeImporter::VisitObjCAtThrowStmt(ObjCAtThrowStmt *S) {
  SourceLocation ToAtThrowLoc = Importer.Import(S->getThrowLoc());
  Expr *ToThrow = Importer.Import(S->getThrowExpr());
  if (!ToThrow && S->getThrowExpr())
    return nullptr;
  return new (Importer.getToContext()) ObjCAtThrowStmt(ToAtThrowLoc, ToThrow);
}

Stmt *ASTNodeImporter::VisitObjCAutoreleasePoolStmt
  (ObjCAutoreleasePoolStmt *S) {
  SourceLocation ToAtLoc = Importer.Import(S->getAtLoc());
  Stmt *ToSubStmt = Importer.Import(S->getSubStmt());
  if (!ToSubStmt && S->getSubStmt())
    return nullptr;
  return new (Importer.getToContext()) ObjCAutoreleasePoolStmt(ToAtLoc,
                                                               ToSubStmt);
}

//----------------------------------------------------------------------------
// Import Expressions
//----------------------------------------------------------------------------
Expr *ASTNodeImporter::VisitExpr(Expr *E) {
  Importer.FromDiag(E->getBeginLoc(), diag::err_unsupported_ast_node)
      << E->getStmtClassName();
  return nullptr;
}

Expr *ASTNodeImporter::VisitVAArgExpr(VAArgExpr *E) {
  QualType T = Importer.Import(E->getType());
  if (T.isNull())
    return nullptr;

  Expr *SubExpr = Importer.Import(E->getSubExpr());
  if (!SubExpr && E->getSubExpr())
    return nullptr;

  TypeSourceInfo *TInfo = Importer.Import(E->getWrittenTypeInfo());
  if (!TInfo)
    return nullptr;

  return new (Importer.getToContext()) VAArgExpr(
        Importer.Import(E->getBuiltinLoc()), SubExpr, TInfo,
        Importer.Import(E->getRParenLoc()), T, E->isMicrosoftABI());
}

Expr *ASTNodeImporter::VisitGNUNullExpr(GNUNullExpr *E) {
  QualType T = Importer.Import(E->getType());
  if (T.isNull())
    return nullptr;

  return new (Importer.getToContext())
      GNUNullExpr(T, Importer.Import(E->getBeginLoc()));
}

Expr *ASTNodeImporter::VisitPredefinedExpr(PredefinedExpr *E) {
  QualType T = Importer.Import(E->getType());
  if (T.isNull())
    return nullptr;

  auto *SL = cast_or_null<StringLiteral>(Importer.Import(E->getFunctionName()));
  if (!SL && E->getFunctionName())
    return nullptr;

  return new (Importer.getToContext()) PredefinedExpr(
      Importer.Import(E->getBeginLoc()), T, E->getIdentType(), SL);
}

Expr *ASTNodeImporter::VisitDeclRefExpr(DeclRefExpr *E) {
  auto *ToD = cast_or_null<ValueDecl>(Importer.Import(E->getDecl()));
  if (!ToD)
    return nullptr;

  NamedDecl *FoundD = nullptr;
  if (E->getDecl() != E->getFoundDecl()) {
    FoundD = cast_or_null<NamedDecl>(Importer.Import(E->getFoundDecl()));
    if (!FoundD)
      return nullptr;
  }

  QualType T = Importer.Import(E->getType());
  if (T.isNull())
    return nullptr;

  TemplateArgumentListInfo ToTAInfo;
  TemplateArgumentListInfo *ResInfo = nullptr;
  if (E->hasExplicitTemplateArgs()) {
    if (ImportTemplateArgumentListInfo(E->template_arguments(), ToTAInfo))
      return nullptr;
    ResInfo = &ToTAInfo;
  }

  DeclRefExpr *DRE = DeclRefExpr::Create(Importer.getToContext(),
                                         Importer.Import(E->getQualifierLoc()),
                                   Importer.Import(E->getTemplateKeywordLoc()),
                                         ToD,
                                        E->refersToEnclosingVariableOrCapture(),
                                         Importer.Import(E->getLocation()),
                                         T, E->getValueKind(),
                                         FoundD, ResInfo);
  if (E->hadMultipleCandidates())
    DRE->setHadMultipleCandidates(true);
  return DRE;
}

Expr *ASTNodeImporter::VisitImplicitValueInitExpr(ImplicitValueInitExpr *E) {
  QualType T = Importer.Import(E->getType());
  if (T.isNull())
    return nullptr;

  return new (Importer.getToContext()) ImplicitValueInitExpr(T);
}

ASTNodeImporter::Designator
ASTNodeImporter::ImportDesignator(const Designator &D) {
  if (D.isFieldDesignator()) {
    IdentifierInfo *ToFieldName = Importer.Import(D.getFieldName());
    // Caller checks for import error
    return Designator(ToFieldName, Importer.Import(D.getDotLoc()),
                      Importer.Import(D.getFieldLoc()));
  }
  if (D.isArrayDesignator())
    return Designator(D.getFirstExprIndex(),
                      Importer.Import(D.getLBracketLoc()),
                      Importer.Import(D.getRBracketLoc()));

  assert(D.isArrayRangeDesignator());
  return Designator(D.getFirstExprIndex(),
                    Importer.Import(D.getLBracketLoc()),
                    Importer.Import(D.getEllipsisLoc()),
                    Importer.Import(D.getRBracketLoc()));
}


Expr *ASTNodeImporter::VisitDesignatedInitExpr(DesignatedInitExpr *DIE) {
  auto *Init = cast_or_null<Expr>(Importer.Import(DIE->getInit()));
  if (!Init)
    return nullptr;

  SmallVector<Expr *, 4> IndexExprs(DIE->getNumSubExprs() - 1);
  // List elements from the second, the first is Init itself
  for (unsigned I = 1, E = DIE->getNumSubExprs(); I < E; I++) {
    if (auto *Arg = cast_or_null<Expr>(Importer.Import(DIE->getSubExpr(I))))
      IndexExprs[I - 1] = Arg;
    else
      return nullptr;
  }

  SmallVector<Designator, 4> Designators(DIE->size());
  llvm::transform(DIE->designators(), Designators.begin(),
                  [this](const Designator &D) -> Designator {
                    return ImportDesignator(D);
                  });

  for (const auto &D : DIE->designators())
    if (D.isFieldDesignator() && !D.getFieldName())
      return nullptr;

  return DesignatedInitExpr::Create(
        Importer.getToContext(), Designators,
        IndexExprs, Importer.Import(DIE->getEqualOrColonLoc()),
        DIE->usesGNUSyntax(), Init);
}

Expr *ASTNodeImporter::VisitCXXNullPtrLiteralExpr(CXXNullPtrLiteralExpr *E) {
  QualType T = Importer.Import(E->getType());
  if (T.isNull())
    return nullptr;

  return new (Importer.getToContext())
      CXXNullPtrLiteralExpr(T, Importer.Import(E->getLocation()));
}

Expr *ASTNodeImporter::VisitIntegerLiteral(IntegerLiteral *E) {
  QualType T = Importer.Import(E->getType());
  if (T.isNull())
    return nullptr;

  return IntegerLiteral::Create(Importer.getToContext(),
                                E->getValue(), T,
                                Importer.Import(E->getLocation()));
}

Expr *ASTNodeImporter::VisitFloatingLiteral(FloatingLiteral *E) {
  QualType T = Importer.Import(E->getType());
  if (T.isNull())
    return nullptr;

  return FloatingLiteral::Create(Importer.getToContext(),
                                E->getValue(), E->isExact(), T,
                                Importer.Import(E->getLocation()));
}

Expr *ASTNodeImporter::VisitImaginaryLiteral(ImaginaryLiteral *E) {
  QualType T = Importer.Import(E->getType());
  if (T.isNull())
    return nullptr;

  Expr *SubE = Importer.Import(E->getSubExpr());
  if (!SubE)
    return nullptr;

  return new (Importer.getToContext()) ImaginaryLiteral(SubE, T);
}

Expr *ASTNodeImporter::VisitCharacterLiteral(CharacterLiteral *E) {
  QualType T = Importer.Import(E->getType());
  if (T.isNull())
    return nullptr;

  return new (Importer.getToContext()) CharacterLiteral(E->getValue(),
                                                        E->getKind(), T,
                                          Importer.Import(E->getLocation()));
}

Expr *ASTNodeImporter::VisitStringLiteral(StringLiteral *E) {
  QualType T = Importer.Import(E->getType());
  if (T.isNull())
    return nullptr;

  SmallVector<SourceLocation, 4> Locations(E->getNumConcatenated());
  ImportArray(E->tokloc_begin(), E->tokloc_end(), Locations.begin());

  return StringLiteral::Create(Importer.getToContext(), E->getBytes(),
                               E->getKind(), E->isPascal(), T,
                               Locations.data(), Locations.size());
}

Expr *ASTNodeImporter::VisitCompoundLiteralExpr(CompoundLiteralExpr *E) {
  QualType T = Importer.Import(E->getType());
  if (T.isNull())
    return nullptr;

  TypeSourceInfo *TInfo = Importer.Import(E->getTypeSourceInfo());
  if (!TInfo)
    return nullptr;

  Expr *Init = Importer.Import(E->getInitializer());
  if (!Init)
    return nullptr;

  return new (Importer.getToContext()) CompoundLiteralExpr(
        Importer.Import(E->getLParenLoc()), TInfo, T, E->getValueKind(),
        Init, E->isFileScope());
}

Expr *ASTNodeImporter::VisitAtomicExpr(AtomicExpr *E) {
  QualType T = Importer.Import(E->getType());
  if (T.isNull())
    return nullptr;

  SmallVector<Expr *, 6> Exprs(E->getNumSubExprs());
  if (ImportArrayChecked(
        E->getSubExprs(), E->getSubExprs() + E->getNumSubExprs(),
        Exprs.begin()))
    return nullptr;

  return new (Importer.getToContext()) AtomicExpr(
        Importer.Import(E->getBuiltinLoc()), Exprs, T, E->getOp(),
        Importer.Import(E->getRParenLoc()));
}

Expr *ASTNodeImporter::VisitAddrLabelExpr(AddrLabelExpr *E) {
  QualType T = Importer.Import(E->getType());
  if (T.isNull())
    return nullptr;

  auto *ToLabel = cast_or_null<LabelDecl>(Importer.Import(E->getLabel()));
  if (!ToLabel)
    return nullptr;

  return new (Importer.getToContext()) AddrLabelExpr(
        Importer.Import(E->getAmpAmpLoc()), Importer.Import(E->getLabelLoc()),
        ToLabel, T);
}

Expr *ASTNodeImporter::VisitParenExpr(ParenExpr *E) {
  Expr *SubExpr = Importer.Import(E->getSubExpr());
  if (!SubExpr)
    return nullptr;

  return new (Importer.getToContext())
                                  ParenExpr(Importer.Import(E->getLParen()),
                                            Importer.Import(E->getRParen()),
                                            SubExpr);
}

Expr *ASTNodeImporter::VisitParenListExpr(ParenListExpr *E) {
  SmallVector<Expr *, 4> Exprs(E->getNumExprs());
  if (ImportContainerChecked(E->exprs(), Exprs))
    return nullptr;

  return new (Importer.getToContext()) ParenListExpr(
        Importer.getToContext(), Importer.Import(E->getLParenLoc()),
        Exprs, Importer.Import(E->getLParenLoc()));
}

Expr *ASTNodeImporter::VisitStmtExpr(StmtExpr *E) {
  QualType T = Importer.Import(E->getType());
  if (T.isNull())
    return nullptr;

  auto *ToSubStmt = cast_or_null<CompoundStmt>(
      Importer.Import(E->getSubStmt()));
  if (!ToSubStmt && E->getSubStmt())
    return nullptr;

  return new (Importer.getToContext()) StmtExpr(ToSubStmt, T,
        Importer.Import(E->getLParenLoc()), Importer.Import(E->getRParenLoc()));
}

Expr *ASTNodeImporter::VisitUnaryOperator(UnaryOperator *E) {
  QualType T = Importer.Import(E->getType());
  if (T.isNull())
    return nullptr;

  Expr *SubExpr = Importer.Import(E->getSubExpr());
  if (!SubExpr)
    return nullptr;

  return new (Importer.getToContext()) UnaryOperator(
      SubExpr, E->getOpcode(), T, E->getValueKind(), E->getObjectKind(),
      Importer.Import(E->getOperatorLoc()), E->canOverflow());
}

Expr *
ASTNodeImporter::VisitUnaryExprOrTypeTraitExpr(UnaryExprOrTypeTraitExpr *E) {
  QualType ResultType = Importer.Import(E->getType());

  if (E->isArgumentType()) {
    TypeSourceInfo *TInfo = Importer.Import(E->getArgumentTypeInfo());
    if (!TInfo)
      return nullptr;

    return new (Importer.getToContext()) UnaryExprOrTypeTraitExpr(E->getKind(),
                                           TInfo, ResultType,
                                           Importer.Import(E->getOperatorLoc()),
                                           Importer.Import(E->getRParenLoc()));
  }

  Expr *SubExpr = Importer.Import(E->getArgumentExpr());
  if (!SubExpr)
    return nullptr;

  return new (Importer.getToContext()) UnaryExprOrTypeTraitExpr(E->getKind(),
                                          SubExpr, ResultType,
                                          Importer.Import(E->getOperatorLoc()),
                                          Importer.Import(E->getRParenLoc()));
}

Expr *ASTNodeImporter::VisitBinaryOperator(BinaryOperator *E) {
  QualType T = Importer.Import(E->getType());
  if (T.isNull())
    return nullptr;

  Expr *LHS = Importer.Import(E->getLHS());
  if (!LHS)
    return nullptr;

  Expr *RHS = Importer.Import(E->getRHS());
  if (!RHS)
    return nullptr;

  return new (Importer.getToContext()) BinaryOperator(LHS, RHS, E->getOpcode(),
                                                      T, E->getValueKind(),
                                                      E->getObjectKind(),
                                           Importer.Import(E->getOperatorLoc()),
                                                      E->getFPFeatures());
}

Expr *ASTNodeImporter::VisitConditionalOperator(ConditionalOperator *E) {
  QualType T = Importer.Import(E->getType());
  if (T.isNull())
    return nullptr;

  Expr *ToLHS = Importer.Import(E->getLHS());
  if (!ToLHS)
    return nullptr;

  Expr *ToRHS = Importer.Import(E->getRHS());
  if (!ToRHS)
    return nullptr;

  Expr *ToCond = Importer.Import(E->getCond());
  if (!ToCond)
    return nullptr;

  return new (Importer.getToContext()) ConditionalOperator(
        ToCond, Importer.Import(E->getQuestionLoc()),
        ToLHS, Importer.Import(E->getColonLoc()),
        ToRHS, T, E->getValueKind(), E->getObjectKind());
}

Expr *ASTNodeImporter::VisitBinaryConditionalOperator(
    BinaryConditionalOperator *E) {
  QualType T = Importer.Import(E->getType());
  if (T.isNull())
    return nullptr;

  Expr *Common = Importer.Import(E->getCommon());
  if (!Common)
    return nullptr;

  Expr *Cond = Importer.Import(E->getCond());
  if (!Cond)
    return nullptr;

  auto *OpaqueValue = cast_or_null<OpaqueValueExpr>(
      Importer.Import(E->getOpaqueValue()));
  if (!OpaqueValue)
    return nullptr;

  Expr *TrueExpr = Importer.Import(E->getTrueExpr());
  if (!TrueExpr)
    return nullptr;

  Expr *FalseExpr = Importer.Import(E->getFalseExpr());
  if (!FalseExpr)
    return nullptr;

  return new (Importer.getToContext()) BinaryConditionalOperator(
        Common, OpaqueValue, Cond, TrueExpr, FalseExpr,
        Importer.Import(E->getQuestionLoc()), Importer.Import(E->getColonLoc()),
        T, E->getValueKind(), E->getObjectKind());
}

Expr *ASTNodeImporter::VisitArrayTypeTraitExpr(ArrayTypeTraitExpr *E) {
  QualType T = Importer.Import(E->getType());
  if (T.isNull())
    return nullptr;

  TypeSourceInfo *ToQueried = Importer.Import(E->getQueriedTypeSourceInfo());
  if (!ToQueried)
    return nullptr;

  Expr *Dim = Importer.Import(E->getDimensionExpression());
  if (!Dim && E->getDimensionExpression())
    return nullptr;

  return new (Importer.getToContext()) ArrayTypeTraitExpr(
      Importer.Import(E->getBeginLoc()), E->getTrait(), ToQueried,
      E->getValue(), Dim, Importer.Import(E->getEndLoc()), T);
}

Expr *ASTNodeImporter::VisitExpressionTraitExpr(ExpressionTraitExpr *E) {
  QualType T = Importer.Import(E->getType());
  if (T.isNull())
    return nullptr;

  Expr *ToQueried = Importer.Import(E->getQueriedExpression());
  if (!ToQueried)
    return nullptr;

  return new (Importer.getToContext()) ExpressionTraitExpr(
      Importer.Import(E->getBeginLoc()), E->getTrait(), ToQueried,
      E->getValue(), Importer.Import(E->getEndLoc()), T);
}

Expr *ASTNodeImporter::VisitOpaqueValueExpr(OpaqueValueExpr *E) {
  QualType T = Importer.Import(E->getType());
  if (T.isNull())
    return nullptr;

  Expr *SourceExpr = Importer.Import(E->getSourceExpr());
  if (!SourceExpr && E->getSourceExpr())
    return nullptr;

  return new (Importer.getToContext()) OpaqueValueExpr(
        Importer.Import(E->getLocation()), T, E->getValueKind(),
        E->getObjectKind(), SourceExpr);
}

Expr *ASTNodeImporter::VisitArraySubscriptExpr(ArraySubscriptExpr *E) {
  QualType T = Importer.Import(E->getType());
  if (T.isNull())
    return nullptr;

  Expr *ToLHS = Importer.Import(E->getLHS());
  if (!ToLHS)
    return nullptr;

  Expr *ToRHS = Importer.Import(E->getRHS());
  if (!ToRHS)
    return nullptr;

  return new (Importer.getToContext()) ArraySubscriptExpr(
        ToLHS, ToRHS, T, E->getValueKind(), E->getObjectKind(),
        Importer.Import(E->getRBracketLoc()));
}

Expr *ASTNodeImporter::VisitCompoundAssignOperator(CompoundAssignOperator *E) {
  QualType T = Importer.Import(E->getType());
  if (T.isNull())
    return nullptr;

  QualType CompLHSType = Importer.Import(E->getComputationLHSType());
  if (CompLHSType.isNull())
    return nullptr;

  QualType CompResultType = Importer.Import(E->getComputationResultType());
  if (CompResultType.isNull())
    return nullptr;

  Expr *LHS = Importer.Import(E->getLHS());
  if (!LHS)
    return nullptr;

  Expr *RHS = Importer.Import(E->getRHS());
  if (!RHS)
    return nullptr;

  return new (Importer.getToContext())
                        CompoundAssignOperator(LHS, RHS, E->getOpcode(),
                                               T, E->getValueKind(),
                                               E->getObjectKind(),
                                               CompLHSType, CompResultType,
                                           Importer.Import(E->getOperatorLoc()),
                                               E->getFPFeatures());
}

bool ASTNodeImporter::ImportCastPath(CastExpr *CE, CXXCastPath &Path) {
  for (auto I = CE->path_begin(), E = CE->path_end(); I != E; ++I) {
    if (CXXBaseSpecifier *Spec = Importer.Import(*I))
      Path.push_back(Spec);
    else
      return true;
  }
  return false;
}

Expr *ASTNodeImporter::VisitImplicitCastExpr(ImplicitCastExpr *E) {
  QualType T = Importer.Import(E->getType());
  if (T.isNull())
    return nullptr;

  Expr *SubExpr = Importer.Import(E->getSubExpr());
  if (!SubExpr)
    return nullptr;

  CXXCastPath BasePath;
  if (ImportCastPath(E, BasePath))
    return nullptr;

  return ImplicitCastExpr::Create(Importer.getToContext(), T, E->getCastKind(),
                                  SubExpr, &BasePath, E->getValueKind());
}

Expr *ASTNodeImporter::VisitExplicitCastExpr(ExplicitCastExpr *E) {
  QualType T = Importer.Import(E->getType());
  if (T.isNull())
    return nullptr;

  Expr *SubExpr = Importer.Import(E->getSubExpr());
  if (!SubExpr)
    return nullptr;

  TypeSourceInfo *TInfo = Importer.Import(E->getTypeInfoAsWritten());
  if (!TInfo && E->getTypeInfoAsWritten())
    return nullptr;

  CXXCastPath BasePath;
  if (ImportCastPath(E, BasePath))
    return nullptr;

  switch (E->getStmtClass()) {
  case Stmt::CStyleCastExprClass: {
    auto *CCE = cast<CStyleCastExpr>(E);
    return CStyleCastExpr::Create(Importer.getToContext(), T,
                                  E->getValueKind(), E->getCastKind(),
                                  SubExpr, &BasePath, TInfo,
                                  Importer.Import(CCE->getLParenLoc()),
                                  Importer.Import(CCE->getRParenLoc()));
  }

  case Stmt::CXXFunctionalCastExprClass: {
    auto *FCE = cast<CXXFunctionalCastExpr>(E);
    return CXXFunctionalCastExpr::Create(Importer.getToContext(), T,
                                         E->getValueKind(), TInfo,
                                         E->getCastKind(), SubExpr, &BasePath,
                                         Importer.Import(FCE->getLParenLoc()),
                                         Importer.Import(FCE->getRParenLoc()));
  }

  case Stmt::ObjCBridgedCastExprClass: {
      auto *OCE = cast<ObjCBridgedCastExpr>(E);
      return new (Importer.getToContext()) ObjCBridgedCastExpr(
            Importer.Import(OCE->getLParenLoc()), OCE->getBridgeKind(),
            E->getCastKind(), Importer.Import(OCE->getBridgeKeywordLoc()),
            TInfo, SubExpr);
  }
  default:
    break; // just fall through
  }

  auto *Named = cast<CXXNamedCastExpr>(E);
  SourceLocation ExprLoc = Importer.Import(Named->getOperatorLoc()),
      RParenLoc = Importer.Import(Named->getRParenLoc());
  SourceRange Brackets = Importer.Import(Named->getAngleBrackets());

  switch (E->getStmtClass()) {
  case Stmt::CXXStaticCastExprClass:
    return CXXStaticCastExpr::Create(Importer.getToContext(), T,
                                     E->getValueKind(), E->getCastKind(),
                                     SubExpr, &BasePath, TInfo,
                                     ExprLoc, RParenLoc, Brackets);

  case Stmt::CXXDynamicCastExprClass:
    return CXXDynamicCastExpr::Create(Importer.getToContext(), T,
                                      E->getValueKind(), E->getCastKind(),
                                      SubExpr, &BasePath, TInfo,
                                      ExprLoc, RParenLoc, Brackets);

  case Stmt::CXXReinterpretCastExprClass:
    return CXXReinterpretCastExpr::Create(Importer.getToContext(), T,
                                          E->getValueKind(), E->getCastKind(),
                                          SubExpr, &BasePath, TInfo,
                                          ExprLoc, RParenLoc, Brackets);

  case Stmt::CXXConstCastExprClass:
    return CXXConstCastExpr::Create(Importer.getToContext(), T,
                                    E->getValueKind(), SubExpr, TInfo, ExprLoc,
                                    RParenLoc, Brackets);
  default:
    llvm_unreachable("Cast expression of unsupported type!");
    return nullptr;
  }
}

Expr *ASTNodeImporter::VisitOffsetOfExpr(OffsetOfExpr *OE) {
  QualType T = Importer.Import(OE->getType());
  if (T.isNull())
    return nullptr;

  SmallVector<OffsetOfNode, 4> Nodes;
  for (int I = 0, E = OE->getNumComponents(); I < E; ++I) {
    const OffsetOfNode &Node = OE->getComponent(I);

    switch (Node.getKind()) {
    case OffsetOfNode::Array:
      Nodes.push_back(OffsetOfNode(Importer.Import(Node.getBeginLoc()),
                                   Node.getArrayExprIndex(),
                                   Importer.Import(Node.getEndLoc())));
      break;

    case OffsetOfNode::Base: {
      CXXBaseSpecifier *BS = Importer.Import(Node.getBase());
      if (!BS && Node.getBase())
        return nullptr;
      Nodes.push_back(OffsetOfNode(BS));
      break;
    }
    case OffsetOfNode::Field: {
      auto *FD = cast_or_null<FieldDecl>(Importer.Import(Node.getField()));
      if (!FD)
        return nullptr;
      Nodes.push_back(OffsetOfNode(Importer.Import(Node.getBeginLoc()), FD,
                                   Importer.Import(Node.getEndLoc())));
      break;
    }
    case OffsetOfNode::Identifier: {
      IdentifierInfo *ToII = Importer.Import(Node.getFieldName());
      if (!ToII)
        return nullptr;
      Nodes.push_back(OffsetOfNode(Importer.Import(Node.getBeginLoc()), ToII,
                                   Importer.Import(Node.getEndLoc())));
      break;
    }
    }
  }

  SmallVector<Expr *, 4> Exprs(OE->getNumExpressions());
  for (int I = 0, E = OE->getNumExpressions(); I < E; ++I) {
    Expr *ToIndexExpr = Importer.Import(OE->getIndexExpr(I));
    if (!ToIndexExpr)
      return nullptr;
    Exprs[I] = ToIndexExpr;
  }

  TypeSourceInfo *TInfo = Importer.Import(OE->getTypeSourceInfo());
  if (!TInfo && OE->getTypeSourceInfo())
    return nullptr;

  return OffsetOfExpr::Create(Importer.getToContext(), T,
                              Importer.Import(OE->getOperatorLoc()),
                              TInfo, Nodes, Exprs,
                              Importer.Import(OE->getRParenLoc()));
}

Expr *ASTNodeImporter::VisitCXXNoexceptExpr(CXXNoexceptExpr *E) {
  QualType T = Importer.Import(E->getType());
  if (T.isNull())
    return nullptr;

  Expr *Operand = Importer.Import(E->getOperand());
  if (!Operand)
    return nullptr;

  CanThrowResult CanThrow;
  if (E->isValueDependent())
    CanThrow = CT_Dependent;
  else
    CanThrow = E->getValue() ? CT_Can : CT_Cannot;

  return new (Importer.getToContext())
      CXXNoexceptExpr(T, Operand, CanThrow, Importer.Import(E->getBeginLoc()),
                      Importer.Import(E->getEndLoc()));
}

Expr *ASTNodeImporter::VisitCXXThrowExpr(CXXThrowExpr *E) {
  QualType T = Importer.Import(E->getType());
  if (T.isNull())
    return nullptr;

  Expr *SubExpr = Importer.Import(E->getSubExpr());
  if (!SubExpr && E->getSubExpr())
    return nullptr;

  return new (Importer.getToContext()) CXXThrowExpr(
        SubExpr, T, Importer.Import(E->getThrowLoc()),
        E->isThrownVariableInScope());
}

Expr *ASTNodeImporter::VisitCXXDefaultArgExpr(CXXDefaultArgExpr *E) {
  auto *Param = cast_or_null<ParmVarDecl>(Importer.Import(E->getParam()));
  if (!Param)
    return nullptr;

  return CXXDefaultArgExpr::Create(
        Importer.getToContext(), Importer.Import(E->getUsedLocation()), Param);
}

Expr *ASTNodeImporter::VisitCXXScalarValueInitExpr(CXXScalarValueInitExpr *E) {
  QualType T = Importer.Import(E->getType());
  if (T.isNull())
    return nullptr;

  TypeSourceInfo *TypeInfo = Importer.Import(E->getTypeSourceInfo());
  if (!TypeInfo)
    return nullptr;

  return new (Importer.getToContext()) CXXScalarValueInitExpr(
        T, TypeInfo, Importer.Import(E->getRParenLoc()));
}

Expr *ASTNodeImporter::VisitCXXBindTemporaryExpr(CXXBindTemporaryExpr *E) {
  Expr *SubExpr = Importer.Import(E->getSubExpr());
  if (!SubExpr)
    return nullptr;

  auto *Dtor = cast_or_null<CXXDestructorDecl>(
        Importer.Import(const_cast<CXXDestructorDecl *>(
                          E->getTemporary()->getDestructor())));
  if (!Dtor)
    return nullptr;

  ASTContext &ToCtx = Importer.getToContext();
  CXXTemporary *Temp = CXXTemporary::Create(ToCtx, Dtor);
  return CXXBindTemporaryExpr::Create(ToCtx, Temp, SubExpr);
}

Expr *ASTNodeImporter::VisitCXXTemporaryObjectExpr(CXXTemporaryObjectExpr *CE) {
  QualType T = Importer.Import(CE->getType());
  if (T.isNull())
    return nullptr;

  TypeSourceInfo *TInfo = Importer.Import(CE->getTypeSourceInfo());
  if (!TInfo)
    return nullptr;

  SmallVector<Expr *, 8> Args(CE->getNumArgs());
  if (ImportContainerChecked(CE->arguments(), Args))
    return nullptr;

  auto *Ctor = cast_or_null<CXXConstructorDecl>(
        Importer.Import(CE->getConstructor()));
  if (!Ctor)
    return nullptr;

  return new (Importer.getToContext()) CXXTemporaryObjectExpr(
      Importer.getToContext(), Ctor, T, TInfo, Args,
      Importer.Import(CE->getParenOrBraceRange()), CE->hadMultipleCandidates(),
      CE->isListInitialization(), CE->isStdInitListInitialization(),
      CE->requiresZeroInitialization());
}

Expr *
ASTNodeImporter::VisitMaterializeTemporaryExpr(MaterializeTemporaryExpr *E) {
  QualType T = Importer.Import(E->getType());
  if (T.isNull())
    return nullptr;

  Expr *TempE = Importer.Import(E->GetTemporaryExpr());
  if (!TempE)
    return nullptr;

  auto *ExtendedBy = cast_or_null<ValueDecl>(
        Importer.Import(const_cast<ValueDecl *>(E->getExtendingDecl())));
  if (!ExtendedBy && E->getExtendingDecl())
    return nullptr;

  auto *ToMTE =  new (Importer.getToContext()) MaterializeTemporaryExpr(
        T, TempE, E->isBoundToLvalueReference());

  // FIXME: Should ManglingNumber get numbers associated with 'to' context?
  ToMTE->setExtendingDecl(ExtendedBy, E->getManglingNumber());
  return ToMTE;
}

Expr *ASTNodeImporter::VisitPackExpansionExpr(PackExpansionExpr *E) {
  QualType T = Importer.Import(E->getType());
  if (T.isNull())
    return nullptr;

  Expr *Pattern = Importer.Import(E->getPattern());
  if (!Pattern)
    return nullptr;

  return new (Importer.getToContext()) PackExpansionExpr(
        T, Pattern, Importer.Import(E->getEllipsisLoc()),
        E->getNumExpansions());
}

Expr *ASTNodeImporter::VisitSizeOfPackExpr(SizeOfPackExpr *E) {
  auto *Pack = cast_or_null<NamedDecl>(Importer.Import(E->getPack()));
  if (!Pack)
    return nullptr;

  Optional<unsigned> Length;

  if (!E->isValueDependent())
    Length = E->getPackLength();

  SmallVector<TemplateArgument, 8> PartialArguments;
  if (E->isPartiallySubstituted()) {
    if (ImportTemplateArguments(E->getPartialArguments().data(),
                                E->getPartialArguments().size(),
                                PartialArguments))
      return nullptr;
  }

  return SizeOfPackExpr::Create(
      Importer.getToContext(), Importer.Import(E->getOperatorLoc()), Pack,
      Importer.Import(E->getPackLoc()), Importer.Import(E->getRParenLoc()),
      Length, PartialArguments);
}

Expr *ASTNodeImporter::VisitCXXNewExpr(CXXNewExpr *CE) {
  QualType T = Importer.Import(CE->getType());
  if (T.isNull())
    return nullptr;

  SmallVector<Expr *, 4> PlacementArgs(CE->getNumPlacementArgs());
  if (ImportContainerChecked(CE->placement_arguments(), PlacementArgs))
    return nullptr;

  auto *OperatorNewDecl = cast_or_null<FunctionDecl>(
        Importer.Import(CE->getOperatorNew()));
  if (!OperatorNewDecl && CE->getOperatorNew())
    return nullptr;

  auto *OperatorDeleteDecl = cast_or_null<FunctionDecl>(
        Importer.Import(CE->getOperatorDelete()));
  if (!OperatorDeleteDecl && CE->getOperatorDelete())
    return nullptr;

  Expr *ToInit = Importer.Import(CE->getInitializer());
  if (!ToInit && CE->getInitializer())
    return nullptr;

  TypeSourceInfo *TInfo = Importer.Import(CE->getAllocatedTypeSourceInfo());
  if (!TInfo)
    return nullptr;

  Expr *ToArrSize = Importer.Import(CE->getArraySize());
  if (!ToArrSize && CE->getArraySize())
    return nullptr;

  return new (Importer.getToContext()) CXXNewExpr(
        Importer.getToContext(),
        CE->isGlobalNew(),
        OperatorNewDecl, OperatorDeleteDecl,
        CE->passAlignment(),
        CE->doesUsualArrayDeleteWantSize(),
        PlacementArgs,
        Importer.Import(CE->getTypeIdParens()),
        ToArrSize, CE->getInitializationStyle(), ToInit, T, TInfo,
        Importer.Import(CE->getSourceRange()),
        Importer.Import(CE->getDirectInitRange()));
}

Expr *ASTNodeImporter::VisitCXXDeleteExpr(CXXDeleteExpr *E) {
  QualType T = Importer.Import(E->getType());
  if (T.isNull())
    return nullptr;

  auto *OperatorDeleteDecl = cast_or_null<FunctionDecl>(
        Importer.Import(E->getOperatorDelete()));
  if (!OperatorDeleteDecl && E->getOperatorDelete())
    return nullptr;

  Expr *ToArg = Importer.Import(E->getArgument());
  if (!ToArg && E->getArgument())
    return nullptr;

  return new (Importer.getToContext()) CXXDeleteExpr(
      T, E->isGlobalDelete(), E->isArrayForm(), E->isArrayFormAsWritten(),
      E->doesUsualArrayDeleteWantSize(), OperatorDeleteDecl, ToArg,
      Importer.Import(E->getBeginLoc()));
}

Expr *ASTNodeImporter::VisitCXXConstructExpr(CXXConstructExpr *E) {
  QualType T = Importer.Import(E->getType());
  if (T.isNull())
    return nullptr;

  auto *ToCCD =
    dyn_cast_or_null<CXXConstructorDecl>(Importer.Import(E->getConstructor()));
  if (!ToCCD)
    return nullptr;

  SmallVector<Expr *, 6> ToArgs(E->getNumArgs());
  if (ImportContainerChecked(E->arguments(), ToArgs))
    return nullptr;

  return CXXConstructExpr::Create(Importer.getToContext(), T,
                                  Importer.Import(E->getLocation()),
                                  ToCCD, E->isElidable(),
                                  ToArgs, E->hadMultipleCandidates(),
                                  E->isListInitialization(),
                                  E->isStdInitListInitialization(),
                                  E->requiresZeroInitialization(),
                                  E->getConstructionKind(),
                                  Importer.Import(E->getParenOrBraceRange()));
}

Expr *ASTNodeImporter::VisitExprWithCleanups(ExprWithCleanups *EWC) {
  Expr *SubExpr = Importer.Import(EWC->getSubExpr());
  if (!SubExpr && EWC->getSubExpr())
    return nullptr;

  SmallVector<ExprWithCleanups::CleanupObject, 8> Objs(EWC->getNumObjects());
  for (unsigned I = 0, E = EWC->getNumObjects(); I < E; I++)
    if (ExprWithCleanups::CleanupObject Obj =
        cast_or_null<BlockDecl>(Importer.Import(EWC->getObject(I))))
      Objs[I] = Obj;
    else
      return nullptr;

  return ExprWithCleanups::Create(Importer.getToContext(),
                                  SubExpr, EWC->cleanupsHaveSideEffects(),
                                  Objs);
}

Expr *ASTNodeImporter::VisitCXXMemberCallExpr(CXXMemberCallExpr *E) {
  QualType T = Importer.Import(E->getType());
  if (T.isNull())
    return nullptr;

  Expr *ToFn = Importer.Import(E->getCallee());
  if (!ToFn)
    return nullptr;

  SmallVector<Expr *, 4> ToArgs(E->getNumArgs());
  if (ImportContainerChecked(E->arguments(), ToArgs))
    return nullptr;

  return new (Importer.getToContext()) CXXMemberCallExpr(
        Importer.getToContext(), ToFn, ToArgs, T, E->getValueKind(),
        Importer.Import(E->getRParenLoc()));
}

Expr *ASTNodeImporter::VisitCXXThisExpr(CXXThisExpr *E) {
  QualType T = Importer.Import(E->getType());
  if (T.isNull())
    return nullptr;

  return new (Importer.getToContext())
  CXXThisExpr(Importer.Import(E->getLocation()), T, E->isImplicit());
}

Expr *ASTNodeImporter::VisitCXXBoolLiteralExpr(CXXBoolLiteralExpr *E) {
  QualType T = Importer.Import(E->getType());
  if (T.isNull())
    return nullptr;

  return new (Importer.getToContext())
  CXXBoolLiteralExpr(E->getValue(), T, Importer.Import(E->getLocation()));
}


Expr *ASTNodeImporter::VisitMemberExpr(MemberExpr *E) {
  QualType T = Importer.Import(E->getType());
  if (T.isNull())
    return nullptr;

  Expr *ToBase = Importer.Import(E->getBase());
  if (!ToBase && E->getBase())
    return nullptr;

  auto *ToMember = dyn_cast<ValueDecl>(Importer.Import(E->getMemberDecl()));
  if (!ToMember && E->getMemberDecl())
    return nullptr;

  auto *ToDecl =
      dyn_cast_or_null<NamedDecl>(Importer.Import(E->getFoundDecl().getDecl()));
  if (!ToDecl && E->getFoundDecl().getDecl())
    return nullptr;

  DeclAccessPair ToFoundDecl =
      DeclAccessPair::make(ToDecl, E->getFoundDecl().getAccess());

  DeclarationNameInfo ToMemberNameInfo(
    Importer.Import(E->getMemberNameInfo().getName()),
    Importer.Import(E->getMemberNameInfo().getLoc()));

  if (E->hasExplicitTemplateArgs()) {
    return nullptr; // FIXME: handle template arguments
  }

  return MemberExpr::Create(Importer.getToContext(), ToBase,
                            E->isArrow(),
                            Importer.Import(E->getOperatorLoc()),
                            Importer.Import(E->getQualifierLoc()),
                            Importer.Import(E->getTemplateKeywordLoc()),
                            ToMember, ToFoundDecl, ToMemberNameInfo,
                            nullptr, T, E->getValueKind(),
                            E->getObjectKind());
}

Expr *ASTNodeImporter::VisitCXXPseudoDestructorExpr(
    CXXPseudoDestructorExpr *E) {
  Expr *BaseE = Importer.Import(E->getBase());
  if (!BaseE)
    return nullptr;

  TypeSourceInfo *ScopeInfo = Importer.Import(E->getScopeTypeInfo());
  if (!ScopeInfo && E->getScopeTypeInfo())
    return nullptr;

  PseudoDestructorTypeStorage Storage;
  if (IdentifierInfo *FromII = E->getDestroyedTypeIdentifier()) {
    IdentifierInfo *ToII = Importer.Import(FromII);
    if (!ToII)
      return nullptr;
    Storage = PseudoDestructorTypeStorage(
          ToII, Importer.Import(E->getDestroyedTypeLoc()));
  } else {
    TypeSourceInfo *TI = Importer.Import(E->getDestroyedTypeInfo());
    if (!TI)
      return nullptr;
    Storage = PseudoDestructorTypeStorage(TI);
  }

  return new (Importer.getToContext()) CXXPseudoDestructorExpr(
        Importer.getToContext(), BaseE, E->isArrow(),
        Importer.Import(E->getOperatorLoc()),
        Importer.Import(E->getQualifierLoc()),
        ScopeInfo, Importer.Import(E->getColonColonLoc()),
        Importer.Import(E->getTildeLoc()), Storage);
}

Expr *ASTNodeImporter::VisitCXXDependentScopeMemberExpr(
    CXXDependentScopeMemberExpr *E) {
  Expr *Base = nullptr;
  if (!E->isImplicitAccess()) {
    Base = Importer.Import(E->getBase());
    if (!Base)
      return nullptr;
  }

  QualType BaseType = Importer.Import(E->getBaseType());
  if (BaseType.isNull())
    return nullptr;

  TemplateArgumentListInfo ToTAInfo, *ResInfo = nullptr;
  if (E->hasExplicitTemplateArgs()) {
    if (ImportTemplateArgumentListInfo(E->getLAngleLoc(), E->getRAngleLoc(),
                                       E->template_arguments(), ToTAInfo))
      return nullptr;
    ResInfo = &ToTAInfo;
  }

  DeclarationName Name = Importer.Import(E->getMember());
  if (!E->getMember().isEmpty() && Name.isEmpty())
    return nullptr;

  DeclarationNameInfo MemberNameInfo(Name, Importer.Import(E->getMemberLoc()));
  // Import additional name location/type info.
  ImportDeclarationNameLoc(E->getMemberNameInfo(), MemberNameInfo);
  auto ToFQ = Importer.Import(E->getFirstQualifierFoundInScope());
  if (!ToFQ && E->getFirstQualifierFoundInScope())
    return nullptr;

  return CXXDependentScopeMemberExpr::Create(
      Importer.getToContext(), Base, BaseType, E->isArrow(),
      Importer.Import(E->getOperatorLoc()),
      Importer.Import(E->getQualifierLoc()),
      Importer.Import(E->getTemplateKeywordLoc()),
      cast_or_null<NamedDecl>(ToFQ), MemberNameInfo, ResInfo);
}

Expr *
ASTNodeImporter::VisitDependentScopeDeclRefExpr(DependentScopeDeclRefExpr *E) {
  DeclarationName Name = Importer.Import(E->getDeclName());
  if (!E->getDeclName().isEmpty() && Name.isEmpty())
    return nullptr;

  DeclarationNameInfo NameInfo(Name, Importer.Import(E->getExprLoc()));
  ImportDeclarationNameLoc(E->getNameInfo(), NameInfo);

  TemplateArgumentListInfo ToTAInfo(Importer.Import(E->getLAngleLoc()),
                                    Importer.Import(E->getRAngleLoc()));
  TemplateArgumentListInfo *ResInfo = nullptr;
  if (E->hasExplicitTemplateArgs()) {
    if (ImportTemplateArgumentListInfo(E->template_arguments(), ToTAInfo))
      return nullptr;
    ResInfo = &ToTAInfo;
  }

  return DependentScopeDeclRefExpr::Create(
      Importer.getToContext(), Importer.Import(E->getQualifierLoc()),
      Importer.Import(E->getTemplateKeywordLoc()), NameInfo, ResInfo);
}

Expr *ASTNodeImporter::VisitCXXUnresolvedConstructExpr(
    CXXUnresolvedConstructExpr *CE) {
  unsigned NumArgs = CE->arg_size();

  SmallVector<Expr *, 8> ToArgs(NumArgs);
  if (ImportArrayChecked(CE->arg_begin(), CE->arg_end(), ToArgs.begin()))
    return nullptr;

  return CXXUnresolvedConstructExpr::Create(
      Importer.getToContext(), Importer.Import(CE->getTypeSourceInfo()),
      Importer.Import(CE->getLParenLoc()), llvm::makeArrayRef(ToArgs),
      Importer.Import(CE->getRParenLoc()));
}

Expr *ASTNodeImporter::VisitUnresolvedLookupExpr(UnresolvedLookupExpr *E) {
  auto *NamingClass =
      cast_or_null<CXXRecordDecl>(Importer.Import(E->getNamingClass()));
  if (E->getNamingClass() && !NamingClass)
    return nullptr;

  DeclarationName Name = Importer.Import(E->getName());
  if (E->getName() && !Name)
    return nullptr;

  DeclarationNameInfo NameInfo(Name, Importer.Import(E->getNameLoc()));
  // Import additional name location/type info.
  ImportDeclarationNameLoc(E->getNameInfo(), NameInfo);

  UnresolvedSet<8> ToDecls;
  for (auto *D : E->decls()) {
    if (auto *To = cast_or_null<NamedDecl>(Importer.Import(D)))
      ToDecls.addDecl(To);
    else
      return nullptr;
  }

  TemplateArgumentListInfo ToTAInfo, *ResInfo = nullptr;
  if (E->hasExplicitTemplateArgs()) {
    if (ImportTemplateArgumentListInfo(E->getLAngleLoc(), E->getRAngleLoc(),
                                       E->template_arguments(), ToTAInfo))
      return nullptr;
    ResInfo = &ToTAInfo;
  }

  if (ResInfo || E->getTemplateKeywordLoc().isValid())
    return UnresolvedLookupExpr::Create(
        Importer.getToContext(), NamingClass,
        Importer.Import(E->getQualifierLoc()),
        Importer.Import(E->getTemplateKeywordLoc()), NameInfo, E->requiresADL(),
        ResInfo, ToDecls.begin(), ToDecls.end());

  return UnresolvedLookupExpr::Create(
      Importer.getToContext(), NamingClass,
      Importer.Import(E->getQualifierLoc()), NameInfo, E->requiresADL(),
      E->isOverloaded(), ToDecls.begin(), ToDecls.end());
}

Expr *ASTNodeImporter::VisitUnresolvedMemberExpr(UnresolvedMemberExpr *E) {
  DeclarationName Name = Importer.Import(E->getName());
  if (!E->getName().isEmpty() && Name.isEmpty())
    return nullptr;
  DeclarationNameInfo NameInfo(Name, Importer.Import(E->getNameLoc()));
  // Import additional name location/type info.
  ImportDeclarationNameLoc(E->getNameInfo(), NameInfo);

  QualType BaseType = Importer.Import(E->getType());
  if (!E->getType().isNull() && BaseType.isNull())
    return nullptr;

  UnresolvedSet<8> ToDecls;
  for (Decl *D : E->decls()) {
    if (NamedDecl *To = cast_or_null<NamedDecl>(Importer.Import(D)))
      ToDecls.addDecl(To);
    else
      return nullptr;
  }

  TemplateArgumentListInfo ToTAInfo;
  TemplateArgumentListInfo *ResInfo = nullptr;
  if (E->hasExplicitTemplateArgs()) {
    if (ImportTemplateArgumentListInfo(E->template_arguments(), ToTAInfo))
      return nullptr;
    ResInfo = &ToTAInfo;
  }

  Expr *BaseE = E->isImplicitAccess() ? nullptr : Importer.Import(E->getBase());
  if (!BaseE && !E->isImplicitAccess() && E->getBase()) {
    return nullptr;
  }

  return UnresolvedMemberExpr::Create(
      Importer.getToContext(), E->hasUnresolvedUsing(), BaseE, BaseType,
      E->isArrow(), Importer.Import(E->getOperatorLoc()),
      Importer.Import(E->getQualifierLoc()),
      Importer.Import(E->getTemplateKeywordLoc()), NameInfo, ResInfo,
      ToDecls.begin(), ToDecls.end());
}

Expr *ASTNodeImporter::VisitCallExpr(CallExpr *E) {
  QualType T = Importer.Import(E->getType());
  if (T.isNull())
    return nullptr;

  Expr *ToCallee = Importer.Import(E->getCallee());
  if (!ToCallee && E->getCallee())
    return nullptr;

  unsigned NumArgs = E->getNumArgs();
  SmallVector<Expr *, 2> ToArgs(NumArgs);
  if (ImportContainerChecked(E->arguments(), ToArgs))
     return nullptr;

  auto **ToArgs_Copied = new (Importer.getToContext()) Expr*[NumArgs];

  for (unsigned ai = 0, ae = NumArgs; ai != ae; ++ai)
    ToArgs_Copied[ai] = ToArgs[ai];

  if (const auto *OCE = dyn_cast<CXXOperatorCallExpr>(E)) {
    return new (Importer.getToContext()) CXXOperatorCallExpr(
          Importer.getToContext(), OCE->getOperator(), ToCallee, ToArgs, T,
          OCE->getValueKind(), Importer.Import(OCE->getRParenLoc()),
          OCE->getFPFeatures());
  }

  return new (Importer.getToContext())
    CallExpr(Importer.getToContext(), ToCallee,
             llvm::makeArrayRef(ToArgs_Copied, NumArgs), T, E->getValueKind(),
             Importer.Import(E->getRParenLoc()));
}

Optional<LambdaCapture>
ASTNodeImporter::ImportLambdaCapture(const LambdaCapture &From) {
  VarDecl *Var = nullptr;
  if (From.capturesVariable()) {
    Var = cast_or_null<VarDecl>(Importer.Import(From.getCapturedVar()));
    if (!Var)
      return None;
  }

  return LambdaCapture(Importer.Import(From.getLocation()), From.isImplicit(),
                       From.getCaptureKind(), Var,
                       From.isPackExpansion()
                         ? Importer.Import(From.getEllipsisLoc())
                         : SourceLocation());
}

Expr *ASTNodeImporter::VisitLambdaExpr(LambdaExpr *LE) {
  CXXRecordDecl *FromClass = LE->getLambdaClass();
  auto *ToClass = dyn_cast_or_null<CXXRecordDecl>(Importer.Import(FromClass));
  if (!ToClass)
    return nullptr;

  // NOTE: lambda classes are created with BeingDefined flag set up.
  // It means that ImportDefinition doesn't work for them and we should fill it
  // manually.
  if (ToClass->isBeingDefined()) {
    for (auto FromField : FromClass->fields()) {
      auto *ToField = cast_or_null<FieldDecl>(Importer.Import(FromField));
      if (!ToField)
        return nullptr;
    }
  }

  auto *ToCallOp = dyn_cast_or_null<CXXMethodDecl>(
        Importer.Import(LE->getCallOperator()));
  if (!ToCallOp)
    return nullptr;

  ToClass->completeDefinition();

  unsigned NumCaptures = LE->capture_size();
  SmallVector<LambdaCapture, 8> Captures;
  Captures.reserve(NumCaptures);
  for (const auto &FromCapture : LE->captures()) {
    if (auto ToCapture = ImportLambdaCapture(FromCapture))
      Captures.push_back(*ToCapture);
    else
      return nullptr;
  }

  SmallVector<Expr *, 8> InitCaptures(NumCaptures);
  if (ImportContainerChecked(LE->capture_inits(), InitCaptures))
    return nullptr;

  return LambdaExpr::Create(
      Importer.getToContext(), ToClass,
      Importer.Import(LE->getIntroducerRange()), LE->getCaptureDefault(),
      Importer.Import(LE->getCaptureDefaultLoc()), Captures,
      LE->hasExplicitParameters(), LE->hasExplicitResultType(), InitCaptures,
      Importer.Import(LE->getEndLoc()), LE->containsUnexpandedParameterPack());
}

Expr *ASTNodeImporter::VisitInitListExpr(InitListExpr *ILE) {
  QualType T = Importer.Import(ILE->getType());
  if (T.isNull())
    return nullptr;

  SmallVector<Expr *, 4> Exprs(ILE->getNumInits());
  if (ImportContainerChecked(ILE->inits(), Exprs))
    return nullptr;

  ASTContext &ToCtx = Importer.getToContext();
  InitListExpr *To = new (ToCtx) InitListExpr(
        ToCtx, Importer.Import(ILE->getLBraceLoc()),
        Exprs, Importer.Import(ILE->getLBraceLoc()));
  To->setType(T);

  if (ILE->hasArrayFiller()) {
    Expr *Filler = Importer.Import(ILE->getArrayFiller());
    if (!Filler)
      return nullptr;
    To->setArrayFiller(Filler);
  }

  if (FieldDecl *FromFD = ILE->getInitializedFieldInUnion()) {
    auto *ToFD = cast_or_null<FieldDecl>(Importer.Import(FromFD));
    if (!ToFD)
      return nullptr;
    To->setInitializedFieldInUnion(ToFD);
  }

  if (InitListExpr *SyntForm = ILE->getSyntacticForm()) {
    auto *ToSyntForm = cast_or_null<InitListExpr>(Importer.Import(SyntForm));
    if (!ToSyntForm)
      return nullptr;
    To->setSyntacticForm(ToSyntForm);
  }

  To->sawArrayRangeDesignator(ILE->hadArrayRangeDesignator());
  To->setValueDependent(ILE->isValueDependent());
  To->setInstantiationDependent(ILE->isInstantiationDependent());

  return To;
}

Expr *ASTNodeImporter::VisitCXXStdInitializerListExpr(
    CXXStdInitializerListExpr *E) {
  QualType T = Importer.Import(E->getType());
  if (T.isNull())
    return nullptr;

  Expr *SE = Importer.Import(E->getSubExpr());
  if (!SE)
    return nullptr;

  return new (Importer.getToContext()) CXXStdInitializerListExpr(T, SE);
}

Expr *ASTNodeImporter::VisitCXXInheritedCtorInitExpr(
    CXXInheritedCtorInitExpr *E) {
  QualType T = Importer.Import(E->getType());
  if (T.isNull())
    return nullptr;

  auto *Ctor = cast_or_null<CXXConstructorDecl>(Importer.Import(
      E->getConstructor()));
  if (!Ctor)
    return nullptr;

  return new (Importer.getToContext()) CXXInheritedCtorInitExpr(
      Importer.Import(E->getLocation()), T, Ctor,
      E->constructsVBase(), E->inheritedFromVBase());
}

Expr *ASTNodeImporter::VisitArrayInitLoopExpr(ArrayInitLoopExpr *E) {
  QualType ToType = Importer.Import(E->getType());
  if (ToType.isNull())
    return nullptr;

  Expr *ToCommon = Importer.Import(E->getCommonExpr());
  if (!ToCommon && E->getCommonExpr())
    return nullptr;

  Expr *ToSubExpr = Importer.Import(E->getSubExpr());
  if (!ToSubExpr && E->getSubExpr())
    return nullptr;

  return new (Importer.getToContext())
      ArrayInitLoopExpr(ToType, ToCommon, ToSubExpr);
}

Expr *ASTNodeImporter::VisitArrayInitIndexExpr(ArrayInitIndexExpr *E) {
  QualType ToType = Importer.Import(E->getType());
  if (ToType.isNull())
    return nullptr;
  return new (Importer.getToContext()) ArrayInitIndexExpr(ToType);
}

Expr *ASTNodeImporter::VisitCXXDefaultInitExpr(CXXDefaultInitExpr *DIE) {
  auto *ToField = dyn_cast_or_null<FieldDecl>(Importer.Import(DIE->getField()));
  if (!ToField && DIE->getField())
    return nullptr;

  return CXXDefaultInitExpr::Create(
      Importer.getToContext(), Importer.Import(DIE->getBeginLoc()), ToField);
}

Expr *ASTNodeImporter::VisitCXXNamedCastExpr(CXXNamedCastExpr *E) {
  QualType ToType = Importer.Import(E->getType());
  if (ToType.isNull() && !E->getType().isNull())
    return nullptr;
  ExprValueKind VK = E->getValueKind();
  CastKind CK = E->getCastKind();
  Expr *ToOp = Importer.Import(E->getSubExpr());
  if (!ToOp && E->getSubExpr())
    return nullptr;
  CXXCastPath BasePath;
  if (ImportCastPath(E, BasePath))
    return nullptr;
  TypeSourceInfo *ToWritten = Importer.Import(E->getTypeInfoAsWritten());
  SourceLocation ToOperatorLoc = Importer.Import(E->getOperatorLoc());
  SourceLocation ToRParenLoc = Importer.Import(E->getRParenLoc());
  SourceRange ToAngleBrackets = Importer.Import(E->getAngleBrackets());

  if (isa<CXXStaticCastExpr>(E)) {
    return CXXStaticCastExpr::Create(
        Importer.getToContext(), ToType, VK, CK, ToOp, &BasePath,
        ToWritten, ToOperatorLoc, ToRParenLoc, ToAngleBrackets);
  } else if (isa<CXXDynamicCastExpr>(E)) {
    return CXXDynamicCastExpr::Create(
        Importer.getToContext(), ToType, VK, CK, ToOp, &BasePath,
        ToWritten, ToOperatorLoc, ToRParenLoc, ToAngleBrackets);
  } else if (isa<CXXReinterpretCastExpr>(E)) {
    return CXXReinterpretCastExpr::Create(
        Importer.getToContext(), ToType, VK, CK, ToOp, &BasePath,
        ToWritten, ToOperatorLoc, ToRParenLoc, ToAngleBrackets);
  } else {
    return nullptr;
  }
}

Expr *ASTNodeImporter::VisitSubstNonTypeTemplateParmExpr(
    SubstNonTypeTemplateParmExpr *E) {
  QualType T = Importer.Import(E->getType());
  if (T.isNull())
    return nullptr;

  auto *Param = cast_or_null<NonTypeTemplateParmDecl>(
        Importer.Import(E->getParameter()));
  if (!Param)
    return nullptr;

  Expr *Replacement = Importer.Import(E->getReplacement());
  if (!Replacement)
    return nullptr;

  return new (Importer.getToContext()) SubstNonTypeTemplateParmExpr(
        T, E->getValueKind(), Importer.Import(E->getExprLoc()), Param,
        Replacement);
}

Expr *ASTNodeImporter::VisitTypeTraitExpr(TypeTraitExpr *E) {
  QualType ToType = Importer.Import(E->getType());
  if (ToType.isNull())
    return nullptr;

  SmallVector<TypeSourceInfo *, 4> ToArgs(E->getNumArgs());
  if (ImportContainerChecked(E->getArgs(), ToArgs))
    return nullptr;

  // According to Sema::BuildTypeTrait(), if E is value-dependent,
  // Value is always false.
  bool ToValue = false;
  if (!E->isValueDependent())
    ToValue = E->getValue();

  return TypeTraitExpr::Create(
      Importer.getToContext(), ToType, Importer.Import(E->getBeginLoc()),
      E->getTrait(), ToArgs, Importer.Import(E->getEndLoc()), ToValue);
}

Expr *ASTNodeImporter::VisitCXXTypeidExpr(CXXTypeidExpr *E) {
  QualType ToType = Importer.Import(E->getType());
  if (ToType.isNull())
    return nullptr;

  if (E->isTypeOperand()) {
    TypeSourceInfo *TSI = Importer.Import(E->getTypeOperandSourceInfo());
    if (!TSI)
      return nullptr;

    return new (Importer.getToContext())
        CXXTypeidExpr(ToType, TSI, Importer.Import(E->getSourceRange()));
  }

  Expr *Op = Importer.Import(E->getExprOperand());
  if (!Op)
    return nullptr;

  return new (Importer.getToContext())
      CXXTypeidExpr(ToType, Op, Importer.Import(E->getSourceRange()));
}

void ASTNodeImporter::ImportOverrides(CXXMethodDecl *ToMethod,
                                      CXXMethodDecl *FromMethod) {
  for (auto *FromOverriddenMethod : FromMethod->overridden_methods())
    ToMethod->addOverriddenMethod(
      cast<CXXMethodDecl>(Importer.Import(const_cast<CXXMethodDecl*>(
                                            FromOverriddenMethod))));
}

ASTImporter::ASTImporter(ASTContext &ToContext, FileManager &ToFileManager,
                         ASTContext &FromContext, FileManager &FromFileManager,
                         bool MinimalImport)
    : ToContext(ToContext), FromContext(FromContext),
      ToFileManager(ToFileManager), FromFileManager(FromFileManager),
      Minimal(MinimalImport) {
  ImportedDecls[FromContext.getTranslationUnitDecl()]
    = ToContext.getTranslationUnitDecl();
}

ASTImporter::~ASTImporter() = default;

QualType ASTImporter::Import(QualType FromT) {
  if (FromT.isNull())
    return {};

  const Type *fromTy = FromT.getTypePtr();

  // Check whether we've already imported this type.
  llvm::DenseMap<const Type *, const Type *>::iterator Pos
    = ImportedTypes.find(fromTy);
  if (Pos != ImportedTypes.end())
    return ToContext.getQualifiedType(Pos->second, FromT.getLocalQualifiers());

  // Import the type
  ASTNodeImporter Importer(*this);
  QualType ToT = Importer.Visit(fromTy);
  if (ToT.isNull())
    return ToT;

  // Record the imported type.
  ImportedTypes[fromTy] = ToT.getTypePtr();

  return ToContext.getQualifiedType(ToT, FromT.getLocalQualifiers());
}

TypeSourceInfo *ASTImporter::Import(TypeSourceInfo *FromTSI) {
  if (!FromTSI)
    return FromTSI;

  // FIXME: For now we just create a "trivial" type source info based
  // on the type and a single location. Implement a real version of this.
  QualType T = Import(FromTSI->getType());
  if (T.isNull())
    return nullptr;

  return ToContext.getTrivialTypeSourceInfo(
      T, Import(FromTSI->getTypeLoc().getBeginLoc()));
}

Attr *ASTImporter::Import(const Attr *FromAttr) {
  Attr *ToAttr = FromAttr->clone(ToContext);
  ToAttr->setRange(Import(FromAttr->getRange()));
  return ToAttr;
}

Decl *ASTImporter::GetAlreadyImportedOrNull(Decl *FromD) {
  llvm::DenseMap<Decl *, Decl *>::iterator Pos = ImportedDecls.find(FromD);
  if (Pos != ImportedDecls.end()) {
    Decl *ToD = Pos->second;
    // FIXME: move this call to ImportDeclParts().
    ASTNodeImporter(*this).ImportDefinitionIfNeeded(FromD, ToD);
    return ToD;
  } else {
    return nullptr;
  }
}

Decl *ASTImporter::Import(Decl *FromD) {
  if (!FromD)
    return nullptr;

  ASTNodeImporter Importer(*this);

  // Check whether we've already imported this declaration.
  Decl *ToD = GetAlreadyImportedOrNull(FromD);
  if (ToD) {
    // If FromD has some updated flags after last import, apply it
    updateFlags(FromD, ToD);
    return ToD;
  }

  // Import the type.
  ToD = Importer.Visit(FromD);
  if (!ToD)
    return nullptr;

<<<<<<< HEAD
  // Record the imported declaration.
  ImportedDecls[FromD] = ToD;
=======
  // Notify subclasses.
  Imported(FromD, ToD);
>>>>>>> 6a2e82dd

  return ToD;
}

DeclContext *ASTImporter::ImportContext(DeclContext *FromDC) {
  if (!FromDC)
    return FromDC;

  auto *ToDC = cast_or_null<DeclContext>(Import(cast<Decl>(FromDC)));
  if (!ToDC)
    return nullptr;

  // When we're using a record/enum/Objective-C class/protocol as a context, we
  // need it to have a definition.
  if (auto *ToRecord = dyn_cast<RecordDecl>(ToDC)) {
    auto *FromRecord = cast<RecordDecl>(FromDC);
    if (ToRecord->isCompleteDefinition()) {
      // Do nothing.
    } else if (FromRecord->isCompleteDefinition()) {
      ASTNodeImporter(*this).ImportDefinition(FromRecord, ToRecord,
                                              ASTNodeImporter::IDK_Basic);
    } else {
      CompleteDecl(ToRecord);
    }
  } else if (auto *ToEnum = dyn_cast<EnumDecl>(ToDC)) {
    auto *FromEnum = cast<EnumDecl>(FromDC);
    if (ToEnum->isCompleteDefinition()) {
      // Do nothing.
    } else if (FromEnum->isCompleteDefinition()) {
      ASTNodeImporter(*this).ImportDefinition(FromEnum, ToEnum,
                                              ASTNodeImporter::IDK_Basic);
    } else {
      CompleteDecl(ToEnum);
    }
  } else if (auto *ToClass = dyn_cast<ObjCInterfaceDecl>(ToDC)) {
    auto *FromClass = cast<ObjCInterfaceDecl>(FromDC);
    if (ToClass->getDefinition()) {
      // Do nothing.
    } else if (ObjCInterfaceDecl *FromDef = FromClass->getDefinition()) {
      ASTNodeImporter(*this).ImportDefinition(FromDef, ToClass,
                                              ASTNodeImporter::IDK_Basic);
    } else {
      CompleteDecl(ToClass);
    }
  } else if (auto *ToProto = dyn_cast<ObjCProtocolDecl>(ToDC)) {
    auto *FromProto = cast<ObjCProtocolDecl>(FromDC);
    if (ToProto->getDefinition()) {
      // Do nothing.
    } else if (ObjCProtocolDecl *FromDef = FromProto->getDefinition()) {
      ASTNodeImporter(*this).ImportDefinition(FromDef, ToProto,
                                              ASTNodeImporter::IDK_Basic);
    } else {
      CompleteDecl(ToProto);
    }
  }

  return ToDC;
}

Expr *ASTImporter::Import(Expr *FromE) {
  if (!FromE)
    return nullptr;

  return cast_or_null<Expr>(Import(cast<Stmt>(FromE)));
}

Stmt *ASTImporter::Import(Stmt *FromS) {
  if (!FromS)
    return nullptr;

  // Check whether we've already imported this declaration.
  llvm::DenseMap<Stmt *, Stmt *>::iterator Pos = ImportedStmts.find(FromS);
  if (Pos != ImportedStmts.end())
    return Pos->second;

  // Import the type
  ASTNodeImporter Importer(*this);
  Stmt *ToS = Importer.Visit(FromS);
  if (!ToS)
    return nullptr;

  // Record the imported declaration.
  ImportedStmts[FromS] = ToS;
  return ToS;
}

NestedNameSpecifier *ASTImporter::Import(NestedNameSpecifier *FromNNS) {
  if (!FromNNS)
    return nullptr;

  NestedNameSpecifier *prefix = Import(FromNNS->getPrefix());

  switch (FromNNS->getKind()) {
  case NestedNameSpecifier::Identifier:
    if (IdentifierInfo *II = Import(FromNNS->getAsIdentifier())) {
      return NestedNameSpecifier::Create(ToContext, prefix, II);
    }
    return nullptr;

  case NestedNameSpecifier::Namespace:
    if (auto *NS =
            cast_or_null<NamespaceDecl>(Import(FromNNS->getAsNamespace()))) {
      return NestedNameSpecifier::Create(ToContext, prefix, NS);
    }
    return nullptr;

  case NestedNameSpecifier::NamespaceAlias:
    if (auto *NSAD =
          cast_or_null<NamespaceAliasDecl>(Import(FromNNS->getAsNamespaceAlias()))) {
      return NestedNameSpecifier::Create(ToContext, prefix, NSAD);
    }
    return nullptr;

  case NestedNameSpecifier::Global:
    return NestedNameSpecifier::GlobalSpecifier(ToContext);

  case NestedNameSpecifier::Super:
    if (auto *RD =
            cast_or_null<CXXRecordDecl>(Import(FromNNS->getAsRecordDecl()))) {
      return NestedNameSpecifier::SuperSpecifier(ToContext, RD);
    }
    return nullptr;

  case NestedNameSpecifier::TypeSpec:
  case NestedNameSpecifier::TypeSpecWithTemplate: {
      QualType T = Import(QualType(FromNNS->getAsType(), 0u));
      if (!T.isNull()) {
        bool bTemplate = FromNNS->getKind() ==
                         NestedNameSpecifier::TypeSpecWithTemplate;
        return NestedNameSpecifier::Create(ToContext, prefix,
                                           bTemplate, T.getTypePtr());
      }
    }
      return nullptr;
  }

  llvm_unreachable("Invalid nested name specifier kind");
}

NestedNameSpecifierLoc ASTImporter::Import(NestedNameSpecifierLoc FromNNS) {
  // Copied from NestedNameSpecifier mostly.
  SmallVector<NestedNameSpecifierLoc , 8> NestedNames;
  NestedNameSpecifierLoc NNS = FromNNS;

  // Push each of the nested-name-specifiers's onto a stack for
  // serialization in reverse order.
  while (NNS) {
    NestedNames.push_back(NNS);
    NNS = NNS.getPrefix();
  }

  NestedNameSpecifierLocBuilder Builder;

  while (!NestedNames.empty()) {
    NNS = NestedNames.pop_back_val();
    NestedNameSpecifier *Spec = Import(NNS.getNestedNameSpecifier());
    if (!Spec)
      return NestedNameSpecifierLoc();

    NestedNameSpecifier::SpecifierKind Kind = Spec->getKind();
    switch (Kind) {
    case NestedNameSpecifier::Identifier:
      Builder.Extend(getToContext(),
                     Spec->getAsIdentifier(),
                     Import(NNS.getLocalBeginLoc()),
                     Import(NNS.getLocalEndLoc()));
      break;

    case NestedNameSpecifier::Namespace:
      Builder.Extend(getToContext(),
                     Spec->getAsNamespace(),
                     Import(NNS.getLocalBeginLoc()),
                     Import(NNS.getLocalEndLoc()));
      break;

    case NestedNameSpecifier::NamespaceAlias:
      Builder.Extend(getToContext(),
                     Spec->getAsNamespaceAlias(),
                     Import(NNS.getLocalBeginLoc()),
                     Import(NNS.getLocalEndLoc()));
      break;

    case NestedNameSpecifier::TypeSpec:
    case NestedNameSpecifier::TypeSpecWithTemplate: {
      TypeSourceInfo *TSI = getToContext().getTrivialTypeSourceInfo(
            QualType(Spec->getAsType(), 0));
      Builder.Extend(getToContext(),
                     Import(NNS.getLocalBeginLoc()),
                     TSI->getTypeLoc(),
                     Import(NNS.getLocalEndLoc()));
      break;
    }

    case NestedNameSpecifier::Global:
      Builder.MakeGlobal(getToContext(), Import(NNS.getLocalBeginLoc()));
      break;

    case NestedNameSpecifier::Super: {
      SourceRange ToRange = Import(NNS.getSourceRange());
      Builder.MakeSuper(getToContext(),
                        Spec->getAsRecordDecl(),
                        ToRange.getBegin(),
                        ToRange.getEnd());
    }
  }
  }

  return Builder.getWithLocInContext(getToContext());
}

TemplateName ASTImporter::Import(TemplateName From) {
  switch (From.getKind()) {
  case TemplateName::Template:
    if (auto *ToTemplate =
            cast_or_null<TemplateDecl>(Import(From.getAsTemplateDecl())))
      return TemplateName(ToTemplate);

    return {};

  case TemplateName::OverloadedTemplate: {
    OverloadedTemplateStorage *FromStorage = From.getAsOverloadedTemplate();
    UnresolvedSet<2> ToTemplates;
    for (auto *I : *FromStorage) {
      if (auto *To = cast_or_null<NamedDecl>(Import(I)))
        ToTemplates.addDecl(To);
      else
        return {};
    }
    return ToContext.getOverloadedTemplateName(ToTemplates.begin(),
                                               ToTemplates.end());
  }

  case TemplateName::QualifiedTemplate: {
    QualifiedTemplateName *QTN = From.getAsQualifiedTemplateName();
    NestedNameSpecifier *Qualifier = Import(QTN->getQualifier());
    if (!Qualifier)
      return {};

    if (auto *ToTemplate =
            cast_or_null<TemplateDecl>(Import(From.getAsTemplateDecl())))
      return ToContext.getQualifiedTemplateName(Qualifier,
                                                QTN->hasTemplateKeyword(),
                                                ToTemplate);

    return {};
  }

  case TemplateName::DependentTemplate: {
    DependentTemplateName *DTN = From.getAsDependentTemplateName();
    NestedNameSpecifier *Qualifier = Import(DTN->getQualifier());
    if (!Qualifier)
      return {};

    if (DTN->isIdentifier()) {
      return ToContext.getDependentTemplateName(Qualifier,
                                                Import(DTN->getIdentifier()));
    }

    return ToContext.getDependentTemplateName(Qualifier, DTN->getOperator());
  }

  case TemplateName::SubstTemplateTemplateParm: {
    SubstTemplateTemplateParmStorage *subst
      = From.getAsSubstTemplateTemplateParm();
    auto *param =
        cast_or_null<TemplateTemplateParmDecl>(Import(subst->getParameter()));
    if (!param)
      return {};

    TemplateName replacement = Import(subst->getReplacement());
    if (replacement.isNull())
      return {};

    return ToContext.getSubstTemplateTemplateParm(param, replacement);
  }

  case TemplateName::SubstTemplateTemplateParmPack: {
    SubstTemplateTemplateParmPackStorage *SubstPack
      = From.getAsSubstTemplateTemplateParmPack();
    auto *Param =
        cast_or_null<TemplateTemplateParmDecl>(
            Import(SubstPack->getParameterPack()));
    if (!Param)
      return {};

    ASTNodeImporter Importer(*this);
    TemplateArgument ArgPack
      = Importer.ImportTemplateArgument(SubstPack->getArgumentPack());
    if (ArgPack.isNull())
      return {};

    return ToContext.getSubstTemplateTemplateParmPack(Param, ArgPack);
  }
  }

  llvm_unreachable("Invalid template name kind");
}

SourceLocation ASTImporter::Import(SourceLocation FromLoc) {
  if (FromLoc.isInvalid())
    return {};

  SourceManager &FromSM = FromContext.getSourceManager();

  std::pair<FileID, unsigned> Decomposed = FromSM.getDecomposedLoc(FromLoc);
  FileID ToFileID = Import(Decomposed.first);
  if (ToFileID.isInvalid())
    return {};
  SourceManager &ToSM = ToContext.getSourceManager();
  return ToSM.getComposedLoc(ToFileID, Decomposed.second);
}

SourceRange ASTImporter::Import(SourceRange FromRange) {
  return SourceRange(Import(FromRange.getBegin()), Import(FromRange.getEnd()));
}

FileID ASTImporter::Import(FileID FromID) {
  llvm::DenseMap<FileID, FileID>::iterator Pos = ImportedFileIDs.find(FromID);
  if (Pos != ImportedFileIDs.end())
    return Pos->second;

  SourceManager &FromSM = FromContext.getSourceManager();
  SourceManager &ToSM = ToContext.getSourceManager();
  const SrcMgr::SLocEntry &FromSLoc = FromSM.getSLocEntry(FromID);

  // Map the FromID to the "to" source manager.
  FileID ToID;
  if (FromSLoc.isExpansion()) {
    const SrcMgr::ExpansionInfo &FromEx = FromSLoc.getExpansion();
    SourceLocation ToSpLoc = Import(FromEx.getSpellingLoc());
    SourceLocation ToExLocS = Import(FromEx.getExpansionLocStart());
    unsigned TokenLen = FromSM.getFileIDSize(FromID);
    SourceLocation MLoc;
    if (FromEx.isMacroArgExpansion()) {
      MLoc = ToSM.createMacroArgExpansionLoc(ToSpLoc, ToExLocS, TokenLen);
    } else {
      SourceLocation ToExLocE = Import(FromEx.getExpansionLocEnd());
      MLoc = ToSM.createExpansionLoc(ToSpLoc, ToExLocS, ToExLocE, TokenLen,
                                     FromEx.isExpansionTokenRange());
    }
    ToID = ToSM.getFileID(MLoc);
  } else {
    // Include location of this file.
    SourceLocation ToIncludeLoc = Import(FromSLoc.getFile().getIncludeLoc());

    const SrcMgr::ContentCache *Cache = FromSLoc.getFile().getContentCache();
    if (Cache->OrigEntry && Cache->OrigEntry->getDir()) {
      // FIXME: We probably want to use getVirtualFile(), so we don't hit the
      // disk again
      // FIXME: We definitely want to re-use the existing MemoryBuffer, rather
      // than mmap the files several times.
      const FileEntry *Entry =
          ToFileManager.getFile(Cache->OrigEntry->getName());
      if (!Entry)
        return {};
      ToID = ToSM.createFileID(Entry, ToIncludeLoc,
                               FromSLoc.getFile().getFileCharacteristic());
    } else {
      // FIXME: We want to re-use the existing MemoryBuffer!
      const llvm::MemoryBuffer *FromBuf =
          Cache->getBuffer(FromContext.getDiagnostics(), FromSM);
      std::unique_ptr<llvm::MemoryBuffer> ToBuf =
          llvm::MemoryBuffer::getMemBufferCopy(FromBuf->getBuffer(),
                                               FromBuf->getBufferIdentifier());
      ToID = ToSM.createFileID(std::move(ToBuf),
                               FromSLoc.getFile().getFileCharacteristic());
    }
  }

  ImportedFileIDs[FromID] = ToID;
  return ToID;
}

CXXCtorInitializer *ASTImporter::Import(CXXCtorInitializer *From) {
  Expr *ToExpr = Import(From->getInit());
  if (!ToExpr && From->getInit())
    return nullptr;

  if (From->isBaseInitializer()) {
    TypeSourceInfo *ToTInfo = Import(From->getTypeSourceInfo());
    if (!ToTInfo && From->getTypeSourceInfo())
      return nullptr;

    return new (ToContext) CXXCtorInitializer(
        ToContext, ToTInfo, From->isBaseVirtual(), Import(From->getLParenLoc()),
        ToExpr, Import(From->getRParenLoc()),
        From->isPackExpansion() ? Import(From->getEllipsisLoc())
                                : SourceLocation());
  } else if (From->isMemberInitializer()) {
    auto *ToField = cast_or_null<FieldDecl>(Import(From->getMember()));
    if (!ToField && From->getMember())
      return nullptr;

    return new (ToContext) CXXCtorInitializer(
        ToContext, ToField, Import(From->getMemberLocation()),
        Import(From->getLParenLoc()), ToExpr, Import(From->getRParenLoc()));
  } else if (From->isIndirectMemberInitializer()) {
    auto *ToIField = cast_or_null<IndirectFieldDecl>(
        Import(From->getIndirectMember()));
    if (!ToIField && From->getIndirectMember())
      return nullptr;

    return new (ToContext) CXXCtorInitializer(
        ToContext, ToIField, Import(From->getMemberLocation()),
        Import(From->getLParenLoc()), ToExpr, Import(From->getRParenLoc()));
  } else if (From->isDelegatingInitializer()) {
    TypeSourceInfo *ToTInfo = Import(From->getTypeSourceInfo());
    if (!ToTInfo && From->getTypeSourceInfo())
      return nullptr;

    return new (ToContext)
        CXXCtorInitializer(ToContext, ToTInfo, Import(From->getLParenLoc()),
                           ToExpr, Import(From->getRParenLoc()));
  } else {
    return nullptr;
  }
}

CXXBaseSpecifier *ASTImporter::Import(const CXXBaseSpecifier *BaseSpec) {
  auto Pos = ImportedCXXBaseSpecifiers.find(BaseSpec);
  if (Pos != ImportedCXXBaseSpecifiers.end())
    return Pos->second;

  CXXBaseSpecifier *Imported = new (ToContext) CXXBaseSpecifier(
        Import(BaseSpec->getSourceRange()),
        BaseSpec->isVirtual(), BaseSpec->isBaseOfClass(),
        BaseSpec->getAccessSpecifierAsWritten(),
        Import(BaseSpec->getTypeSourceInfo()),
        Import(BaseSpec->getEllipsisLoc()));
  ImportedCXXBaseSpecifiers[BaseSpec] = Imported;
  return Imported;
}

void ASTImporter::ImportDefinition(Decl *From) {
  Decl *To = Import(From);
  if (!To)
    return;

  if (auto *FromDC = cast<DeclContext>(From)) {
    ASTNodeImporter Importer(*this);

    if (auto *ToRecord = dyn_cast<RecordDecl>(To)) {
      if (!ToRecord->getDefinition()) {
        Importer.ImportDefinition(cast<RecordDecl>(FromDC), ToRecord,
                                  ASTNodeImporter::IDK_Everything);
        return;
      }
    }

    if (auto *ToEnum = dyn_cast<EnumDecl>(To)) {
      if (!ToEnum->getDefinition()) {
        Importer.ImportDefinition(cast<EnumDecl>(FromDC), ToEnum,
                                  ASTNodeImporter::IDK_Everything);
        return;
      }
    }

    if (auto *ToIFace = dyn_cast<ObjCInterfaceDecl>(To)) {
      if (!ToIFace->getDefinition()) {
        Importer.ImportDefinition(cast<ObjCInterfaceDecl>(FromDC), ToIFace,
                                  ASTNodeImporter::IDK_Everything);
        return;
      }
    }

    if (auto *ToProto = dyn_cast<ObjCProtocolDecl>(To)) {
      if (!ToProto->getDefinition()) {
        Importer.ImportDefinition(cast<ObjCProtocolDecl>(FromDC), ToProto,
                                  ASTNodeImporter::IDK_Everything);
        return;
      }
    }

    Importer.ImportDeclContext(FromDC, true);
  }
}

DeclarationName ASTImporter::Import(DeclarationName FromName) {
  if (!FromName)
    return {};

  switch (FromName.getNameKind()) {
  case DeclarationName::Identifier:
    return Import(FromName.getAsIdentifierInfo());

  case DeclarationName::ObjCZeroArgSelector:
  case DeclarationName::ObjCOneArgSelector:
  case DeclarationName::ObjCMultiArgSelector:
    return Import(FromName.getObjCSelector());

  case DeclarationName::CXXConstructorName: {
    QualType T = Import(FromName.getCXXNameType());
    if (T.isNull())
      return {};

    return ToContext.DeclarationNames.getCXXConstructorName(
                                               ToContext.getCanonicalType(T));
  }

  case DeclarationName::CXXDestructorName: {
    QualType T = Import(FromName.getCXXNameType());
    if (T.isNull())
      return {};

    return ToContext.DeclarationNames.getCXXDestructorName(
                                               ToContext.getCanonicalType(T));
  }

  case DeclarationName::CXXDeductionGuideName: {
    auto *Template = cast_or_null<TemplateDecl>(
        Import(FromName.getCXXDeductionGuideTemplate()));
    if (!Template)
      return {};
    return ToContext.DeclarationNames.getCXXDeductionGuideName(Template);
  }

  case DeclarationName::CXXConversionFunctionName: {
    QualType T = Import(FromName.getCXXNameType());
    if (T.isNull())
      return {};

    return ToContext.DeclarationNames.getCXXConversionFunctionName(
                                               ToContext.getCanonicalType(T));
  }

  case DeclarationName::CXXOperatorName:
    return ToContext.DeclarationNames.getCXXOperatorName(
                                          FromName.getCXXOverloadedOperator());

  case DeclarationName::CXXLiteralOperatorName:
    return ToContext.DeclarationNames.getCXXLiteralOperatorName(
                                   Import(FromName.getCXXLiteralIdentifier()));

  case DeclarationName::CXXUsingDirective:
    // FIXME: STATICS!
    return DeclarationName::getUsingDirectiveName();
  }

  llvm_unreachable("Invalid DeclarationName Kind!");
}

IdentifierInfo *ASTImporter::Import(const IdentifierInfo *FromId) {
  if (!FromId)
    return nullptr;

  IdentifierInfo *ToId = &ToContext.Idents.get(FromId->getName());

  if (!ToId->getBuiltinID() && FromId->getBuiltinID())
    ToId->setBuiltinID(FromId->getBuiltinID());

  return ToId;
}

Selector ASTImporter::Import(Selector FromSel) {
  if (FromSel.isNull())
    return {};

  SmallVector<IdentifierInfo *, 4> Idents;
  Idents.push_back(Import(FromSel.getIdentifierInfoForSlot(0)));
  for (unsigned I = 1, N = FromSel.getNumArgs(); I < N; ++I)
    Idents.push_back(Import(FromSel.getIdentifierInfoForSlot(I)));
  return ToContext.Selectors.getSelector(FromSel.getNumArgs(), Idents.data());
}

DeclarationName ASTImporter::HandleNameConflict(DeclarationName Name,
                                                DeclContext *DC,
                                                unsigned IDNS,
                                                NamedDecl **Decls,
                                                unsigned NumDecls) {
  return Name;
}

DiagnosticBuilder ASTImporter::ToDiag(SourceLocation Loc, unsigned DiagID) {
  if (LastDiagFromFrom)
    ToContext.getDiagnostics().notePriorDiagnosticFrom(
      FromContext.getDiagnostics());
  LastDiagFromFrom = false;
  return ToContext.getDiagnostics().Report(Loc, DiagID);
}

DiagnosticBuilder ASTImporter::FromDiag(SourceLocation Loc, unsigned DiagID) {
  if (!LastDiagFromFrom)
    FromContext.getDiagnostics().notePriorDiagnosticFrom(
      ToContext.getDiagnostics());
  LastDiagFromFrom = true;
  return FromContext.getDiagnostics().Report(Loc, DiagID);
}

void ASTImporter::CompleteDecl (Decl *D) {
  if (auto *ID = dyn_cast<ObjCInterfaceDecl>(D)) {
    if (!ID->getDefinition())
      ID->startDefinition();
  }
  else if (auto *PD = dyn_cast<ObjCProtocolDecl>(D)) {
    if (!PD->getDefinition())
      PD->startDefinition();
  }
  else if (auto *TD = dyn_cast<TagDecl>(D)) {
    if (!TD->getDefinition() && !TD->isBeingDefined()) {
      TD->startDefinition();
      TD->setCompleteDefinition(true);
    }
  }
  else {
    assert(0 && "CompleteDecl called on a Decl that can't be completed");
  }
}

Decl *ASTImporter::MapImported(Decl *From, Decl *To) {
  llvm::DenseMap<Decl *, Decl *>::iterator Pos = ImportedDecls.find(From);
  assert((Pos == ImportedDecls.end() || Pos->second == To) &&
      "Try to import an already imported Decl");
  if (Pos != ImportedDecls.end())
    return Pos->second;
  ImportedDecls[From] = To;
  return To;
}

bool ASTImporter::IsStructurallyEquivalent(QualType From, QualType To,
                                           bool Complain) {
  llvm::DenseMap<const Type *, const Type *>::iterator Pos
   = ImportedTypes.find(From.getTypePtr());
  if (Pos != ImportedTypes.end() && ToContext.hasSameType(Import(From), To))
    return true;

  StructuralEquivalenceContext Ctx(FromContext, ToContext, NonEquivalentDecls,
                                   getStructuralEquivalenceKind(*this), false,
                                   Complain);
  return Ctx.IsEquivalent(From, To);
}<|MERGE_RESOLUTION|>--- conflicted
+++ resolved
@@ -3035,9 +3035,14 @@
 
   // Not found. Create it.
   FriendDecl::FriendUnion ToFU;
-  if (NamedDecl *FriendD = D->getFriendDecl())
-    ToFU = cast_or_null<NamedDecl>(Importer.Import(FriendD));
-  else
+  if (NamedDecl *FriendD = D->getFriendDecl()) {
+    auto *ToFriendD = cast_or_null<NamedDecl>(Importer.Import(FriendD));
+    if (ToFriendD && FriendD->getFriendObjectKind() != Decl::FOK_None &&
+        !(FriendD->isInIdentifierNamespace(Decl::IDNS_NonMemberOperator)))
+      ToFriendD->setObjectOfFriendDecl(false);
+
+    ToFU = ToFriendD;
+  }  else // The friend is a type, not a decl.
     ToFU = Importer.Import(D->getFriendType());
   if (!ToFU)
     return nullptr;
@@ -3051,21 +3056,11 @@
     ToTPLists[I] = List;
   }
 
-<<<<<<< HEAD
-  FriendDecl *FrD = FriendDecl::Create(Importer.getToContext(), DC,
-                                       Importer.Import(D->getLocation()),
-                                       ToFU, Importer.Import(D->getFriendLoc()),
-                                       ToTPLists);
-
-  Importer.Imported(D, FrD);
-  RD->pushFriendDecl(FrD);
-=======
   FriendDecl *FrD;
   if (GetImportedOrCreateDecl(FrD, D, Importer.getToContext(), DC,
                               Importer.Import(D->getLocation()), ToFU,
                               Importer.Import(D->getFriendLoc()), ToTPLists))
     return FrD;
->>>>>>> 6a2e82dd
 
   FrD->setAccess(D->getAccess());
   FrD->setLexicalDeclContext(LexicalDC);
@@ -7064,13 +7059,8 @@
   if (!ToD)
     return nullptr;
 
-<<<<<<< HEAD
-  // Record the imported declaration.
-  ImportedDecls[FromD] = ToD;
-=======
   // Notify subclasses.
   Imported(FromD, ToD);
->>>>>>> 6a2e82dd
 
   return ToD;
 }
