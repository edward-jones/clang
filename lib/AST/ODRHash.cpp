//===-- ODRHash.cpp - Hashing to diagnose ODR failures ----------*- C++ -*-===//
//
//                     The LLVM Compiler Infrastructure
//
// This file is distributed under the University of Illinois Open Source
// License. See LICENSE.TXT for details.
//
//===----------------------------------------------------------------------===//
///
/// \file
/// This file implements the ODRHash class, which calculates a hash based
/// on AST nodes, which is stable across different runs.
///
//===----------------------------------------------------------------------===//

#include "clang/AST/ODRHash.h"

#include "clang/AST/DeclVisitor.h"
#include "clang/AST/NestedNameSpecifier.h"
#include "clang/AST/StmtVisitor.h"
#include "clang/AST/TypeVisitor.h"

using namespace clang;

void ODRHash::AddStmt(const Stmt *S) {
  assert(S && "Expecting non-null pointer.");
  S->ProcessODRHash(ID, *this);
}

void ODRHash::AddIdentifierInfo(const IdentifierInfo *II) {
  assert(II && "Expecting non-null pointer.");
  ID.AddString(II->getName());
}

void ODRHash::AddDeclarationName(DeclarationName Name) {
  // Index all DeclarationName and use index numbers to refer to them.
  auto Result = DeclNameMap.insert(std::make_pair(Name, DeclNameMap.size()));
  ID.AddInteger(Result.first->second);
  if (!Result.second) {
    // If found in map, the the DeclarationName has previously been processed.
    return;
  }

  // First time processing each DeclarationName, also process its details.
  AddBoolean(Name.isEmpty());
  if (Name.isEmpty())
    return;

  auto Kind = Name.getNameKind();
  ID.AddInteger(Kind);
  switch (Kind) {
  case DeclarationName::Identifier:
    AddIdentifierInfo(Name.getAsIdentifierInfo());
    break;
  case DeclarationName::ObjCZeroArgSelector:
  case DeclarationName::ObjCOneArgSelector:
  case DeclarationName::ObjCMultiArgSelector: {
    Selector S = Name.getObjCSelector();
    AddBoolean(S.isNull());
    AddBoolean(S.isKeywordSelector());
    AddBoolean(S.isUnarySelector());
    unsigned NumArgs = S.getNumArgs();
    for (unsigned i = 0; i < NumArgs; ++i) {
      AddIdentifierInfo(S.getIdentifierInfoForSlot(i));
    }
    break;
  }
  case DeclarationName::CXXConstructorName:
  case DeclarationName::CXXDestructorName:
    AddQualType(Name.getCXXNameType());
    break;
  case DeclarationName::CXXOperatorName:
    ID.AddInteger(Name.getCXXOverloadedOperator());
    break;
  case DeclarationName::CXXLiteralOperatorName:
    AddIdentifierInfo(Name.getCXXLiteralIdentifier());
    break;
  case DeclarationName::CXXConversionFunctionName:
    AddQualType(Name.getCXXNameType());
    break;
  case DeclarationName::CXXUsingDirective:
    break;
  case DeclarationName::CXXDeductionGuideName: {
    auto *Template = Name.getCXXDeductionGuideTemplate();
    AddBoolean(Template);
    if (Template) {
      AddDecl(Template);
    }
  }
  }
}

void ODRHash::AddNestedNameSpecifier(const NestedNameSpecifier *NNS) {
  assert(NNS && "Expecting non-null pointer.");
  const auto *Prefix = NNS->getPrefix();
  AddBoolean(Prefix);
  if (Prefix) {
    AddNestedNameSpecifier(Prefix);
  }
  auto Kind = NNS->getKind();
  ID.AddInteger(Kind);
  switch (Kind) {
  case NestedNameSpecifier::Identifier:
    AddIdentifierInfo(NNS->getAsIdentifier());
    break;
  case NestedNameSpecifier::Namespace:
    AddDecl(NNS->getAsNamespace());
    break;
  case NestedNameSpecifier::NamespaceAlias:
    AddDecl(NNS->getAsNamespaceAlias());
    break;
  case NestedNameSpecifier::TypeSpec:
  case NestedNameSpecifier::TypeSpecWithTemplate:
    AddType(NNS->getAsType());
    break;
  case NestedNameSpecifier::Global:
  case NestedNameSpecifier::Super:
    break;
  }
}

void ODRHash::AddTemplateName(TemplateName Name) {
  auto Kind = Name.getKind();
  ID.AddInteger(Kind);

  switch (Kind) {
  case TemplateName::Template:
    AddDecl(Name.getAsTemplateDecl());
    break;
  // TODO: Support these cases.
  case TemplateName::OverloadedTemplate:
  case TemplateName::QualifiedTemplate:
  case TemplateName::DependentTemplate:
  case TemplateName::SubstTemplateTemplateParm:
  case TemplateName::SubstTemplateTemplateParmPack:
    break;
  }
}

void ODRHash::AddTemplateArgument(TemplateArgument TA) {
  const auto Kind = TA.getKind();
  ID.AddInteger(Kind);

  switch (Kind) {
    case TemplateArgument::Null:
      llvm_unreachable("Expected valid TemplateArgument");
    case TemplateArgument::Type:
      AddQualType(TA.getAsType());
      break;
    case TemplateArgument::Declaration:
    case TemplateArgument::NullPtr:
    case TemplateArgument::Integral:
      break;
    case TemplateArgument::Template:
    case TemplateArgument::TemplateExpansion:
      AddTemplateName(TA.getAsTemplateOrTemplatePattern());
      break;
    case TemplateArgument::Expression:
      AddStmt(TA.getAsExpr());
      break;
    case TemplateArgument::Pack:
      ID.AddInteger(TA.pack_size());
      for (auto SubTA : TA.pack_elements()) {
        AddTemplateArgument(SubTA);
      }
      break;
  }
}

void ODRHash::AddTemplateParameterList(const TemplateParameterList *TPL) {
  assert(TPL && "Expecting non-null pointer.");

  ID.AddInteger(TPL->size());
  for (auto *ND : TPL->asArray()) {
    AddSubDecl(ND);
  }
}

void ODRHash::clear() {
  DeclNameMap.clear();
  Bools.clear();
  ID.clear();
}

unsigned ODRHash::CalculateHash() {
  // Append the bools to the end of the data segment backwards.  This allows
  // for the bools data to be compressed 32 times smaller compared to using
  // ID.AddBoolean
  const unsigned unsigned_bits = sizeof(unsigned) * CHAR_BIT;
  const unsigned size = Bools.size();
  const unsigned remainder = size % unsigned_bits;
  const unsigned loops = size / unsigned_bits;
  auto I = Bools.rbegin();
  unsigned value = 0;
  for (unsigned i = 0; i < remainder; ++i) {
    value <<= 1;
    value |= *I;
    ++I;
  }
  ID.AddInteger(value);

  for (unsigned i = 0; i < loops; ++i) {
    value = 0;
    for (unsigned j = 0; j < unsigned_bits; ++j) {
      value <<= 1;
      value |= *I;
      ++I;
    }
    ID.AddInteger(value);
  }

  assert(I == Bools.rend());
  Bools.clear();
  return ID.ComputeHash();
}

namespace {
// Process a Decl pointer.  Add* methods call back into ODRHash while Visit*
// methods process the relevant parts of the Decl.
class ODRDeclVisitor : public ConstDeclVisitor<ODRDeclVisitor> {
  typedef ConstDeclVisitor<ODRDeclVisitor> Inherited;
  llvm::FoldingSetNodeID &ID;
  ODRHash &Hash;

public:
  ODRDeclVisitor(llvm::FoldingSetNodeID &ID, ODRHash &Hash)
      : ID(ID), Hash(Hash) {}

  void AddStmt(const Stmt *S) {
    Hash.AddBoolean(S);
    if (S) {
      Hash.AddStmt(S);
    }
  }

  void AddIdentifierInfo(const IdentifierInfo *II) {
    Hash.AddBoolean(II);
    if (II) {
      Hash.AddIdentifierInfo(II);
    }
  }

  void AddQualType(QualType T) {
    Hash.AddQualType(T);
  }

  void AddDecl(const Decl *D) {
    Hash.AddBoolean(D);
    if (D) {
      Hash.AddDecl(D);
    }
  }

  void AddTemplateArgument(TemplateArgument TA) {
    Hash.AddTemplateArgument(TA);
  }

  void Visit(const Decl *D) {
    ID.AddInteger(D->getKind());
    Inherited::Visit(D);
  }

  void VisitNamedDecl(const NamedDecl *D) {
    Hash.AddDeclarationName(D->getDeclName());
    Inherited::VisitNamedDecl(D);
  }

  void VisitValueDecl(const ValueDecl *D) {
    if (!isa<FunctionDecl>(D)) {
      AddQualType(D->getType());
    }
    Inherited::VisitValueDecl(D);
  }

  void VisitVarDecl(const VarDecl *D) {
    Hash.AddBoolean(D->isStaticLocal());
    Hash.AddBoolean(D->isConstexpr());
    const bool HasInit = D->hasInit();
    Hash.AddBoolean(HasInit);
    if (HasInit) {
      AddStmt(D->getInit());
    }
    Inherited::VisitVarDecl(D);
  }

  void VisitParmVarDecl(const ParmVarDecl *D) {
    // TODO: Handle default arguments.
    Inherited::VisitParmVarDecl(D);
  }

  void VisitAccessSpecDecl(const AccessSpecDecl *D) {
    ID.AddInteger(D->getAccess());
    Inherited::VisitAccessSpecDecl(D);
  }

  void VisitStaticAssertDecl(const StaticAssertDecl *D) {
    AddStmt(D->getAssertExpr());
    AddStmt(D->getMessage());

    Inherited::VisitStaticAssertDecl(D);
  }

  void VisitFieldDecl(const FieldDecl *D) {
    const bool IsBitfield = D->isBitField();
    Hash.AddBoolean(IsBitfield);

    if (IsBitfield) {
      AddStmt(D->getBitWidth());
    }

    Hash.AddBoolean(D->isMutable());
    AddStmt(D->getInClassInitializer());

    Inherited::VisitFieldDecl(D);
  }

  void VisitFunctionDecl(const FunctionDecl *D) {
<<<<<<< HEAD
    ID.AddInteger(D->getStorageClass());
    Hash.AddBoolean(D->isInlineSpecified());
    Hash.AddBoolean(D->isVirtualAsWritten());
    Hash.AddBoolean(D->isPure());
    Hash.AddBoolean(D->isDeletedAsWritten());

    ID.AddInteger(D->param_size());

    for (auto *Param : D->parameters()) {
      Hash.AddSubDecl(Param);
    }

    AddQualType(D->getReturnType());
=======
    // Handled by the ODRHash for FunctionDecl
    ID.AddInteger(D->getODRHash());
>>>>>>> 6a2e82dd

    Inherited::VisitFunctionDecl(D);
  }

  void VisitCXXMethodDecl(const CXXMethodDecl *D) {
    // Handled by the ODRHash for FunctionDecl

    Inherited::VisitCXXMethodDecl(D);
  }

  void VisitTypedefNameDecl(const TypedefNameDecl *D) {
    AddQualType(D->getUnderlyingType());

    Inherited::VisitTypedefNameDecl(D);
  }

  void VisitTypedefDecl(const TypedefDecl *D) {
    Inherited::VisitTypedefDecl(D);
  }

  void VisitTypeAliasDecl(const TypeAliasDecl *D) {
    Inherited::VisitTypeAliasDecl(D);
  }

  void VisitFriendDecl(const FriendDecl *D) {
    TypeSourceInfo *TSI = D->getFriendType();
    Hash.AddBoolean(TSI);
    if (TSI) {
      AddQualType(TSI->getType());
    } else {
      AddDecl(D->getFriendDecl());
    }
  }

  void VisitTemplateTypeParmDecl(const TemplateTypeParmDecl *D) {
    // Only care about default arguments as part of the definition.
    const bool hasDefaultArgument =
        D->hasDefaultArgument() && !D->defaultArgumentWasInherited();
    Hash.AddBoolean(hasDefaultArgument);
    if (hasDefaultArgument) {
      AddTemplateArgument(D->getDefaultArgument());
    }
    Hash.AddBoolean(D->isParameterPack());

    Inherited::VisitTemplateTypeParmDecl(D);
  }

  void VisitNonTypeTemplateParmDecl(const NonTypeTemplateParmDecl *D) {
    // Only care about default arguments as part of the definition.
    const bool hasDefaultArgument =
        D->hasDefaultArgument() && !D->defaultArgumentWasInherited();
    Hash.AddBoolean(hasDefaultArgument);
    if (hasDefaultArgument) {
      AddStmt(D->getDefaultArgument());
    }
    Hash.AddBoolean(D->isParameterPack());

    Inherited::VisitNonTypeTemplateParmDecl(D);
  }

  void VisitTemplateTemplateParmDecl(const TemplateTemplateParmDecl *D) {
    // Only care about default arguments as part of the definition.
    const bool hasDefaultArgument =
        D->hasDefaultArgument() && !D->defaultArgumentWasInherited();
    Hash.AddBoolean(hasDefaultArgument);
    if (hasDefaultArgument) {
      AddTemplateArgument(D->getDefaultArgument().getArgument());
    }
    Hash.AddBoolean(D->isParameterPack());

    Inherited::VisitTemplateTemplateParmDecl(D);
  }

  void VisitTemplateDecl(const TemplateDecl *D) {
    Hash.AddTemplateParameterList(D->getTemplateParameters());

    Inherited::VisitTemplateDecl(D);
  }

  void VisitRedeclarableTemplateDecl(const RedeclarableTemplateDecl *D) {
    Hash.AddBoolean(D->isMemberSpecialization());
    Inherited::VisitRedeclarableTemplateDecl(D);
  }

  void VisitFunctionTemplateDecl(const FunctionTemplateDecl *D) {
    AddDecl(D->getTemplatedDecl());
    Inherited::VisitFunctionTemplateDecl(D);
  }

  void VisitEnumConstantDecl(const EnumConstantDecl *D) {
    AddStmt(D->getInitExpr());
    Inherited::VisitEnumConstantDecl(D);
  }
};
} // namespace

// Only allow a small portion of Decl's to be processed.  Remove this once
// all Decl's can be handled.
bool ODRHash::isWhitelistedDecl(const Decl *D, const DeclContext *Parent) {
  if (D->isImplicit()) return false;
  if (D->getDeclContext() != Parent) return false;

  switch (D->getKind()) {
    default:
      return false;
    case Decl::AccessSpec:
    case Decl::CXXConstructor:
    case Decl::CXXDestructor:
    case Decl::CXXMethod:
    case Decl::EnumConstant: // Only found in EnumDecl's.
    case Decl::Field:
    case Decl::Friend:
    case Decl::FunctionTemplate:
    case Decl::StaticAssert:
    case Decl::TypeAlias:
    case Decl::Typedef:
    case Decl::Var:
      return true;
  }
}

void ODRHash::AddSubDecl(const Decl *D) {
  assert(D && "Expecting non-null pointer.");

  ODRDeclVisitor(ID, *this).Visit(D);
}

void ODRHash::AddCXXRecordDecl(const CXXRecordDecl *Record) {
  assert(Record && Record->hasDefinition() &&
         "Expected non-null record to be a definition.");

  const DeclContext *DC = Record;
  while (DC) {
    if (isa<ClassTemplateSpecializationDecl>(DC)) {
      return;
    }
    DC = DC->getParent();
  }

  AddDecl(Record);

  // Filter out sub-Decls which will not be processed in order to get an
  // accurate count of Decl's.
  llvm::SmallVector<const Decl *, 16> Decls;
  for (Decl *SubDecl : Record->decls()) {
    if (isWhitelistedDecl(SubDecl, Record)) {
      Decls.push_back(SubDecl);
      if (auto *Function = dyn_cast<FunctionDecl>(SubDecl)) {
        // Compute/Preload ODRHash into FunctionDecl.
        Function->getODRHash();
      }
    }
  }

  ID.AddInteger(Decls.size());
  for (auto SubDecl : Decls) {
    AddSubDecl(SubDecl);
  }

  const ClassTemplateDecl *TD = Record->getDescribedClassTemplate();
  AddBoolean(TD);
  if (TD) {
    AddTemplateParameterList(TD->getTemplateParameters());
  }

  ID.AddInteger(Record->getNumBases());
  auto Bases = Record->bases();
  for (auto Base : Bases) {
    AddQualType(Base.getType());
    ID.AddInteger(Base.isVirtual());
    ID.AddInteger(Base.getAccessSpecifierAsWritten());
  }
}

void ODRHash::AddFunctionDecl(const FunctionDecl *Function,
                              bool SkipBody) {
  assert(Function && "Expecting non-null pointer.");

  // Skip functions that are specializations or in specialization context.
  const DeclContext *DC = Function;
  while (DC) {
    if (isa<ClassTemplateSpecializationDecl>(DC)) return;
    if (auto *F = dyn_cast<FunctionDecl>(DC)) {
      if (F->isFunctionTemplateSpecialization()) {
        if (!isa<CXXMethodDecl>(DC)) return;
        if (DC->getLexicalParent()->isFileContext()) return;
        // Inline method specializations are the only supported
        // specialization for now.
      }
    }
    DC = DC->getParent();
  }

  ID.AddInteger(Function->getDeclKind());

  const auto *SpecializationArgs = Function->getTemplateSpecializationArgs();
  AddBoolean(SpecializationArgs);
  if (SpecializationArgs) {
    ID.AddInteger(SpecializationArgs->size());
    for (const TemplateArgument &TA : SpecializationArgs->asArray()) {
      AddTemplateArgument(TA);
    }
  }

  if (const auto *Method = dyn_cast<CXXMethodDecl>(Function)) {
    AddBoolean(Method->isConst());
    AddBoolean(Method->isVolatile());
  }

  ID.AddInteger(Function->getStorageClass());
  AddBoolean(Function->isInlineSpecified());
  AddBoolean(Function->isVirtualAsWritten());
  AddBoolean(Function->isPure());
  AddBoolean(Function->isDeletedAsWritten());
  AddBoolean(Function->isExplicitlyDefaulted());

  AddDecl(Function);

  AddQualType(Function->getReturnType());

  ID.AddInteger(Function->param_size());
  for (auto Param : Function->parameters())
    AddSubDecl(Param);

  if (SkipBody) {
    AddBoolean(false);
    return;
  }

  const bool HasBody = Function->isThisDeclarationADefinition() &&
                       !Function->isDefaulted() && !Function->isDeleted() &&
                       !Function->isLateTemplateParsed();
  AddBoolean(HasBody);
  if (HasBody) {
    auto *Body = Function->getBody();
    AddBoolean(Body);
    if (Body)
      AddStmt(Body);
  }
}

void ODRHash::AddEnumDecl(const EnumDecl *Enum) {
  assert(Enum);
  AddDeclarationName(Enum->getDeclName());

  AddBoolean(Enum->isScoped());
  if (Enum->isScoped())
    AddBoolean(Enum->isScopedUsingClassTag());

  if (Enum->getIntegerTypeSourceInfo())
    AddQualType(Enum->getIntegerType());

  // Filter out sub-Decls which will not be processed in order to get an
  // accurate count of Decl's.
  llvm::SmallVector<const Decl *, 16> Decls;
  for (Decl *SubDecl : Enum->decls()) {
    if (isWhitelistedDecl(SubDecl, Enum)) {
      assert(isa<EnumConstantDecl>(SubDecl) && "Unexpected Decl");
      Decls.push_back(SubDecl);
    }
  }

  ID.AddInteger(Decls.size());
  for (auto SubDecl : Decls) {
    AddSubDecl(SubDecl);
  }

}

void ODRHash::AddDecl(const Decl *D) {
  assert(D && "Expecting non-null pointer.");
  D = D->getCanonicalDecl();

  if (const NamedDecl *ND = dyn_cast<NamedDecl>(D)) {
    AddDeclarationName(ND->getDeclName());
    return;
  }

  ID.AddInteger(D->getKind());
  // TODO: Handle non-NamedDecl here.
}

namespace {
// Process a Type pointer.  Add* methods call back into ODRHash while Visit*
// methods process the relevant parts of the Type.
class ODRTypeVisitor : public TypeVisitor<ODRTypeVisitor> {
  typedef TypeVisitor<ODRTypeVisitor> Inherited;
  llvm::FoldingSetNodeID &ID;
  ODRHash &Hash;

public:
  ODRTypeVisitor(llvm::FoldingSetNodeID &ID, ODRHash &Hash)
      : ID(ID), Hash(Hash) {}

  void AddStmt(Stmt *S) {
    Hash.AddBoolean(S);
    if (S) {
      Hash.AddStmt(S);
    }
  }

  void AddDecl(Decl *D) {
    Hash.AddBoolean(D);
    if (D) {
      Hash.AddDecl(D);
    }
  }

  void AddQualType(QualType T) {
    Hash.AddQualType(T);
  }

  void AddType(const Type *T) {
    Hash.AddBoolean(T);
    if (T) {
      Hash.AddType(T);
    }
  }

  void AddNestedNameSpecifier(const NestedNameSpecifier *NNS) {
    Hash.AddBoolean(NNS);
    if (NNS) {
      Hash.AddNestedNameSpecifier(NNS);
    }
  }

  void AddIdentifierInfo(const IdentifierInfo *II) {
    Hash.AddBoolean(II);
    if (II) {
      Hash.AddIdentifierInfo(II);
    }
  }

  void VisitQualifiers(Qualifiers Quals) {
    ID.AddInteger(Quals.getAsOpaqueValue());
  }

  void Visit(const Type *T) {
    ID.AddInteger(T->getTypeClass());
    Inherited::Visit(T);
  }

  void VisitType(const Type *T) {}

  void VisitAdjustedType(const AdjustedType *T) {
    AddQualType(T->getOriginalType());
    AddQualType(T->getAdjustedType());
    VisitType(T);
  }

  void VisitDecayedType(const DecayedType *T) {
    AddQualType(T->getDecayedType());
    AddQualType(T->getPointeeType());
    VisitAdjustedType(T);
  }

  void VisitArrayType(const ArrayType *T) {
    AddQualType(T->getElementType());
    ID.AddInteger(T->getSizeModifier());
    VisitQualifiers(T->getIndexTypeQualifiers());
    VisitType(T);
  }
  void VisitConstantArrayType(const ConstantArrayType *T) {
    T->getSize().Profile(ID);
    VisitArrayType(T);
  }

  void VisitDependentSizedArrayType(const DependentSizedArrayType *T) {
    AddStmt(T->getSizeExpr());
    VisitArrayType(T);
  }

  void VisitIncompleteArrayType(const IncompleteArrayType *T) {
    VisitArrayType(T);
  }

  void VisitVariableArrayType(const VariableArrayType *T) {
    AddStmt(T->getSizeExpr());
    VisitArrayType(T);
  }

  void VisitBuiltinType(const BuiltinType *T) {
    ID.AddInteger(T->getKind());
    VisitType(T);
  }

  void VisitFunctionType(const FunctionType *T) {
    AddQualType(T->getReturnType());
    T->getExtInfo().Profile(ID);
    Hash.AddBoolean(T->isConst());
    Hash.AddBoolean(T->isVolatile());
    Hash.AddBoolean(T->isRestrict());
    VisitType(T);
  }

  void VisitFunctionNoProtoType(const FunctionNoProtoType *T) {
    VisitFunctionType(T);
  }

  void VisitFunctionProtoType(const FunctionProtoType *T) {
    ID.AddInteger(T->getNumParams());
    for (auto ParamType : T->getParamTypes())
      AddQualType(ParamType);

    VisitFunctionType(T);
  }

  void VisitPointerType(const PointerType *T) {
    AddQualType(T->getPointeeType());
    VisitType(T);
  }

  void VisitReferenceType(const ReferenceType *T) {
    AddQualType(T->getPointeeTypeAsWritten());
    VisitType(T);
  }

  void VisitLValueReferenceType(const LValueReferenceType *T) {
    VisitReferenceType(T);
  }

  void VisitRValueReferenceType(const RValueReferenceType *T) {
    VisitReferenceType(T);
  }

  void VisitTypedefType(const TypedefType *T) {
    AddDecl(T->getDecl());
    QualType UnderlyingType = T->getDecl()->getUnderlyingType();
    VisitQualifiers(UnderlyingType.getQualifiers());
    while (true) {
      if (const TypedefType *Underlying =
              dyn_cast<TypedefType>(UnderlyingType.getTypePtr())) {
        UnderlyingType = Underlying->getDecl()->getUnderlyingType();
        continue;
      }
      if (const ElaboratedType *Underlying =
              dyn_cast<ElaboratedType>(UnderlyingType.getTypePtr())) {
        UnderlyingType = Underlying->getNamedType();
        continue;
      }

      break;
    }
    AddType(UnderlyingType.getTypePtr());
    VisitType(T);
  }

  void VisitTagType(const TagType *T) {
    AddDecl(T->getDecl());
    VisitType(T);
  }

  void VisitRecordType(const RecordType *T) { VisitTagType(T); }
  void VisitEnumType(const EnumType *T) { VisitTagType(T); }

  void VisitTypeWithKeyword(const TypeWithKeyword *T) {
    ID.AddInteger(T->getKeyword());
    VisitType(T);
  };

  void VisitDependentNameType(const DependentNameType *T) {
    AddNestedNameSpecifier(T->getQualifier());
    AddIdentifierInfo(T->getIdentifier());
    VisitTypeWithKeyword(T);
  }

  void VisitDependentTemplateSpecializationType(
      const DependentTemplateSpecializationType *T) {
    AddIdentifierInfo(T->getIdentifier());
    AddNestedNameSpecifier(T->getQualifier());
    ID.AddInteger(T->getNumArgs());
    for (const auto &TA : T->template_arguments()) {
      Hash.AddTemplateArgument(TA);
    }
    VisitTypeWithKeyword(T);
  }

  void VisitElaboratedType(const ElaboratedType *T) {
    AddNestedNameSpecifier(T->getQualifier());
    AddQualType(T->getNamedType());
    VisitTypeWithKeyword(T);
  }

  void VisitTemplateSpecializationType(const TemplateSpecializationType *T) {
    ID.AddInteger(T->getNumArgs());
    for (const auto &TA : T->template_arguments()) {
      Hash.AddTemplateArgument(TA);
    }
    Hash.AddTemplateName(T->getTemplateName());
    VisitType(T);
  }

  void VisitTemplateTypeParmType(const TemplateTypeParmType *T) {
    ID.AddInteger(T->getDepth());
    ID.AddInteger(T->getIndex());
    Hash.AddBoolean(T->isParameterPack());
    AddDecl(T->getDecl());
  }
};
} // namespace

void ODRHash::AddType(const Type *T) {
  assert(T && "Expecting non-null pointer.");
  ODRTypeVisitor(ID, *this).Visit(T);
}

void ODRHash::AddQualType(QualType T) {
  AddBoolean(T.isNull());
  if (T.isNull())
    return;
  SplitQualType split = T.split();
  ID.AddInteger(split.Quals.getAsOpaqueValue());
  AddType(split.Ty);
}

void ODRHash::AddBoolean(bool Value) {
  Bools.push_back(Value);
}<|MERGE_RESOLUTION|>--- conflicted
+++ resolved
@@ -148,6 +148,8 @@
       AddQualType(TA.getAsType());
       break;
     case TemplateArgument::Declaration:
+      AddDecl(TA.getAsDecl());
+      break;
     case TemplateArgument::NullPtr:
     case TemplateArgument::Integral:
       break;
@@ -315,24 +317,8 @@
   }
 
   void VisitFunctionDecl(const FunctionDecl *D) {
-<<<<<<< HEAD
-    ID.AddInteger(D->getStorageClass());
-    Hash.AddBoolean(D->isInlineSpecified());
-    Hash.AddBoolean(D->isVirtualAsWritten());
-    Hash.AddBoolean(D->isPure());
-    Hash.AddBoolean(D->isDeletedAsWritten());
-
-    ID.AddInteger(D->param_size());
-
-    for (auto *Param : D->parameters()) {
-      Hash.AddSubDecl(Param);
-    }
-
-    AddQualType(D->getReturnType());
-=======
     // Handled by the ODRHash for FunctionDecl
     ID.AddInteger(D->getODRHash());
->>>>>>> 6a2e82dd
 
     Inherited::VisitFunctionDecl(D);
   }
