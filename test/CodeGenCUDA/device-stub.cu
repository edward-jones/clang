// RUN: echo "GPU binary would be here" > %t
// RUN: %clang_cc1 -triple x86_64-linux-gnu -emit-llvm %s \
// RUN:     -fcuda-include-gpubinary %t -o - \
<<<<<<< HEAD
// RUN:   | FileCheck %s --check-prefixes=ALL,NORDC
=======
// RUN:   | FileCheck -allow-deprecated-dag-overlap %s --check-prefixes=ALL,NORDC,CUDA,CUDANORDC
>>>>>>> 6a2e82dd
// RUN: %clang_cc1 -triple x86_64-linux-gnu -emit-llvm %s \
// RUN:     -fcuda-include-gpubinary %t -o -  -DNOGLOBALS \
// RUN:   | FileCheck -allow-deprecated-dag-overlap %s -check-prefixes=NOGLOBALS,CUDANOGLOBALS
// RUN: %clang_cc1 -triple x86_64-linux-gnu -emit-llvm %s \
// RUN:     -fcuda-rdc -fcuda-include-gpubinary %t -o - \
<<<<<<< HEAD
// RUN:   | FileCheck %s --check-prefixes=ALL,RDC
=======
// RUN:   | FileCheck -allow-deprecated-dag-overlap %s --check-prefixes=ALL,RDC,CUDA,CUDARDC
>>>>>>> 6a2e82dd
// RUN: %clang_cc1 -triple x86_64-linux-gnu -emit-llvm %s -o - \
// RUN:   | FileCheck -allow-deprecated-dag-overlap %s -check-prefix=NOGPUBIN

<<<<<<< HEAD
=======
// RUN: %clang_cc1 -triple x86_64-linux-gnu -emit-llvm %s \
// RUN:     -fcuda-include-gpubinary %t -o - -x hip\
// RUN:   | FileCheck -allow-deprecated-dag-overlap %s --check-prefixes=ALL,NORDC,HIP
// RUN: %clang_cc1 -triple x86_64-linux-gnu -emit-llvm %s \
// RUN:     -fcuda-include-gpubinary %t -o -  -DNOGLOBALS -x hip \
// RUN:   | FileCheck -allow-deprecated-dag-overlap %s -check-prefixes=NOGLOBALS,HIPNOGLOBALS
// RUN: %clang_cc1 -triple x86_64-linux-gnu -emit-llvm %s \
// RUN:     -fcuda-rdc -fcuda-include-gpubinary %t -o - -x hip \
// RUN:   | FileCheck -allow-deprecated-dag-overlap %s --check-prefixes=ALL,NORDC,HIP
// RUN: %clang_cc1 -triple x86_64-linux-gnu -emit-llvm %s -o - -x hip\
// RUN:   | FileCheck -allow-deprecated-dag-overlap %s -check-prefix=NOGPUBIN

>>>>>>> 6a2e82dd
#include "Inputs/cuda.h"

#ifndef NOGLOBALS
// ALL-DAG: @device_var = internal global i32
__device__ int device_var;

// ALL-DAG: @constant_var = internal global i32
__constant__ int constant_var;

// ALL-DAG: @shared_var = internal global i32
__shared__ int shared_var;

// Make sure host globals don't get internalized...
// ALL-DAG: @host_var = global i32
int host_var;
// ... and that extern vars remain external.
// ALL-DAG: @ext_host_var = external global i32
extern int ext_host_var;

// Shadows for external device-side variables are *definitions* of
// those variables.
// ALL-DAG: @ext_device_var = internal global i32
extern __device__ int ext_device_var;
// ALL-DAG: @ext_device_var = internal global i32
extern __constant__ int ext_constant_var;

void use_pointers() {
  int *p;
  p = &device_var;
  p = &constant_var;
  p = &shared_var;
  p = &host_var;
  p = &ext_device_var;
  p = &ext_constant_var;
  p = &ext_host_var;
}

// Make sure that all parts of GPU code init/cleanup are there:
// * constant unnamed string with the kernel name
// ALL: private unnamed_addr constant{{.*}}kernelfunc{{.*}}\00"
// * constant unnamed string with GPU binary
// HIP: @[[FATBIN:__hip_fatbin]] = external constant i8, section ".hip_fatbin"
// CUDA: @[[FATBIN:.*]] = private constant{{.*GPU binary would be here.*}}\00",
// CUDANORDC-SAME: section ".nv_fatbin", align 8
// CUDARDC-SAME: section "__nv_relfatbin", align 8
// * constant struct that wraps GPU binary
<<<<<<< HEAD
// ALL: @__cuda_fatbin_wrapper = internal constant { i32, i32, i8*, i8* } 
// ALL-SAME: { i32 1180844977, i32 1, {{.*}}, i8* null }
// ALL-SAME: section ".nvFatBinSegment"
// * variable to save GPU binary handle after initialization
// NORDC: @__cuda_gpubin_handle = internal global i8** null
=======
// ALL: @__[[PREFIX:cuda|hip]]_fatbin_wrapper = internal constant
// ALL-SAME: { i32, i32, i8*, i8* }
// CUDA-SAME: { i32 1180844977, i32 1,
// HIP-SAME: { i32 1212764230, i32 1,
// CUDA-SAME: i8* getelementptr inbounds ({{.*}}@[[FATBIN]], i64 0, i64 0),
// HIP-SAME:  i8* @[[FATBIN]],
// ALL-SAME: i8* null }
// CUDA-SAME: section ".nvFatBinSegment"
// HIP-SAME: section ".hipFatBinSegment"
// * variable to save GPU binary handle after initialization
// CUDANORDC: @__[[PREFIX]]_gpubin_handle = internal global i8** null
// HIP: @__[[PREFIX]]_gpubin_handle = linkonce hidden global i8** null
>>>>>>> 6a2e82dd
// * constant unnamed string with NVModuleID
// RDC: [[MODULE_ID_GLOBAL:@.*]] = private constant
// CUDARDC-SAME: c"[[MODULE_ID:.+]]\00", section "__nv_module_id", align 32
// * Make sure our constructor was added to global ctor list.
<<<<<<< HEAD
// ALL: @llvm.global_ctors = appending global {{.*}}@__cuda_module_ctor
// * In separate mode we also register a destructor.
// NORDC: @llvm.global_dtors = appending global {{.*}}@__cuda_module_dtor
=======
// ALL: @llvm.global_ctors = appending global {{.*}}@__[[PREFIX]]_module_ctor
>>>>>>> 6a2e82dd
// * Alias to global symbol containing the NVModuleID.
// RDC: @__fatbinwrap[[MODULE_ID]] = alias { i32, i32, i8*, i8* }
// RDC-SAME: { i32, i32, i8*, i8* }* @__cuda_fatbin_wrapper

// Test that we build the correct number of calls to cudaSetupArgument followed
// by a call to cudaLaunch.

// ALL: define{{.*}}kernelfunc
// ALL: call{{.*}}cudaSetupArgument
// ALL: call{{.*}}cudaSetupArgument
// ALL: call{{.*}}cudaSetupArgument
// ALL: call{{.*}}cudaLaunch
__global__ void kernelfunc(int i, int j, int k) {}

// Test that we've built correct kernel launch sequence.
// ALL: define{{.*}}hostfunc
// ALL: call{{.*}}cudaConfigureCall
// ALL: call{{.*}}kernelfunc
void hostfunc(void) { kernelfunc<<<1, 1>>>(1, 1, 1); }
#endif

// Test that we've built a function to register kernels and global vars.
// ALL: define internal void @__cuda_register_globals
// ALL: call{{.*}}cudaRegisterFunction(i8** %0, {{.*}}kernelfunc
// ALL-DAG: call{{.*}}cudaRegisterVar(i8** %0, {{.*}}device_var{{.*}}i32 0, i32 4, i32 0, i32 0
// ALL-DAG: call{{.*}}cudaRegisterVar(i8** %0, {{.*}}constant_var{{.*}}i32 0, i32 4, i32 1, i32 0
// ALL-DAG: call{{.*}}cudaRegisterVar(i8** %0, {{.*}}ext_device_var{{.*}}i32 1, i32 4, i32 0, i32 0
// ALL-DAG: call{{.*}}cudaRegisterVar(i8** %0, {{.*}}ext_constant_var{{.*}}i32 1, i32 4, i32 1, i32 0
// ALL: ret void

// Test that we've built a constructor.
<<<<<<< HEAD
// ALL: define internal void @__cuda_module_ctor

// In separate mode it calls __cudaRegisterFatBinary(&__cuda_fatbin_wrapper)
// NORDC: call{{.*}}cudaRegisterFatBinary{{.*}}__cuda_fatbin_wrapper
//   .. stores return value in __cuda_gpubin_handle
// NORDC-NEXT: store{{.*}}__cuda_gpubin_handle
//   .. and then calls __cuda_register_globals
// NORDC-NEXT: call void @__cuda_register_globals

// With relocatable device code we call __cudaRegisterLinkedBinary%NVModuleID%
// RDC: call{{.*}}__cudaRegisterLinkedBinary[[MODULE_ID]](
// RDC-SAME: __cuda_register_globals, {{.*}}__cuda_fatbin_wrapper
// RDC-SAME: [[MODULE_ID_GLOBAL]]

// Test that we've created destructor.
// NORDC: define internal void @__cuda_module_dtor
// NORDC: load{{.*}}__cuda_gpubin_handle
// NORDC-NEXT: call void @__cudaUnregisterFatBinary
=======
// ALL: define internal void @__[[PREFIX]]_module_ctor

// In separate mode it calls __[[PREFIX]]RegisterFatBinary(&__[[PREFIX]]_fatbin_wrapper)
// HIP only register fat binary once.
// HIP: load i8**, i8*** @__hip_gpubin_handle
// HIP-NEXT: icmp eq i8** {{.*}}, null
// HIP-NEXT: br i1 {{.*}}, label %if, label %exit
// HIP: if:
// NORDC: call{{.*}}[[PREFIX]]RegisterFatBinary{{.*}}__[[PREFIX]]_fatbin_wrapper
//   .. stores return value in __[[PREFIX]]_gpubin_handle
// NORDC-NEXT: store{{.*}}__[[PREFIX]]_gpubin_handle
//   .. and then calls __[[PREFIX]]_register_globals
// HIP-NEXT: br label %exit
// HIP: exit:
// HIP-NEXT: load i8**, i8*** @__hip_gpubin_handle
// NORDC-NEXT: call void @__[[PREFIX]]_register_globals
// * In separate mode we also register a destructor.
// NORDC-NEXT: call i32 @atexit(void (i8*)* @__[[PREFIX]]_module_dtor)

// With relocatable device code we call __[[PREFIX]]RegisterLinkedBinary%NVModuleID%
// RDC: call{{.*}}__[[PREFIX]]RegisterLinkedBinary[[MODULE_ID]](
// RDC-SAME: __[[PREFIX]]_register_globals, {{.*}}__[[PREFIX]]_fatbin_wrapper
// RDC-SAME: [[MODULE_ID_GLOBAL]]

// Test that we've created destructor.
// NORDC: define internal void @__[[PREFIX]]_module_dtor
// NORDC: load{{.*}}__[[PREFIX]]_gpubin_handle
// CUDANORDC-NEXT: call void @__[[PREFIX]]UnregisterFatBinary
// HIP-NEXT: icmp ne i8** {{.*}}, null
// HIP-NEXT: br i1 {{.*}}, label %if, label %exit
// HIP: if:
// HIP-NEXT: call void @__[[PREFIX]]UnregisterFatBinary
// HIP-NEXT: store i8** null, i8*** @__hip_gpubin_handle
// HIP-NEXT: br label %exit
// HIP: exit:
>>>>>>> 6a2e82dd

// There should be no __cuda_register_globals if we have no
// device-side globals, but we still need to register GPU binary.
// Skip GPU binary string first.
<<<<<<< HEAD
// NOGLOBALS: @0 = private unnamed_addr constant{{.*}}
// NOGLOBALS-NOT: define internal void @__cuda_register_globals
// NOGLOBALS: define internal void @__cuda_module_ctor
// NOGLOBALS: call{{.*}}cudaRegisterFatBinary{{.*}}__cuda_fatbin_wrapper
// NOGLOBALS-NOT: call void @__cuda_register_globals
// NOGLOBALS: define internal void @__cuda_module_dtor
// NOGLOBALS: call void @__cudaUnregisterFatBinary
=======
// CUDANOGLOBALS: @{{.*}} = private constant{{.*}}
// HIPNOGLOBALS: @{{.*}} = external constant{{.*}}
// NOGLOBALS-NOT: define internal void @__{{.*}}_register_globals
// NOGLOBALS: define internal void @__[[PREFIX:cuda|hip]]_module_ctor
// NOGLOBALS: call{{.*}}[[PREFIX]]RegisterFatBinary{{.*}}__[[PREFIX]]_fatbin_wrapper
// NOGLOBALS-NOT: call void @__[[PREFIX]]_register_globals
// NOGLOBALS: define internal void @__[[PREFIX]]_module_dtor
// NOGLOBALS: call void @__[[PREFIX]]UnregisterFatBinary
>>>>>>> 6a2e82dd

// There should be no constructors/destructors if we have no GPU binary.
// NOGPUBIN-NOT: define internal void @__cuda_register_globals
// NOGPUBIN-NOT: define internal void @__cuda_module_ctor
// NOGPUBIN-NOT: define internal void @__cuda_module_dtor<|MERGE_RESOLUTION|>--- conflicted
+++ resolved
@@ -1,26 +1,16 @@
 // RUN: echo "GPU binary would be here" > %t
 // RUN: %clang_cc1 -triple x86_64-linux-gnu -emit-llvm %s \
 // RUN:     -fcuda-include-gpubinary %t -o - \
-<<<<<<< HEAD
-// RUN:   | FileCheck %s --check-prefixes=ALL,NORDC
-=======
 // RUN:   | FileCheck -allow-deprecated-dag-overlap %s --check-prefixes=ALL,NORDC,CUDA,CUDANORDC
->>>>>>> 6a2e82dd
 // RUN: %clang_cc1 -triple x86_64-linux-gnu -emit-llvm %s \
 // RUN:     -fcuda-include-gpubinary %t -o -  -DNOGLOBALS \
 // RUN:   | FileCheck -allow-deprecated-dag-overlap %s -check-prefixes=NOGLOBALS,CUDANOGLOBALS
 // RUN: %clang_cc1 -triple x86_64-linux-gnu -emit-llvm %s \
 // RUN:     -fcuda-rdc -fcuda-include-gpubinary %t -o - \
-<<<<<<< HEAD
-// RUN:   | FileCheck %s --check-prefixes=ALL,RDC
-=======
 // RUN:   | FileCheck -allow-deprecated-dag-overlap %s --check-prefixes=ALL,RDC,CUDA,CUDARDC
->>>>>>> 6a2e82dd
 // RUN: %clang_cc1 -triple x86_64-linux-gnu -emit-llvm %s -o - \
 // RUN:   | FileCheck -allow-deprecated-dag-overlap %s -check-prefix=NOGPUBIN
 
-<<<<<<< HEAD
-=======
 // RUN: %clang_cc1 -triple x86_64-linux-gnu -emit-llvm %s \
 // RUN:     -fcuda-include-gpubinary %t -o - -x hip\
 // RUN:   | FileCheck -allow-deprecated-dag-overlap %s --check-prefixes=ALL,NORDC,HIP
@@ -33,7 +23,6 @@
 // RUN: %clang_cc1 -triple x86_64-linux-gnu -emit-llvm %s -o - -x hip\
 // RUN:   | FileCheck -allow-deprecated-dag-overlap %s -check-prefix=NOGPUBIN
 
->>>>>>> 6a2e82dd
 #include "Inputs/cuda.h"
 
 #ifndef NOGLOBALS
@@ -80,13 +69,6 @@
 // CUDANORDC-SAME: section ".nv_fatbin", align 8
 // CUDARDC-SAME: section "__nv_relfatbin", align 8
 // * constant struct that wraps GPU binary
-<<<<<<< HEAD
-// ALL: @__cuda_fatbin_wrapper = internal constant { i32, i32, i8*, i8* } 
-// ALL-SAME: { i32 1180844977, i32 1, {{.*}}, i8* null }
-// ALL-SAME: section ".nvFatBinSegment"
-// * variable to save GPU binary handle after initialization
-// NORDC: @__cuda_gpubin_handle = internal global i8** null
-=======
 // ALL: @__[[PREFIX:cuda|hip]]_fatbin_wrapper = internal constant
 // ALL-SAME: { i32, i32, i8*, i8* }
 // CUDA-SAME: { i32 1180844977, i32 1,
@@ -99,69 +81,42 @@
 // * variable to save GPU binary handle after initialization
 // CUDANORDC: @__[[PREFIX]]_gpubin_handle = internal global i8** null
 // HIP: @__[[PREFIX]]_gpubin_handle = linkonce hidden global i8** null
->>>>>>> 6a2e82dd
 // * constant unnamed string with NVModuleID
 // RDC: [[MODULE_ID_GLOBAL:@.*]] = private constant
 // CUDARDC-SAME: c"[[MODULE_ID:.+]]\00", section "__nv_module_id", align 32
 // * Make sure our constructor was added to global ctor list.
-<<<<<<< HEAD
-// ALL: @llvm.global_ctors = appending global {{.*}}@__cuda_module_ctor
-// * In separate mode we also register a destructor.
-// NORDC: @llvm.global_dtors = appending global {{.*}}@__cuda_module_dtor
-=======
 // ALL: @llvm.global_ctors = appending global {{.*}}@__[[PREFIX]]_module_ctor
->>>>>>> 6a2e82dd
 // * Alias to global symbol containing the NVModuleID.
 // RDC: @__fatbinwrap[[MODULE_ID]] = alias { i32, i32, i8*, i8* }
-// RDC-SAME: { i32, i32, i8*, i8* }* @__cuda_fatbin_wrapper
+// RDC-SAME: { i32, i32, i8*, i8* }* @__[[PREFIX]]_fatbin_wrapper
 
 // Test that we build the correct number of calls to cudaSetupArgument followed
 // by a call to cudaLaunch.
 
 // ALL: define{{.*}}kernelfunc
-// ALL: call{{.*}}cudaSetupArgument
-// ALL: call{{.*}}cudaSetupArgument
-// ALL: call{{.*}}cudaSetupArgument
-// ALL: call{{.*}}cudaLaunch
+// ALL: call{{.*}}[[PREFIX]]SetupArgument
+// ALL: call{{.*}}[[PREFIX]]SetupArgument
+// ALL: call{{.*}}[[PREFIX]]SetupArgument
+// ALL: call{{.*}}[[PREFIX]]Launch
 __global__ void kernelfunc(int i, int j, int k) {}
 
 // Test that we've built correct kernel launch sequence.
 // ALL: define{{.*}}hostfunc
-// ALL: call{{.*}}cudaConfigureCall
+// ALL: call{{.*}}[[PREFIX]]ConfigureCall
 // ALL: call{{.*}}kernelfunc
 void hostfunc(void) { kernelfunc<<<1, 1>>>(1, 1, 1); }
 #endif
 
 // Test that we've built a function to register kernels and global vars.
-// ALL: define internal void @__cuda_register_globals
-// ALL: call{{.*}}cudaRegisterFunction(i8** %0, {{.*}}kernelfunc
-// ALL-DAG: call{{.*}}cudaRegisterVar(i8** %0, {{.*}}device_var{{.*}}i32 0, i32 4, i32 0, i32 0
-// ALL-DAG: call{{.*}}cudaRegisterVar(i8** %0, {{.*}}constant_var{{.*}}i32 0, i32 4, i32 1, i32 0
-// ALL-DAG: call{{.*}}cudaRegisterVar(i8** %0, {{.*}}ext_device_var{{.*}}i32 1, i32 4, i32 0, i32 0
-// ALL-DAG: call{{.*}}cudaRegisterVar(i8** %0, {{.*}}ext_constant_var{{.*}}i32 1, i32 4, i32 1, i32 0
+// ALL: define internal void @__[[PREFIX]]_register_globals
+// ALL: call{{.*}}[[PREFIX]]RegisterFunction(i8** %0, {{.*}}kernelfunc
+// ALL-DAG: call{{.*}}[[PREFIX]]RegisterVar(i8** %0, {{.*}}device_var{{.*}}i32 0, i32 4, i32 0, i32 0
+// ALL-DAG: call{{.*}}[[PREFIX]]RegisterVar(i8** %0, {{.*}}constant_var{{.*}}i32 0, i32 4, i32 1, i32 0
+// ALL-DAG: call{{.*}}[[PREFIX]]RegisterVar(i8** %0, {{.*}}ext_device_var{{.*}}i32 1, i32 4, i32 0, i32 0
+// ALL-DAG: call{{.*}}[[PREFIX]]RegisterVar(i8** %0, {{.*}}ext_constant_var{{.*}}i32 1, i32 4, i32 1, i32 0
 // ALL: ret void
 
 // Test that we've built a constructor.
-<<<<<<< HEAD
-// ALL: define internal void @__cuda_module_ctor
-
-// In separate mode it calls __cudaRegisterFatBinary(&__cuda_fatbin_wrapper)
-// NORDC: call{{.*}}cudaRegisterFatBinary{{.*}}__cuda_fatbin_wrapper
-//   .. stores return value in __cuda_gpubin_handle
-// NORDC-NEXT: store{{.*}}__cuda_gpubin_handle
-//   .. and then calls __cuda_register_globals
-// NORDC-NEXT: call void @__cuda_register_globals
-
-// With relocatable device code we call __cudaRegisterLinkedBinary%NVModuleID%
-// RDC: call{{.*}}__cudaRegisterLinkedBinary[[MODULE_ID]](
-// RDC-SAME: __cuda_register_globals, {{.*}}__cuda_fatbin_wrapper
-// RDC-SAME: [[MODULE_ID_GLOBAL]]
-
-// Test that we've created destructor.
-// NORDC: define internal void @__cuda_module_dtor
-// NORDC: load{{.*}}__cuda_gpubin_handle
-// NORDC-NEXT: call void @__cudaUnregisterFatBinary
-=======
 // ALL: define internal void @__[[PREFIX]]_module_ctor
 
 // In separate mode it calls __[[PREFIX]]RegisterFatBinary(&__[[PREFIX]]_fatbin_wrapper)
@@ -197,20 +152,10 @@
 // HIP-NEXT: store i8** null, i8*** @__hip_gpubin_handle
 // HIP-NEXT: br label %exit
 // HIP: exit:
->>>>>>> 6a2e82dd
 
-// There should be no __cuda_register_globals if we have no
+// There should be no __[[PREFIX]]_register_globals if we have no
 // device-side globals, but we still need to register GPU binary.
 // Skip GPU binary string first.
-<<<<<<< HEAD
-// NOGLOBALS: @0 = private unnamed_addr constant{{.*}}
-// NOGLOBALS-NOT: define internal void @__cuda_register_globals
-// NOGLOBALS: define internal void @__cuda_module_ctor
-// NOGLOBALS: call{{.*}}cudaRegisterFatBinary{{.*}}__cuda_fatbin_wrapper
-// NOGLOBALS-NOT: call void @__cuda_register_globals
-// NOGLOBALS: define internal void @__cuda_module_dtor
-// NOGLOBALS: call void @__cudaUnregisterFatBinary
-=======
 // CUDANOGLOBALS: @{{.*}} = private constant{{.*}}
 // HIPNOGLOBALS: @{{.*}} = external constant{{.*}}
 // NOGLOBALS-NOT: define internal void @__{{.*}}_register_globals
@@ -219,9 +164,8 @@
 // NOGLOBALS-NOT: call void @__[[PREFIX]]_register_globals
 // NOGLOBALS: define internal void @__[[PREFIX]]_module_dtor
 // NOGLOBALS: call void @__[[PREFIX]]UnregisterFatBinary
->>>>>>> 6a2e82dd
 
 // There should be no constructors/destructors if we have no GPU binary.
-// NOGPUBIN-NOT: define internal void @__cuda_register_globals
-// NOGPUBIN-NOT: define internal void @__cuda_module_ctor
-// NOGPUBIN-NOT: define internal void @__cuda_module_dtor+// NOGPUBIN-NOT: define internal void @__[[PREFIX]]_register_globals
+// NOGPUBIN-NOT: define internal void @__[[PREFIX]]_module_ctor
+// NOGPUBIN-NOT: define internal void @__[[PREFIX]]_module_dtor