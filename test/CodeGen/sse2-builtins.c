--- conflicted
+++ resolved
@@ -59,27 +59,19 @@
 
 __m128i test_mm_adds_epu8(__m128i A, __m128i B) {
   // CHECK-LABEL: test_mm_adds_epu8
-<<<<<<< HEAD
-  // CHECK: call <16 x i8> @llvm.x86.sse2.paddus.b(<16 x i8> %{{.*}}, <16 x i8> %{{.*}})
-=======
   // CHECK-NOT: call <16 x i8> @llvm.x86.sse2.paddus.b(<16 x i8> %{{.*}}, <16 x i8> %{{.*}})
   // CHECK: add <16 x i8> %{{.*}}, %{{.*}}
   // CHECK: icmp ugt <16 x i8> %{{.*}}, %{{.*}}
   // CHECK: select <16 x i1> %{{.*}}, <16 x i8> <i8 -1, i8 -1, i8 -1, i8 -1, i8 -1, i8 -1, i8 -1, i8 -1, i8 -1, i8 -1, i8 -1, i8 -1, i8 -1, i8 -1, i8 -1, i8 -1>, <16 x i8> {{.*}}
->>>>>>> 6a2e82dd
   return _mm_adds_epu8(A, B);
 }
 
 __m128i test_mm_adds_epu16(__m128i A, __m128i B) {
   // CHECK-LABEL: test_mm_adds_epu16
-<<<<<<< HEAD
-  // CHECK: call <8 x i16> @llvm.x86.sse2.paddus.w(<8 x i16> %{{.*}}, <8 x i16> %{{.*}})
-=======
   // CHECK-NOT: call <8 x i16> @llvm.x86.sse2.paddus.w(<8 x i16> %{{.*}}, <8 x i16> %{{.*}})
   // CHECK: add <8 x i16> %{{.*}}, %{{.*}}
   // CHECK: icmp ugt <8 x i16> %{{.*}}, %{{.*}}
   // CHECK: select <8 x i1> %{{.*}}, <8 x i16> <i16 -1, i16 -1, i16 -1, i16 -1, i16 -1, i16 -1, i16 -1, i16 -1>, <8 x i16> {{.*}}
->>>>>>> 6a2e82dd
   return _mm_adds_epu16(A, B);
 }
 
@@ -1436,13 +1428,19 @@
 
 __m128i test_mm_subs_epu8(__m128i A, __m128i B) {
   // CHECK-LABEL: test_mm_subs_epu8
-  // CHECK: call <16 x i8> @llvm.x86.sse2.psubus.b(<16 x i8> %{{.*}}, <16 x i8> %{{.*}})
+  // CHECK-NOT: call <16 x i8> @llvm.x86.sse2.psubus.b(<16 x i8> %{{.*}}, <16 x i8> %{{.*}})
+  // CHECK: icmp ugt <16 x i8> {{.*}}, {{.*}}
+  // CHECK: select <16 x i1> {{.*}}, <16 x i8> {{.*}}, <16 x i8> {{.*}}
+  // CHECK: sub <16 x i8> {{.*}}, {{.*}}
   return _mm_subs_epu8(A, B);
 }
 
 __m128i test_mm_subs_epu16(__m128i A, __m128i B) {
   // CHECK-LABEL: test_mm_subs_epu16
-  // CHECK: call <8 x i16> @llvm.x86.sse2.psubus.w(<8 x i16> %{{.*}}, <8 x i16> %{{.*}})
+  // CHECK-NOT: call <8 x i16> @llvm.x86.sse2.psubus.w(<8 x i16> %{{.*}}, <8 x i16> %{{.*}})
+  // CHECK: icmp ugt <8 x i16> {{.*}}, {{.*}}
+  // CHECK: select <8 x i1> {{.*}}, <8 x i16> {{.*}}, <8 x i16> {{.*}}
+  // CHECK: sub <8 x i16> {{.*}}, {{.*}}
   return _mm_subs_epu16(A, B);
 }
 
