// RUN: %clang_cc1 -ffreestanding %s -triple=x86_64-apple-darwin -target-feature +avx512bw -emit-llvm -o - -Wall -Werror | FileCheck %s
// RUN: %clang_cc1 -ffreestanding %s -triple=x86_64-apple-darwin -target-feature +avx512bw -fno-signed-char -emit-llvm -o - -Wall -Werror | FileCheck %s


#include <immintrin.h>

__mmask64 test_mm512_cmpeq_epi8_mask(__m512i __a, __m512i __b) {
  // CHECK-LABEL: @test_mm512_cmpeq_epi8_mask
  // CHECK: icmp eq <64 x i8> %{{.*}}, %{{.*}}
  return (__mmask64)_mm512_cmpeq_epi8_mask(__a, __b);
}

__mmask64 test_mm512_mask_cmpeq_epi8_mask(__mmask64 __u, __m512i __a, __m512i __b) {
  // CHECK-LABEL: @test_mm512_mask_cmpeq_epi8_mask
  // CHECK: icmp eq <64 x i8> %{{.*}}, %{{.*}}
  // CHECK: and <64 x i1> %{{.*}}, %{{.*}}
  return (__mmask64)_mm512_mask_cmpeq_epi8_mask(__u, __a, __b);
}

__mmask32 test_mm512_cmpeq_epi16_mask(__m512i __a, __m512i __b) {
  // CHECK-LABEL: @test_mm512_cmpeq_epi16_mask
  // CHECK: icmp eq <32 x i16> %{{.*}}, %{{.*}}
  return (__mmask32)_mm512_cmpeq_epi16_mask(__a, __b);
}

__mmask32 test_mm512_mask_cmpeq_epi16_mask(__mmask32 __u, __m512i __a, __m512i __b) {
  // CHECK-LABEL: @test_mm512_mask_cmpeq_epi16_mask
  // CHECK: icmp eq <32 x i16> %{{.*}}, %{{.*}}
  // CHECK: and <32 x i1> %{{.*}}, %{{.*}}
  return (__mmask32)_mm512_mask_cmpeq_epi16_mask(__u, __a, __b);
}

__mmask64 test_mm512_cmpgt_epi8_mask(__m512i __a, __m512i __b) {
  // CHECK-LABEL: @test_mm512_cmpgt_epi8_mask
  // CHECK: icmp sgt <64 x i8> %{{.*}}, %{{.*}}
  return (__mmask64)_mm512_cmpgt_epi8_mask(__a, __b);
}

__mmask64 test_mm512_mask_cmpgt_epi8_mask(__mmask64 __u, __m512i __a, __m512i __b) {
  // CHECK-LABEL: @test_mm512_mask_cmpgt_epi8_mask
  // CHECK: icmp sgt <64 x i8> %{{.*}}, %{{.*}}
  // CHECK: and <64 x i1> %{{.*}}, %{{.*}}
  return (__mmask64)_mm512_mask_cmpgt_epi8_mask(__u, __a, __b);
}

__mmask32 test_mm512_cmpgt_epi16_mask(__m512i __a, __m512i __b) {
  // CHECK-LABEL: @test_mm512_cmpgt_epi16_mask
  // CHECK: icmp sgt <32 x i16> %{{.*}}, %{{.*}}
  return (__mmask32)_mm512_cmpgt_epi16_mask(__a, __b);
}

__mmask32 test_mm512_mask_cmpgt_epi16_mask(__mmask32 __u, __m512i __a, __m512i __b) {
  // CHECK-LABEL: @test_mm512_mask_cmpgt_epi16_mask
  // CHECK: icmp sgt <32 x i16> %{{.*}}, %{{.*}}
  // CHECK: and <32 x i1> %{{.*}}, %{{.*}}
  return (__mmask32)_mm512_mask_cmpgt_epi16_mask(__u, __a, __b);
}

__mmask64 test_mm512_cmpeq_epu8_mask(__m512i __a, __m512i __b) {
  // CHECK-LABEL: @test_mm512_cmpeq_epu8_mask
  // CHECK: icmp eq <64 x i8> %{{.*}}, %{{.*}}
  return (__mmask64)_mm512_cmpeq_epu8_mask(__a, __b);
}

__mmask64 test_mm512_mask_cmpeq_epu8_mask(__mmask64 __u, __m512i __a, __m512i __b) {
  // CHECK-LABEL: @test_mm512_mask_cmpeq_epu8_mask
  // CHECK: icmp eq <64 x i8> %{{.*}}, %{{.*}}
  // CHECK: and <64 x i1> %{{.*}}, %{{.*}}
  return (__mmask64)_mm512_mask_cmpeq_epu8_mask(__u, __a, __b);
}

__mmask32 test_mm512_cmpeq_epu16_mask(__m512i __a, __m512i __b) {
  // CHECK-LABEL: @test_mm512_cmpeq_epu16_mask
  // CHECK: icmp eq <32 x i16> %{{.*}}, %{{.*}}
  return (__mmask32)_mm512_cmpeq_epu16_mask(__a, __b);
}

__mmask32 test_mm512_mask_cmpeq_epu16_mask(__mmask32 __u, __m512i __a, __m512i __b) {
  // CHECK-LABEL: @test_mm512_mask_cmpeq_epu16_mask
  // CHECK: icmp eq <32 x i16> %{{.*}}, %{{.*}}
  // CHECK: and <32 x i1> %{{.*}}, %{{.*}}
  return (__mmask32)_mm512_mask_cmpeq_epu16_mask(__u, __a, __b);
}

__mmask64 test_mm512_cmpgt_epu8_mask(__m512i __a, __m512i __b) {
  // CHECK-LABEL: @test_mm512_cmpgt_epu8_mask
  // CHECK: icmp ugt <64 x i8> %{{.*}}, %{{.*}}
  return (__mmask64)_mm512_cmpgt_epu8_mask(__a, __b);
}

__mmask64 test_mm512_mask_cmpgt_epu8_mask(__mmask64 __u, __m512i __a, __m512i __b) {
  // CHECK-LABEL: @test_mm512_mask_cmpgt_epu8_mask
  // CHECK: icmp ugt <64 x i8> %{{.*}}, %{{.*}}
  // CHECK: and <64 x i1> %{{.*}}, %{{.*}}
  return (__mmask64)_mm512_mask_cmpgt_epu8_mask(__u, __a, __b);
}

__mmask32 test_mm512_cmpgt_epu16_mask(__m512i __a, __m512i __b) {
  // CHECK-LABEL: @test_mm512_cmpgt_epu16_mask
  // CHECK: icmp ugt <32 x i16> %{{.*}}, %{{.*}}
  return (__mmask32)_mm512_cmpgt_epu16_mask(__a, __b);
}

__mmask32 test_mm512_mask_cmpgt_epu16_mask(__mmask32 __u, __m512i __a, __m512i __b) {
  // CHECK-LABEL: @test_mm512_mask_cmpgt_epu16_mask
  // CHECK: icmp ugt <32 x i16> %{{.*}}, %{{.*}}
  // CHECK: and <32 x i1> %{{.*}}, %{{.*}}
  return (__mmask32)_mm512_mask_cmpgt_epu16_mask(__u, __a, __b);
}

__mmask64 test_mm512_cmpge_epi8_mask(__m512i __a, __m512i __b) {
  // CHECK-LABEL: @test_mm512_cmpge_epi8_mask
  // CHECK: icmp sge <64 x i8> %{{.*}}, %{{.*}}
  return (__mmask64)_mm512_cmpge_epi8_mask(__a, __b);
}

__mmask64 test_mm512_mask_cmpge_epi8_mask(__mmask64 __u, __m512i __a, __m512i __b) {
  // CHECK-LABEL: @test_mm512_mask_cmpge_epi8_mask
  // CHECK: icmp sge <64 x i8> %{{.*}}, %{{.*}}
  // CHECK: and <64 x i1> %{{.*}}, %{{.*}}
  return (__mmask64)_mm512_mask_cmpge_epi8_mask(__u, __a, __b);
}

__mmask64 test_mm512_cmpge_epu8_mask(__m512i __a, __m512i __b) {
  // CHECK-LABEL: @test_mm512_cmpge_epu8_mask
  // CHECK: icmp uge <64 x i8> %{{.*}}, %{{.*}}
  return (__mmask64)_mm512_cmpge_epu8_mask(__a, __b);
}

__mmask64 test_mm512_mask_cmpge_epu8_mask(__mmask64 __u, __m512i __a, __m512i __b) {
  // CHECK-LABEL: @test_mm512_mask_cmpge_epu8_mask
  // CHECK: icmp uge <64 x i8> %{{.*}}, %{{.*}}
  // CHECK: and <64 x i1> %{{.*}}, %{{.*}}
  return (__mmask64)_mm512_mask_cmpge_epu8_mask(__u, __a, __b);
}

__mmask32 test_mm512_cmpge_epi16_mask(__m512i __a, __m512i __b) {
  // CHECK-LABEL: @test_mm512_cmpge_epi16_mask
  // CHECK: icmp sge <32 x i16> %{{.*}}, %{{.*}}
  return (__mmask32)_mm512_cmpge_epi16_mask(__a, __b);
}

__mmask32 test_mm512_mask_cmpge_epi16_mask(__mmask32 __u, __m512i __a, __m512i __b) {
  // CHECK-LABEL: @test_mm512_mask_cmpge_epi16_mask
  // CHECK: icmp sge <32 x i16> %{{.*}}, %{{.*}}
  // CHECK: and <32 x i1> %{{.*}}, %{{.*}}
  return (__mmask32)_mm512_mask_cmpge_epi16_mask(__u, __a, __b);
}

__mmask32 test_mm512_cmpge_epu16_mask(__m512i __a, __m512i __b) {
  // CHECK-LABEL: @test_mm512_cmpge_epu16_mask
  // CHECK: icmp uge <32 x i16> %{{.*}}, %{{.*}}
  return (__mmask32)_mm512_cmpge_epu16_mask(__a, __b);
}

__mmask32 test_mm512_mask_cmpge_epu16_mask(__mmask32 __u, __m512i __a, __m512i __b) {
  // CHECK-LABEL: @test_mm512_mask_cmpge_epu16_mask
  // CHECK: icmp uge <32 x i16> %{{.*}}, %{{.*}}
  // CHECK: and <32 x i1> %{{.*}}, %{{.*}}
  return (__mmask32)_mm512_mask_cmpge_epu16_mask(__u, __a, __b);
}

__mmask64 test_mm512_cmple_epi8_mask(__m512i __a, __m512i __b) {
  // CHECK-LABEL: @test_mm512_cmple_epi8_mask
  // CHECK: icmp sle <64 x i8> %{{.*}}, %{{.*}}
  return (__mmask64)_mm512_cmple_epi8_mask(__a, __b);
}

__mmask64 test_mm512_mask_cmple_epi8_mask(__mmask64 __u, __m512i __a, __m512i __b) {
  // CHECK-LABEL: @test_mm512_mask_cmple_epi8_mask
  // CHECK: icmp sle <64 x i8> %{{.*}}, %{{.*}}
  // CHECK: and <64 x i1> %{{.*}}, %{{.*}}
  return (__mmask64)_mm512_mask_cmple_epi8_mask(__u, __a, __b);
}

__mmask64 test_mm512_cmple_epu8_mask(__m512i __a, __m512i __b) {
  // CHECK-LABEL: @test_mm512_cmple_epu8_mask
  // CHECK: icmp ule <64 x i8> %{{.*}}, %{{.*}}
  return (__mmask64)_mm512_cmple_epu8_mask(__a, __b);
}

__mmask64 test_mm512_mask_cmple_epu8_mask(__mmask64 __u, __m512i __a, __m512i __b) {
  // CHECK-LABEL: @test_mm512_mask_cmple_epu8_mask
  // CHECK: icmp ule <64 x i8> %{{.*}}, %{{.*}}
  // CHECK: and <64 x i1> %{{.*}}, %{{.*}}
  return (__mmask64)_mm512_mask_cmple_epu8_mask(__u, __a, __b);
}

__mmask32 test_mm512_cmple_epi16_mask(__m512i __a, __m512i __b) {
  // CHECK-LABEL: @test_mm512_cmple_epi16_mask
  // CHECK: icmp sle <32 x i16> %{{.*}}, %{{.*}}
  return (__mmask32)_mm512_cmple_epi16_mask(__a, __b);
}

__mmask32 test_mm512_mask_cmple_epi16_mask(__mmask32 __u, __m512i __a, __m512i __b) {
  // CHECK-LABEL: @test_mm512_mask_cmple_epi16_mask
  // CHECK: icmp sle <32 x i16> %{{.*}}, %{{.*}}
  // CHECK: and <32 x i1> %{{.*}}, %{{.*}}
  return (__mmask32)_mm512_mask_cmple_epi16_mask(__u, __a, __b);
}

__mmask32 test_mm512_cmple_epu16_mask(__m512i __a, __m512i __b) {
  // CHECK-LABEL: @test_mm512_cmple_epu16_mask
  // CHECK: icmp ule <32 x i16> %{{.*}}, %{{.*}}
  return (__mmask32)_mm512_cmple_epu16_mask(__a, __b);
}

__mmask32 test_mm512_mask_cmple_epu16_mask(__mmask32 __u, __m512i __a, __m512i __b) {
  // CHECK-LABEL: @test_mm512_mask_cmple_epu16_mask
  // CHECK: icmp ule <32 x i16> %{{.*}}, %{{.*}}
  // CHECK: and <32 x i1> %{{.*}}, %{{.*}}
  return (__mmask32)_mm512_mask_cmple_epu16_mask(__u, __a, __b);
}

__mmask64 test_mm512_cmplt_epi8_mask(__m512i __a, __m512i __b) {
  // CHECK-LABEL: @test_mm512_cmplt_epi8_mask
  // CHECK: icmp slt <64 x i8> %{{.*}}, %{{.*}}
  return (__mmask64)_mm512_cmplt_epi8_mask(__a, __b);
}

__mmask64 test_mm512_mask_cmplt_epi8_mask(__mmask64 __u, __m512i __a, __m512i __b) {
  // CHECK-LABEL: @test_mm512_mask_cmplt_epi8_mask
  // CHECK: icmp slt <64 x i8> %{{.*}}, %{{.*}}
  // CHECK: and <64 x i1> %{{.*}}, %{{.*}}
  return (__mmask64)_mm512_mask_cmplt_epi8_mask(__u, __a, __b);
}

__mmask64 test_mm512_cmplt_epu8_mask(__m512i __a, __m512i __b) {
  // CHECK-LABEL: @test_mm512_cmplt_epu8_mask
  // CHECK: icmp ult <64 x i8> %{{.*}}, %{{.*}}
  return (__mmask64)_mm512_cmplt_epu8_mask(__a, __b);
}

__mmask64 test_mm512_mask_cmplt_epu8_mask(__mmask64 __u, __m512i __a, __m512i __b) {
  // CHECK-LABEL: @test_mm512_mask_cmplt_epu8_mask
  // CHECK: icmp ult <64 x i8> %{{.*}}, %{{.*}}
  // CHECK: and <64 x i1> %{{.*}}, %{{.*}}
  return (__mmask64)_mm512_mask_cmplt_epu8_mask(__u, __a, __b);
}

__mmask32 test_mm512_cmplt_epi16_mask(__m512i __a, __m512i __b) {
  // CHECK-LABEL: @test_mm512_cmplt_epi16_mask
  // CHECK: icmp slt <32 x i16> %{{.*}}, %{{.*}}
  return (__mmask32)_mm512_cmplt_epi16_mask(__a, __b);
}

__mmask32 test_mm512_mask_cmplt_epi16_mask(__mmask32 __u, __m512i __a, __m512i __b) {
  // CHECK-LABEL: @test_mm512_mask_cmplt_epi16_mask
  // CHECK: icmp slt <32 x i16> %{{.*}}, %{{.*}}
  // CHECK: and <32 x i1> %{{.*}}, %{{.*}}
  return (__mmask32)_mm512_mask_cmplt_epi16_mask(__u, __a, __b);
}

__mmask32 test_mm512_cmplt_epu16_mask(__m512i __a, __m512i __b) {
  // CHECK-LABEL: @test_mm512_cmplt_epu16_mask
  // CHECK: icmp ult <32 x i16> %{{.*}}, %{{.*}}
  return (__mmask32)_mm512_cmplt_epu16_mask(__a, __b);
}

__mmask32 test_mm512_mask_cmplt_epu16_mask(__mmask32 __u, __m512i __a, __m512i __b) {
  // CHECK-LABEL: @test_mm512_mask_cmplt_epu16_mask
  // CHECK: icmp ult <32 x i16> %{{.*}}, %{{.*}}
  // CHECK: and <32 x i1> %{{.*}}, %{{.*}}
  return (__mmask32)_mm512_mask_cmplt_epu16_mask(__u, __a, __b);
}

__mmask64 test_mm512_cmpneq_epi8_mask(__m512i __a, __m512i __b) {
  // CHECK-LABEL: @test_mm512_cmpneq_epi8_mask
  // CHECK: icmp ne <64 x i8> %{{.*}}, %{{.*}}
  return (__mmask64)_mm512_cmpneq_epi8_mask(__a, __b);
}

__mmask64 test_mm512_mask_cmpneq_epi8_mask(__mmask64 __u, __m512i __a, __m512i __b) {
  // CHECK-LABEL: @test_mm512_mask_cmpneq_epi8_mask
  // CHECK: icmp ne <64 x i8> %{{.*}}, %{{.*}}
  // CHECK: and <64 x i1> %{{.*}}, %{{.*}}
  return (__mmask64)_mm512_mask_cmpneq_epi8_mask(__u, __a, __b);
}

__mmask64 test_mm512_cmpneq_epu8_mask(__m512i __a, __m512i __b) {
  // CHECK-LABEL: @test_mm512_cmpneq_epu8_mask
  // CHECK: icmp ne <64 x i8> %{{.*}}, %{{.*}}
  return (__mmask64)_mm512_cmpneq_epu8_mask(__a, __b);
}

__mmask64 test_mm512_mask_cmpneq_epu8_mask(__mmask64 __u, __m512i __a, __m512i __b) {
  // CHECK-LABEL: @test_mm512_mask_cmpneq_epu8_mask
  // CHECK: icmp ne <64 x i8> %{{.*}}, %{{.*}}
  // CHECK: and <64 x i1> %{{.*}}, %{{.*}}
  return (__mmask64)_mm512_mask_cmpneq_epu8_mask(__u, __a, __b);
}

__mmask32 test_mm512_cmpneq_epi16_mask(__m512i __a, __m512i __b) {
  // CHECK-LABEL: @test_mm512_cmpneq_epi16_mask
  // CHECK: icmp ne <32 x i16> %{{.*}}, %{{.*}}
  return (__mmask32)_mm512_cmpneq_epi16_mask(__a, __b);
}

__mmask32 test_mm512_mask_cmpneq_epi16_mask(__mmask32 __u, __m512i __a, __m512i __b) {
  // CHECK-LABEL: @test_mm512_mask_cmpneq_epi16_mask
  // CHECK: icmp ne <32 x i16> %{{.*}}, %{{.*}}
  // CHECK: and <32 x i1> %{{.*}}, %{{.*}}
  return (__mmask32)_mm512_mask_cmpneq_epi16_mask(__u, __a, __b);
}

__mmask32 test_mm512_cmpneq_epu16_mask(__m512i __a, __m512i __b) {
  // CHECK-LABEL: @test_mm512_cmpneq_epu16_mask
  // CHECK: icmp ne <32 x i16> %{{.*}}, %{{.*}}
  return (__mmask32)_mm512_cmpneq_epu16_mask(__a, __b);
}

__mmask32 test_mm512_mask_cmpneq_epu16_mask(__mmask32 __u, __m512i __a, __m512i __b) {
  // CHECK-LABEL: @test_mm512_mask_cmpneq_epu16_mask
  // CHECK: icmp ne <32 x i16> %{{.*}}, %{{.*}}
  // CHECK: and <32 x i1> %{{.*}}, %{{.*}}
  return (__mmask32)_mm512_mask_cmpneq_epu16_mask(__u, __a, __b);
}

__mmask64 test_mm512_cmp_epi8_mask(__m512i __a, __m512i __b) {
  // CHECK-LABEL: @test_mm512_cmp_epi8_mask
  // CHECK: icmp eq <64 x i8> %{{.*}}, %{{.*}}
  return (__mmask64)_mm512_cmp_epi8_mask(__a, __b, 0);
}

__mmask64 test_mm512_mask_cmp_epi8_mask(__mmask64 __u, __m512i __a, __m512i __b) {
  // CHECK-LABEL: @test_mm512_mask_cmp_epi8_mask
  // CHECK: icmp eq <64 x i8> %{{.*}}, %{{.*}}
  // CHECK: and <64 x i1> %{{.*}}, %{{.*}}
  return (__mmask64)_mm512_mask_cmp_epi8_mask(__u, __a, __b, 0);
}

__mmask64 test_mm512_cmp_epu8_mask(__m512i __a, __m512i __b) {
  // CHECK-LABEL: @test_mm512_cmp_epu8_mask
  // CHECK: icmp eq <64 x i8> %{{.*}}, %{{.*}}
  return (__mmask64)_mm512_cmp_epu8_mask(__a, __b, 0);
}

__mmask64 test_mm512_mask_cmp_epu8_mask(__mmask64 __u, __m512i __a, __m512i __b) {
  // CHECK-LABEL: @test_mm512_mask_cmp_epu8_mask
  // CHECK: icmp eq <64 x i8> %{{.*}}, %{{.*}}
  // CHECK: and <64 x i1> %{{.*}}, %{{.*}}
  return (__mmask64)_mm512_mask_cmp_epu8_mask(__u, __a, __b, 0);
}

__mmask32 test_mm512_cmp_epi16_mask(__m512i __a, __m512i __b) {
  // CHECK-LABEL: @test_mm512_cmp_epi16_mask
  // CHECK: icmp eq <32 x i16> %{{.*}}, %{{.*}}
  return (__mmask32)_mm512_cmp_epi16_mask(__a, __b, 0);
}

__mmask32 test_mm512_mask_cmp_epi16_mask(__mmask32 __u, __m512i __a, __m512i __b) {
  // CHECK-LABEL: @test_mm512_mask_cmp_epi16_mask
  // CHECK: icmp eq <32 x i16> %{{.*}}, %{{.*}}
  // CHECK: and <32 x i1> %{{.*}}, %{{.*}}
  return (__mmask32)_mm512_mask_cmp_epi16_mask(__u, __a, __b, 0);
}

__mmask32 test_mm512_cmp_epu16_mask(__m512i __a, __m512i __b) {
  // CHECK-LABEL: @test_mm512_cmp_epu16_mask
  // CHECK: icmp eq <32 x i16> %{{.*}}, %{{.*}}
  return (__mmask32)_mm512_cmp_epu16_mask(__a, __b, 0);
}

__mmask32 test_mm512_mask_cmp_epu16_mask(__mmask32 __u, __m512i __a, __m512i __b) {
  // CHECK-LABEL: @test_mm512_mask_cmp_epu16_mask
  // CHECK: icmp eq <32 x i16> %{{.*}}, %{{.*}}
  // CHECK: and <32 x i1> %{{.*}}, %{{.*}}
  return (__mmask32)_mm512_mask_cmp_epu16_mask(__u, __a, __b, 0);
}

__m512i test_mm512_add_epi8 (__m512i __A, __m512i __B) {
  //CHECK-LABEL: @test_mm512_add_epi8
  //CHECK: add <64 x i8>
  return _mm512_add_epi8(__A,__B);
}

__m512i test_mm512_mask_add_epi8 (__m512i __W, __mmask64 __U, __m512i __A, __m512i __B) {
  //CHECK-LABEL: @test_mm512_mask_add_epi8
  //CHECK: add <64 x i8> %{{.*}}, %{{.*}}
  //CHECK: select <64 x i1> %{{.*}}, <64 x i8> %{{.*}}, <64 x i8> %{{.*}}
  return _mm512_mask_add_epi8(__W, __U, __A, __B);
}

__m512i test_mm512_maskz_add_epi8 (__mmask64 __U, __m512i __A, __m512i __B) {
  //CHECK-LABEL: @test_mm512_maskz_add_epi8
  //CHECK: add <64 x i8> %{{.*}}, %{{.*}}
  //CHECK: select <64 x i1> %{{.*}}, <64 x i8> %{{.*}}, <64 x i8> %{{.*}}
  return _mm512_maskz_add_epi8(__U, __A, __B);
}

__m512i test_mm512_sub_epi8 (__m512i __A, __m512i __B) {
  //CHECK-LABEL: @test_mm512_sub_epi8
  //CHECK: sub <64 x i8>
  return _mm512_sub_epi8(__A, __B);
}

__m512i test_mm512_mask_sub_epi8 (__m512i __W, __mmask64 __U, __m512i __A, __m512i __B) {
  //CHECK-LABEL: @test_mm512_mask_sub_epi8
  //CHECK: sub <64 x i8> %{{.*}}, %{{.*}}
  //CHECK: select <64 x i1> %{{.*}}, <64 x i8> %{{.*}}, <64 x i8> %{{.*}}
  return _mm512_mask_sub_epi8(__W, __U, __A, __B);
}

__m512i test_mm512_maskz_sub_epi8 (__mmask64 __U, __m512i __A, __m512i __B) {
  //CHECK-LABEL: @test_mm512_maskz_sub_epi8
  //CHECK: sub <64 x i8> %{{.*}}, %{{.*}}
  //CHECK: select <64 x i1> %{{.*}}, <64 x i8> %{{.*}}, <64 x i8> %{{.*}}
  return _mm512_maskz_sub_epi8(__U, __A, __B);
}

__m512i test_mm512_add_epi16 (__m512i __A, __m512i __B) {
  //CHECK-LABEL: @test_mm512_add_epi16
  //CHECK: add <32 x i16>
  return _mm512_add_epi16(__A, __B);
}

__m512i test_mm512_mask_add_epi16 (__m512i __W, __mmask32 __U, __m512i __A, __m512i __B) {
  //CHECK-LABEL: @test_mm512_mask_add_epi16
  //CHECK: add <32 x i16> %{{.*}}, %{{.*}}
  //CHECK: select <32 x i1> %{{.*}}, <32 x i16> %{{.*}}, <32 x i16> %{{.*}}
  return _mm512_mask_add_epi16(__W, __U, __A, __B);
}

__m512i test_mm512_maskz_add_epi16 (__mmask32 __U, __m512i __A, __m512i __B) {
  //CHECK-LABEL: @test_mm512_maskz_add_epi16
  //CHECK: add <32 x i16> %{{.*}}, %{{.*}}
  //CHECK: select <32 x i1> %{{.*}}, <32 x i16> %{{.*}}, <32 x i16> %{{.*}}
  return _mm512_maskz_add_epi16(__U, __A, __B);
}

__m512i test_mm512_sub_epi16 (__m512i __A, __m512i __B) {
  //CHECK-LABEL: @test_mm512_sub_epi16
  //CHECK: sub <32 x i16>
  return _mm512_sub_epi16(__A, __B);
}

__m512i test_mm512_mask_sub_epi16 (__m512i __W, __mmask32 __U, __m512i __A, __m512i __B) {
  //CHECK-LABEL: @test_mm512_mask_sub_epi16
  //CHECK: sub <32 x i16> %{{.*}}, %{{.*}}
  //CHECK: select <32 x i1> %{{.*}}, <32 x i16> %{{.*}}, <32 x i16> %{{.*}}
  return _mm512_mask_sub_epi16(__W, __U, __A, __B);
}

__m512i test_mm512_maskz_sub_epi16 (__mmask32 __U, __m512i __A, __m512i __B) {
  //CHECK-LABEL: @test_mm512_maskz_sub_epi16
  //CHECK: sub <32 x i16> %{{.*}}, %{{.*}}
  //CHECK: select <32 x i1> %{{.*}}, <32 x i16> %{{.*}}, <32 x i16> %{{.*}}
  return _mm512_maskz_sub_epi16(__U, __A, __B);
}

__m512i test_mm512_mullo_epi16 (__m512i __A, __m512i __B) {
  //CHECK-LABEL: @test_mm512_mullo_epi16
  //CHECK: mul <32 x i16>
  return _mm512_mullo_epi16(__A, __B);
}

__m512i test_mm512_mask_mullo_epi16 (__m512i __W, __mmask32 __U, __m512i __A, __m512i __B) {
  //CHECK-LABEL: @test_mm512_mask_mullo_epi16
  //CHECK: mul <32 x i16> %{{.*}}, %{{.*}}
  //CHECK: select <32 x i1> %{{.*}}, <32 x i16> %{{.*}}, <32 x i16> %{{.*}}
  return _mm512_mask_mullo_epi16(__W, __U, __A, __B);
}

__m512i test_mm512_maskz_mullo_epi16 (__mmask32 __U, __m512i __A, __m512i __B) {
  //CHECK-LABEL: @test_mm512_maskz_mullo_epi16
  //CHECK: mul <32 x i16> %{{.*}}, %{{.*}}
  //CHECK: select <32 x i1> %{{.*}}, <32 x i16> %{{.*}}, <32 x i16> %{{.*}}
  return _mm512_maskz_mullo_epi16(__U, __A, __B);
}

__m512i test_mm512_mask_blend_epi8(__mmask64 __U, __m512i __A, __m512i __W) {
  // CHECK-LABEL: @test_mm512_mask_blend_epi8
  // CHECK: select <64 x i1> %{{.*}}, <64 x i8> %{{.*}}, <64 x i8> %{{.*}}
  return _mm512_mask_blend_epi8(__U,__A,__W); 
}
__m512i test_mm512_mask_blend_epi16(__mmask32 __U, __m512i __A, __m512i __W) {
  // CHECK-LABEL: @test_mm512_mask_blend_epi16
  // CHECK: select <32 x i1> %{{.*}}, <32 x i16> %{{.*}}, <32 x i16> %{{.*}}
  return _mm512_mask_blend_epi16(__U,__A,__W); 
}
__m512i test_mm512_abs_epi8(__m512i __A) {
  // CHECK-LABEL: @test_mm512_abs_epi8
  // CHECK: [[SUB:%.*]] = sub <64 x i8> zeroinitializer, [[A:%.*]]
  // CHECK: [[CMP:%.*]] = icmp sgt <64 x i8> [[A]], zeroinitializer
  // CHECK: select <64 x i1> [[CMP]], <64 x i8> [[A]], <64 x i8> [[SUB]]
  return _mm512_abs_epi8(__A); 
}
__m512i test_mm512_mask_abs_epi8(__m512i __W, __mmask64 __U, __m512i __A) {
  // CHECK-LABEL: @test_mm512_mask_abs_epi8
  // CHECK: [[SUB:%.*]] = sub <64 x i8> zeroinitializer, [[A:%.*]]
  // CHECK: [[CMP:%.*]] = icmp sgt <64 x i8> [[A]], zeroinitializer
  // CHECK: [[SEL:%.*]] = select <64 x i1> [[CMP]], <64 x i8> [[A]], <64 x i8> [[SUB]]
  // CHECK: select <64 x i1> %{{.*}}, <64 x i8> [[SEL]], <64 x i8> %{{.*}}
  return _mm512_mask_abs_epi8(__W,__U,__A); 
}
__m512i test_mm512_maskz_abs_epi8(__mmask64 __U, __m512i __A) {
  // CHECK-LABEL: @test_mm512_maskz_abs_epi8
  // CHECK: [[SUB:%.*]] = sub <64 x i8> zeroinitializer, [[A:%.*]]
  // CHECK: [[CMP:%.*]] = icmp sgt <64 x i8> [[A]], zeroinitializer
  // CHECK: [[SEL:%.*]] = select <64 x i1> [[CMP]], <64 x i8> [[A]], <64 x i8> [[SUB]]
  // CHECK: select <64 x i1> %{{.*}}, <64 x i8> [[SEL]], <64 x i8> %{{.*}}
  return _mm512_maskz_abs_epi8(__U,__A); 
}
__m512i test_mm512_abs_epi16(__m512i __A) {
  // CHECK-LABEL: @test_mm512_abs_epi16
  // CHECK: [[SUB:%.*]] = sub <32 x i16> zeroinitializer, [[A:%.*]]
  // CHECK: [[CMP:%.*]] = icmp sgt <32 x i16> [[A]], zeroinitializer
  // CHECK: select <32 x i1> [[CMP]], <32 x i16> [[A]], <32 x i16> [[SUB]]
  return _mm512_abs_epi16(__A); 
}
__m512i test_mm512_mask_abs_epi16(__m512i __W, __mmask32 __U, __m512i __A) {
  // CHECK-LABEL: @test_mm512_mask_abs_epi16
  // CHECK: [[SUB:%.*]] = sub <32 x i16> zeroinitializer, [[A:%.*]]
  // CHECK: [[CMP:%.*]] = icmp sgt <32 x i16> [[A]], zeroinitializer
  // CHECK: [[SEL:%.*]] = select <32 x i1> [[CMP]], <32 x i16> [[A]], <32 x i16> [[SUB]]
  // CHECK: select <32 x i1> %{{.*}}, <32 x i16> [[SEL]], <32 x i16> %{{.*}}
  return _mm512_mask_abs_epi16(__W,__U,__A); 
}
__m512i test_mm512_maskz_abs_epi16(__mmask32 __U, __m512i __A) {
  // CHECK-LABEL: @test_mm512_maskz_abs_epi16
  // CHECK: [[SUB:%.*]] = sub <32 x i16> zeroinitializer, [[A:%.*]]
  // CHECK: [[CMP:%.*]] = icmp sgt <32 x i16> [[A]], zeroinitializer
  // CHECK: [[SEL:%.*]] = select <32 x i1> [[CMP]], <32 x i16> [[A]], <32 x i16> [[SUB]]
  // CHECK: select <32 x i1> %{{.*}}, <32 x i16> [[SEL]], <32 x i16> %{{.*}}
  return _mm512_maskz_abs_epi16(__U,__A); 
}
__m512i test_mm512_packs_epi32(__m512i __A, __m512i __B) {
  // CHECK-LABEL: @test_mm512_packs_epi32
  // CHECK: @llvm.x86.avx512.packssdw.512
  return _mm512_packs_epi32(__A,__B); 
}
__m512i test_mm512_maskz_packs_epi32(__mmask32 __M, __m512i __A, __m512i __B) {
  // CHECK-LABEL: @test_mm512_maskz_packs_epi32
  // CHECK: @llvm.x86.avx512.packssdw.512
  // CHECK: select <32 x i1> %{{.*}}, <32 x i16> %{{.*}}, <32 x i16> %{{.*}}
  return _mm512_maskz_packs_epi32(__M,__A,__B); 
}
__m512i test_mm512_mask_packs_epi32(__m512i __W, __mmask32 __M, __m512i __A, __m512i __B) {
  // CHECK-LABEL: @test_mm512_mask_packs_epi32
  // CHECK: @llvm.x86.avx512.packssdw.512
  // CHECK: select <32 x i1> %{{.*}}, <32 x i16> %{{.*}}, <32 x i16> %{{.*}}
  return _mm512_mask_packs_epi32(__W,__M,__A,__B); 
}
__m512i test_mm512_packs_epi16(__m512i __A, __m512i __B) {
  // CHECK-LABEL: @test_mm512_packs_epi16
  // CHECK: @llvm.x86.avx512.packsswb.512
  return _mm512_packs_epi16(__A,__B); 
}
__m512i test_mm512_mask_packs_epi16(__m512i __W, __mmask64 __M, __m512i __A, __m512i __B) {
  // CHECK-LABEL: @test_mm512_mask_packs_epi16
  // CHECK: @llvm.x86.avx512.packsswb.512
  // CHECK: select <64 x i1> %{{.*}}, <64 x i8> %{{.*}}, <64 x i8> %{{.*}}
  return _mm512_mask_packs_epi16(__W,__M,__A,__B); 
}
__m512i test_mm512_maskz_packs_epi16(__mmask64 __M, __m512i __A, __m512i __B) {
  // CHECK-LABEL: @test_mm512_maskz_packs_epi16
  // CHECK: @llvm.x86.avx512.packsswb.512
  // CHECK: select <64 x i1> %{{.*}}, <64 x i8> %{{.*}}, <64 x i8> %{{.*}}
  return _mm512_maskz_packs_epi16(__M,__A,__B); 
}
__m512i test_mm512_packus_epi32(__m512i __A, __m512i __B) {
  // CHECK-LABEL: @test_mm512_packus_epi32
  // CHECK: @llvm.x86.avx512.packusdw.512
  return _mm512_packus_epi32(__A,__B); 
}
__m512i test_mm512_maskz_packus_epi32(__mmask32 __M, __m512i __A, __m512i __B) {
  // CHECK-LABEL: @test_mm512_maskz_packus_epi32
  // CHECK: @llvm.x86.avx512.packusdw.512
  // CHECK: select <32 x i1> %{{.*}}, <32 x i16> %{{.*}}, <32 x i16> %{{.*}}
  return _mm512_maskz_packus_epi32(__M,__A,__B); 
}
__m512i test_mm512_mask_packus_epi32(__m512i __W, __mmask32 __M, __m512i __A, __m512i __B) {
  // CHECK-LABEL: @test_mm512_mask_packus_epi32
  // CHECK: @llvm.x86.avx512.packusdw.512
  // CHECK: select <32 x i1> %{{.*}}, <32 x i16> %{{.*}}, <32 x i16> %{{.*}}
  return _mm512_mask_packus_epi32(__W,__M,__A,__B); 
}
__m512i test_mm512_packus_epi16(__m512i __A, __m512i __B) {
  // CHECK-LABEL: @test_mm512_packus_epi16
  // CHECK: @llvm.x86.avx512.packuswb.512
  return _mm512_packus_epi16(__A,__B); 
}
__m512i test_mm512_mask_packus_epi16(__m512i __W, __mmask64 __M, __m512i __A, __m512i __B) {
  // CHECK-LABEL: @test_mm512_mask_packus_epi16
  // CHECK: @llvm.x86.avx512.packuswb.512
  // CHECK: select <64 x i1> %{{.*}}, <64 x i8> %{{.*}}, <64 x i8> %{{.*}}
  return _mm512_mask_packus_epi16(__W,__M,__A,__B); 
}
__m512i test_mm512_maskz_packus_epi16(__mmask64 __M, __m512i __A, __m512i __B) {
  // CHECK-LABEL: @test_mm512_maskz_packus_epi16
  // CHECK: @llvm.x86.avx512.packuswb.512
  // CHECK: select <64 x i1> %{{.*}}, <64 x i8> %{{.*}}, <64 x i8> %{{.*}}
  return _mm512_maskz_packus_epi16(__M,__A,__B); 
}
__m512i test_mm512_adds_epi8(__m512i __A, __m512i __B) {
  // CHECK-LABEL: @test_mm512_adds_epi8
<<<<<<< HEAD
  // CHECK: @llvm.x86.avx512.mask.padds.b.512
=======
  // CHECK: @llvm.x86.avx512.padds.b.512
>>>>>>> 6a2e82dd
  return _mm512_adds_epi8(__A,__B); 
}
__m512i test_mm512_mask_adds_epi8(__m512i __W, __mmask64 __U, __m512i __A, __m512i __B) {
  // CHECK-LABEL: @test_mm512_mask_adds_epi8
<<<<<<< HEAD
  // CHECK: @llvm.x86.avx512.mask.padds.b.512
  return _mm512_mask_adds_epi8(__W,__U,__A,__B); 
}
__m512i test_mm512_maskz_adds_epi8(__mmask64 __U, __m512i __A, __m512i __B) {
  // CHECK-LABEL: @test_mm512_maskz_adds_epi8
  // CHECK: @llvm.x86.avx512.mask.padds.b.512
=======
  // CHECK: @llvm.x86.avx512.padds.b.512
  // CHECK: select <64 x i1> %{{.*}}, <64 x i8> %{{.*}}, <64 x i8> %{{.*}}
 return _mm512_mask_adds_epi8(__W,__U,__A,__B); 
}
__m512i test_mm512_maskz_adds_epi8(__mmask64 __U, __m512i __A, __m512i __B) {
  // CHECK-LABEL: @test_mm512_maskz_adds_epi8
  // CHECK: @llvm.x86.avx512.padds.b.512
  // CHECK: select <64 x i1> %{{.*}}, <64 x i8> %{{.*}}, <64 x i8> %{{.*}}
>>>>>>> 6a2e82dd
  return _mm512_maskz_adds_epi8(__U,__A,__B); 
}
__m512i test_mm512_adds_epi16(__m512i __A, __m512i __B) {
  // CHECK-LABEL: @test_mm512_adds_epi16
<<<<<<< HEAD
  // CHECK: @llvm.x86.avx512.mask.padds.w.512
  return _mm512_adds_epi16(__A,__B); 
}
__m512i test_mm512_mask_adds_epi16(__m512i __W, __mmask32 __U, __m512i __A, __m512i __B) {
  // CHECK-LABEL: @test_mm512_mask_adds_epi16
  // CHECK: @llvm.x86.avx512.mask.padds.w.512
=======
  // CHECK: @llvm.x86.avx512.padds.w.512
 return _mm512_adds_epi16(__A,__B); 
}
__m512i test_mm512_mask_adds_epi16(__m512i __W, __mmask32 __U, __m512i __A, __m512i __B) {
  // CHECK-LABEL: @test_mm512_mask_adds_epi16
  // CHECK: @llvm.x86.avx512.padds.w.512
  // CHECK: select <32 x i1> %{{.*}}, <32 x i16> %{{.*}}, <32 x i16> %{{.*}}
>>>>>>> 6a2e82dd
  return _mm512_mask_adds_epi16(__W,__U,__A,__B); 
}
__m512i test_mm512_maskz_adds_epi16(__mmask32 __U, __m512i __A, __m512i __B) {
  // CHECK-LABEL: @test_mm512_maskz_adds_epi16
<<<<<<< HEAD
  // CHECK: @llvm.x86.avx512.mask.padds.w.512
  return _mm512_maskz_adds_epi16(__U,__A,__B); 
}
__m512i test_mm512_adds_epu8(__m512i __A, __m512i __B) {
  // CHECK-LABEL: @test_mm512_adds_epu8
  // CHECK: @llvm.x86.avx512.mask.paddus.b.512
=======
  // CHECK: @llvm.x86.avx512.padds.w.512
  // CHECK: select <32 x i1> %{{.*}}, <32 x i16> %{{.*}}, <32 x i16> %{{.*}}
return _mm512_maskz_adds_epi16(__U,__A,__B); 
}
__m512i test_mm512_adds_epu8(__m512i __A, __m512i __B) {
  // CHECK-LABEL: @test_mm512_adds_epu8
  // CHECK-NOT: @llvm.x86.avx512.mask.paddus.b.512
  // CHECK: add <64 x i8> %{{.*}}, %{{.*}}
  // CHECK: icmp ugt <64 x i8> %{{.*}}, %{{.*}}
  // CHECK: select <64 x i1> %{{.*}}, <64 x i8> <i8 -1, i8 -1, i8 -1, i8 -1, i8 -1, i8 -1, i8 -1, i8 -1, i8 -1, i8 -1, i8 -1, i8 -1, i8 -1, i8 -1, i8 -1, i8 -1, i8 -1, i8 -1, i8 -1, i8 -1, i8 -1, i8 -1, i8 -1, i8 -1, i8 -1, i8 -1, i8 -1, i8 -1, i8 -1, i8 -1, i8 -1, i8 -1, i8 -1, i8 -1, i8 -1, i8 -1, i8 -1, i8 -1, i8 -1, i8 -1, i8 -1, i8 -1, i8 -1, i8 -1, i8 -1, i8 -1, i8 -1, i8 -1, i8 -1, i8 -1, i8 -1, i8 -1, i8 -1, i8 -1, i8 -1, i8 -1, i8 -1, i8 -1, i8 -1, i8 -1, i8 -1, i8 -1, i8 -1, i8 -1>, <64 x i8> {{.*}}
>>>>>>> 6a2e82dd
  return _mm512_adds_epu8(__A,__B); 
}
__m512i test_mm512_mask_adds_epu8(__m512i __W, __mmask64 __U, __m512i __A, __m512i __B) {
  // CHECK-LABEL: @test_mm512_mask_adds_epu8
<<<<<<< HEAD
  // CHECK: @llvm.x86.avx512.mask.paddus.b.512
=======
  // CHECK-NOT: @llvm.x86.avx512.mask.paddus.b.512
  // CHECK: add <64 x i8> %{{.*}}, %{{.*}}
  // CHECK: icmp ugt <64 x i8> %{{.*}}, %{{.*}}
  // CHECK: select <64 x i1> %{{.*}}, <64 x i8> <i8 -1, i8 -1, i8 -1, i8 -1, i8 -1, i8 -1, i8 -1, i8 -1, i8 -1, i8 -1, i8 -1, i8 -1, i8 -1, i8 -1, i8 -1, i8 -1, i8 -1, i8 -1, i8 -1, i8 -1, i8 -1, i8 -1, i8 -1, i8 -1, i8 -1, i8 -1, i8 -1, i8 -1, i8 -1, i8 -1, i8 -1, i8 -1, i8 -1, i8 -1, i8 -1, i8 -1, i8 -1, i8 -1, i8 -1, i8 -1, i8 -1, i8 -1, i8 -1, i8 -1, i8 -1, i8 -1, i8 -1, i8 -1, i8 -1, i8 -1, i8 -1, i8 -1, i8 -1, i8 -1, i8 -1, i8 -1, i8 -1, i8 -1, i8 -1, i8 -1, i8 -1, i8 -1, i8 -1, i8 -1>, <64 x i8> {{.*}}
  // CHECK: select <64 x i1> %{{.*}}, <64 x i8> %{{.*}}, <64 x i8> %{{.*}}
>>>>>>> 6a2e82dd
  return _mm512_mask_adds_epu8(__W,__U,__A,__B); 
}
__m512i test_mm512_maskz_adds_epu8(__mmask64 __U, __m512i __A, __m512i __B) {
  // CHECK-LABEL: @test_mm512_maskz_adds_epu8
<<<<<<< HEAD
  // CHECK: @llvm.x86.avx512.mask.paddus.b.512
=======
  // CHECK-NOT: @llvm.x86.avx512.mask.paddus.b.512
  // CHECK: add <64 x i8> %{{.*}}, %{{.*}}
  // CHECK: icmp ugt <64 x i8> %{{.*}}, %{{.*}}
  // CHECK: select <64 x i1> %{{.*}}, <64 x i8> <i8 -1, i8 -1, i8 -1, i8 -1, i8 -1, i8 -1, i8 -1, i8 -1, i8 -1, i8 -1, i8 -1, i8 -1, i8 -1, i8 -1, i8 -1, i8 -1, i8 -1, i8 -1, i8 -1, i8 -1, i8 -1, i8 -1, i8 -1, i8 -1, i8 -1, i8 -1, i8 -1, i8 -1, i8 -1, i8 -1, i8 -1, i8 -1, i8 -1, i8 -1, i8 -1, i8 -1, i8 -1, i8 -1, i8 -1, i8 -1, i8 -1, i8 -1, i8 -1, i8 -1, i8 -1, i8 -1, i8 -1, i8 -1, i8 -1, i8 -1, i8 -1, i8 -1, i8 -1, i8 -1, i8 -1, i8 -1, i8 -1, i8 -1, i8 -1, i8 -1, i8 -1, i8 -1, i8 -1, i8 -1>, <64 x i8> {{.*}}
  // CHECK: select <64 x i1> %{{.*}}, <64 x i8> %{{.*}}, <64 x i8> %{{.*}}
>>>>>>> 6a2e82dd
  return _mm512_maskz_adds_epu8(__U,__A,__B); 
}
__m512i test_mm512_adds_epu16(__m512i __A, __m512i __B) {
  // CHECK-LABEL: @test_mm512_adds_epu16
<<<<<<< HEAD
  // CHECK: @llvm.x86.avx512.mask.paddus.w.512
=======
  // CHECK-NOT: @llvm.x86.avx512.mask.paddus.w.512
  // CHECK: add <32 x i16> %{{.*}}, %{{.*}}
  // CHECK: icmp ugt <32 x i16> %{{.*}}, %{{.*}}
  // CHECK: select <32 x i1> %{{.*}}, <32 x i16> <i16 -1, i16 -1, i16 -1, i16 -1, i16 -1, i16 -1, i16 -1, i16 -1, i16 -1, i16 -1, i16 -1, i16 -1, i16 -1, i16 -1, i16 -1, i16 -1, i16 -1, i16 -1, i16 -1, i16 -1, i16 -1, i16 -1, i16 -1, i16 -1, i16 -1, i16 -1, i16 -1, i16 -1, i16 -1, i16 -1, i16 -1, i16 -1>, <32 x i16> {{.*}}
>>>>>>> 6a2e82dd
  return _mm512_adds_epu16(__A,__B); 
}
__m512i test_mm512_mask_adds_epu16(__m512i __W, __mmask32 __U, __m512i __A, __m512i __B) {
  // CHECK-LABEL: @test_mm512_mask_adds_epu16
<<<<<<< HEAD
  // CHECK: @llvm.x86.avx512.mask.paddus.w.512
=======
  // CHECK-NOT: @llvm.x86.avx512.mask.paddus.w.512
  // CHECK: add <32 x i16> %{{.*}}, %{{.*}}
  // CHECK: icmp ugt <32 x i16> %{{.*}}, %{{.*}}
  // CHECK: select <32 x i1> %{{.*}}, <32 x i16> <i16 -1, i16 -1, i16 -1, i16 -1, i16 -1, i16 -1, i16 -1, i16 -1, i16 -1, i16 -1, i16 -1, i16 -1, i16 -1, i16 -1, i16 -1, i16 -1, i16 -1, i16 -1, i16 -1, i16 -1, i16 -1, i16 -1, i16 -1, i16 -1, i16 -1, i16 -1, i16 -1, i16 -1, i16 -1, i16 -1, i16 -1, i16 -1>, <32 x i16> {{.*}}
  // CHECK: select <32 x i1> %{{.*}}, <32 x i16> %{{.*}}, <32 x i16> %{{.*}}
>>>>>>> 6a2e82dd
  return _mm512_mask_adds_epu16(__W,__U,__A,__B); 
}
__m512i test_mm512_maskz_adds_epu16(__mmask32 __U, __m512i __A, __m512i __B) {
  // CHECK-LABEL: @test_mm512_maskz_adds_epu16
<<<<<<< HEAD
  // CHECK: @llvm.x86.avx512.mask.paddus.w.512
=======
  // CHECK-NOT: @llvm.x86.avx512.mask.paddus.w.512
  // CHECK: add <32 x i16> %{{.*}}, %{{.*}}
  // CHECK: icmp ugt <32 x i16> %{{.*}}, %{{.*}}
  // CHECK: select <32 x i1> %{{.*}}, <32 x i16> <i16 -1, i16 -1, i16 -1, i16 -1, i16 -1, i16 -1, i16 -1, i16 -1, i16 -1, i16 -1, i16 -1, i16 -1, i16 -1, i16 -1, i16 -1, i16 -1, i16 -1, i16 -1, i16 -1, i16 -1, i16 -1, i16 -1, i16 -1, i16 -1, i16 -1, i16 -1, i16 -1, i16 -1, i16 -1, i16 -1, i16 -1, i16 -1>, <32 x i16> {{.*}}
  // CHECK: select <32 x i1> %{{.*}}, <32 x i16> %{{.*}}, <32 x i16> %{{.*}}
>>>>>>> 6a2e82dd
  return _mm512_maskz_adds_epu16(__U,__A,__B); 
}
__m512i test_mm512_avg_epu8(__m512i __A, __m512i __B) {
  // CHECK-LABEL: @test_mm512_avg_epu8
  // CHECK-NOT: @llvm.x86.avx512.mask.pavg.b.512
  // CHECK: zext <64 x i8> %{{.*}} to <64 x i16>
  // CHECK: zext <64 x i8> %{{.*}} to <64 x i16>
  // CHECK: add <64 x i16> %{{.*}}, %{{.*}}
  // CHECK: add <64 x i16> %{{.*}}, <i16 1, i16 1, i16 1, i16 1, i16 1, i16 1, i16 1, i16 1, i16 1, i16 1, i16 1, i16 1, i16 1, i16 1, i16 1, i16 1, i16 1, i16 1, i16 1, i16 1, i16 1, i16 1, i16 1, i16 1, i16 1, i16 1, i16 1, i16 1, i16 1, i16 1, i16 1, i16 1, i16 1, i16 1, i16 1, i16 1, i16 1, i16 1, i16 1, i16 1, i16 1, i16 1, i16 1, i16 1, i16 1, i16 1, i16 1, i16 1, i16 1, i16 1, i16 1, i16 1, i16 1, i16 1, i16 1, i16 1, i16 1, i16 1, i16 1, i16 1, i16 1, i16 1, i16 1, i16 1>
  // CHECK: lshr <64 x i16> %{{.*}}, <i16 1, i16 1, i16 1, i16 1, i16 1, i16 1, i16 1, i16 1, i16 1, i16 1, i16 1, i16 1, i16 1, i16 1, i16 1, i16 1, i16 1, i16 1, i16 1, i16 1, i16 1, i16 1, i16 1, i16 1, i16 1, i16 1, i16 1, i16 1, i16 1, i16 1, i16 1, i16 1, i16 1, i16 1, i16 1, i16 1, i16 1, i16 1, i16 1, i16 1, i16 1, i16 1, i16 1, i16 1, i16 1, i16 1, i16 1, i16 1, i16 1, i16 1, i16 1, i16 1, i16 1, i16 1, i16 1, i16 1, i16 1, i16 1, i16 1, i16 1, i16 1, i16 1, i16 1, i16 1>
  // CHECK: trunc <64 x i16> %{{.*}} to <64 x i8>
  return _mm512_avg_epu8(__A,__B); 
}
__m512i test_mm512_mask_avg_epu8(__m512i __W, __mmask64 __U, __m512i __A, __m512i __B) {
  // CHECK-LABEL: @test_mm512_mask_avg_epu8
  // CHECK-NOT: @llvm.x86.avx512.mask.pavg.b.512
  // CHECK: zext <64 x i8> %{{.*}} to <64 x i16>
  // CHECK: zext <64 x i8> %{{.*}} to <64 x i16>
  // CHECK: add <64 x i16> %{{.*}}, %{{.*}}
  // CHECK: add <64 x i16> %{{.*}}, <i16 1, i16 1, i16 1, i16 1, i16 1, i16 1, i16 1, i16 1, i16 1, i16 1, i16 1, i16 1, i16 1, i16 1, i16 1, i16 1, i16 1, i16 1, i16 1, i16 1, i16 1, i16 1, i16 1, i16 1, i16 1, i16 1, i16 1, i16 1, i16 1, i16 1, i16 1, i16 1, i16 1, i16 1, i16 1, i16 1, i16 1, i16 1, i16 1, i16 1, i16 1, i16 1, i16 1, i16 1, i16 1, i16 1, i16 1, i16 1, i16 1, i16 1, i16 1, i16 1, i16 1, i16 1, i16 1, i16 1, i16 1, i16 1, i16 1, i16 1, i16 1, i16 1, i16 1, i16 1>
  // CHECK: lshr <64 x i16> %{{.*}}, <i16 1, i16 1, i16 1, i16 1, i16 1, i16 1, i16 1, i16 1, i16 1, i16 1, i16 1, i16 1, i16 1, i16 1, i16 1, i16 1, i16 1, i16 1, i16 1, i16 1, i16 1, i16 1, i16 1, i16 1, i16 1, i16 1, i16 1, i16 1, i16 1, i16 1, i16 1, i16 1, i16 1, i16 1, i16 1, i16 1, i16 1, i16 1, i16 1, i16 1, i16 1, i16 1, i16 1, i16 1, i16 1, i16 1, i16 1, i16 1, i16 1, i16 1, i16 1, i16 1, i16 1, i16 1, i16 1, i16 1, i16 1, i16 1, i16 1, i16 1, i16 1, i16 1, i16 1, i16 1>
  // CHECK: trunc <64 x i16> %{{.*}} to <64 x i8>
  // CHECK: select <64 x i1> %{{.*}}, <64 x i8> %{{.*}}, <64 x i8> %{{.*}}
  return _mm512_mask_avg_epu8(__W,__U,__A,__B); 
}
__m512i test_mm512_maskz_avg_epu8(__mmask64 __U, __m512i __A, __m512i __B) {
  // CHECK-LABEL: @test_mm512_maskz_avg_epu8
  // CHECK-NOT: @llvm.x86.avx512.mask.pavg.b.512
  // CHECK: zext <64 x i8> %{{.*}} to <64 x i16>
  // CHECK: zext <64 x i8> %{{.*}} to <64 x i16>
  // CHECK: add <64 x i16> %{{.*}}, %{{.*}}
  // CHECK: add <64 x i16> %{{.*}}, <i16 1, i16 1, i16 1, i16 1, i16 1, i16 1, i16 1, i16 1, i16 1, i16 1, i16 1, i16 1, i16 1, i16 1, i16 1, i16 1, i16 1, i16 1, i16 1, i16 1, i16 1, i16 1, i16 1, i16 1, i16 1, i16 1, i16 1, i16 1, i16 1, i16 1, i16 1, i16 1, i16 1, i16 1, i16 1, i16 1, i16 1, i16 1, i16 1, i16 1, i16 1, i16 1, i16 1, i16 1, i16 1, i16 1, i16 1, i16 1, i16 1, i16 1, i16 1, i16 1, i16 1, i16 1, i16 1, i16 1, i16 1, i16 1, i16 1, i16 1, i16 1, i16 1, i16 1, i16 1>
  // CHECK: lshr <64 x i16> %{{.*}}, <i16 1, i16 1, i16 1, i16 1, i16 1, i16 1, i16 1, i16 1, i16 1, i16 1, i16 1, i16 1, i16 1, i16 1, i16 1, i16 1, i16 1, i16 1, i16 1, i16 1, i16 1, i16 1, i16 1, i16 1, i16 1, i16 1, i16 1, i16 1, i16 1, i16 1, i16 1, i16 1, i16 1, i16 1, i16 1, i16 1, i16 1, i16 1, i16 1, i16 1, i16 1, i16 1, i16 1, i16 1, i16 1, i16 1, i16 1, i16 1, i16 1, i16 1, i16 1, i16 1, i16 1, i16 1, i16 1, i16 1, i16 1, i16 1, i16 1, i16 1, i16 1, i16 1, i16 1, i16 1>
  // CHECK: trunc <64 x i16> %{{.*}} to <64 x i8>
  // CHECK: store <8 x i64> zeroinitializer
  // CHECK: select <64 x i1> %{{.*}}, <64 x i8> %{{.*}}, <64 x i8> %{{.*}}
  return _mm512_maskz_avg_epu8(__U,__A,__B); 
}
__m512i test_mm512_avg_epu16(__m512i __A, __m512i __B) {
  // CHECK-LABEL: @test_mm512_avg_epu16
  // CHECK-NOT: @llvm.x86.avx512.mask.pavg.w.512
  // CHECK: zext <32 x i16> %{{.*}} to <32 x i32>
  // CHECK: zext <32 x i16> %{{.*}} to <32 x i32>
  // CHECK: add <32 x i32> %{{.*}}, %{{.*}}
  // CHECK: add <32 x i32> %{{.*}}, <i32 1, i32 1, i32 1, i32 1, i32 1, i32 1, i32 1, i32 1, i32 1, i32 1, i32 1, i32 1, i32 1, i32 1, i32 1, i32 1, i32 1, i32 1, i32 1, i32 1, i32 1, i32 1, i32 1, i32 1, i32 1, i32 1, i32 1, i32 1, i32 1, i32 1, i32 1, i32 1>
  // CHECK: lshr <32 x i32> %{{.*}}, <i32 1, i32 1, i32 1, i32 1, i32 1, i32 1, i32 1, i32 1, i32 1, i32 1, i32 1, i32 1, i32 1, i32 1, i32 1, i32 1, i32 1, i32 1, i32 1, i32 1, i32 1, i32 1, i32 1, i32 1, i32 1, i32 1, i32 1, i32 1, i32 1, i32 1, i32 1, i32 1>
  // CHECK: trunc <32 x i32> %{{.*}} to <32 x i16>
  return _mm512_avg_epu16(__A,__B); 
}
__m512i test_mm512_mask_avg_epu16(__m512i __W, __mmask32 __U, __m512i __A, __m512i __B) {
  // CHECK-LABEL: @test_mm512_mask_avg_epu16
  // CHECK-NOT: @llvm.x86.avx512.mask.pavg.w.512
  // CHECK: zext <32 x i16> %{{.*}} to <32 x i32>
  // CHECK: zext <32 x i16> %{{.*}} to <32 x i32>
  // CHECK: add <32 x i32> %{{.*}}, %{{.*}}
  // CHECK: add <32 x i32> %{{.*}}, <i32 1, i32 1, i32 1, i32 1, i32 1, i32 1, i32 1, i32 1, i32 1, i32 1, i32 1, i32 1, i32 1, i32 1, i32 1, i32 1, i32 1, i32 1, i32 1, i32 1, i32 1, i32 1, i32 1, i32 1, i32 1, i32 1, i32 1, i32 1, i32 1, i32 1, i32 1, i32 1>
  // CHECK: lshr <32 x i32> %{{.*}}, <i32 1, i32 1, i32 1, i32 1, i32 1, i32 1, i32 1, i32 1, i32 1, i32 1, i32 1, i32 1, i32 1, i32 1, i32 1, i32 1, i32 1, i32 1, i32 1, i32 1, i32 1, i32 1, i32 1, i32 1, i32 1, i32 1, i32 1, i32 1, i32 1, i32 1, i32 1, i32 1>
  // CHECK: trunc <32 x i32> %{{.*}} to <32 x i16>
  // CHECK: select <32 x i1> %{{.*}}, <32 x i16> %{{.*}}, <32 x i16> %{{.*}}
  return _mm512_mask_avg_epu16(__W,__U,__A,__B); 
}
__m512i test_mm512_maskz_avg_epu16(__mmask32 __U, __m512i __A, __m512i __B) {
  // CHECK-LABEL: @test_mm512_maskz_avg_epu16
  // CHECK-NOT: @llvm.x86.avx512.mask.pavg.w.512
  // CHECK: zext <32 x i16> %{{.*}} to <32 x i32>
  // CHECK: zext <32 x i16> %{{.*}} to <32 x i32>
  // CHECK: add <32 x i32> %{{.*}}, %{{.*}}
  // CHECK: add <32 x i32> %{{.*}}, <i32 1, i32 1, i32 1, i32 1, i32 1, i32 1, i32 1, i32 1, i32 1, i32 1, i32 1, i32 1, i32 1, i32 1, i32 1, i32 1, i32 1, i32 1, i32 1, i32 1, i32 1, i32 1, i32 1, i32 1, i32 1, i32 1, i32 1, i32 1, i32 1, i32 1, i32 1, i32 1>
  // CHECK: lshr <32 x i32> %{{.*}}, <i32 1, i32 1, i32 1, i32 1, i32 1, i32 1, i32 1, i32 1, i32 1, i32 1, i32 1, i32 1, i32 1, i32 1, i32 1, i32 1, i32 1, i32 1, i32 1, i32 1, i32 1, i32 1, i32 1, i32 1, i32 1, i32 1, i32 1, i32 1, i32 1, i32 1, i32 1, i32 1>
  // CHECK: trunc <32 x i32> %{{.*}} to <32 x i16>
  // CHECK: store <8 x i64> zeroinitializer
  // CHECK: select <32 x i1> %{{.*}}, <32 x i16> %{{.*}}, <32 x i16> %{{.*}}
  return _mm512_maskz_avg_epu16(__U,__A,__B); 
}
__m512i test_mm512_max_epi8(__m512i __A, __m512i __B) {
  // CHECK-LABEL: @test_mm512_max_epi8
  // CHECK:       [[CMP:%.*]] = icmp sgt <64 x i8> [[X:%.*]], [[Y:%.*]]
  // CHECK-NEXT:  [[RES:%.*]] = select <64 x i1> [[CMP]], <64 x i8> [[X]], <64 x i8> [[Y]]
  return _mm512_max_epi8(__A,__B); 
}
__m512i test_mm512_maskz_max_epi8(__mmask64 __M, __m512i __A, __m512i __B) {
  // CHECK-LABEL: @test_mm512_maskz_max_epi8
  // CHECK:       [[CMP:%.*]] = icmp sgt <64 x i8> [[X:%.*]], [[Y:%.*]]
  // CHECK-NEXT:  [[RES:%.*]] = select <64 x i1> [[CMP]], <64 x i8> [[X]], <64 x i8> [[Y]]
  // CHECK:       select <64 x i1> {{.*}}, <64 x i8> [[RES]], <64 x i8> {{.*}}
  return _mm512_maskz_max_epi8(__M,__A,__B); 
}
__m512i test_mm512_mask_max_epi8(__m512i __W, __mmask64 __M, __m512i __A, __m512i __B) {
  // CHECK-LABEL: @test_mm512_mask_max_epi8
  // CHECK:       [[CMP:%.*]] = icmp sgt <64 x i8> [[X:%.*]], [[Y:%.*]]
  // CHECK-NEXT:  [[RES:%.*]] = select <64 x i1> [[CMP]], <64 x i8> [[X]], <64 x i8> [[Y]]
  // CHECK:       select <64 x i1> {{.*}}, <64 x i8> [[RES]], <64 x i8> {{.*}}
  return _mm512_mask_max_epi8(__W,__M,__A,__B); 
}
__m512i test_mm512_max_epi16(__m512i __A, __m512i __B) {
  // CHECK-LABEL: @test_mm512_max_epi16
  // CHECK:       [[CMP:%.*]] = icmp sgt <32 x i16> [[X:%.*]], [[Y:%.*]]
  // CHECK-NEXT:  [[RES:%.*]] = select <32 x i1> [[CMP]], <32 x i16> [[X]], <32 x i16> [[Y]]
  return _mm512_max_epi16(__A,__B); 
}
__m512i test_mm512_maskz_max_epi16(__mmask32 __M, __m512i __A, __m512i __B) {
  // CHECK-LABEL: @test_mm512_maskz_max_epi16
  // CHECK:       [[CMP:%.*]] = icmp sgt <32 x i16> [[X:%.*]], [[Y:%.*]]
  // CHECK-NEXT:  [[RES:%.*]] = select <32 x i1> [[CMP]], <32 x i16> [[X]], <32 x i16> [[Y]]
  // CHECK:       select <32 x i1> {{.*}}, <32 x i16> [[RES]], <32 x i16> {{.*}}
  return _mm512_maskz_max_epi16(__M,__A,__B); 
}
__m512i test_mm512_mask_max_epi16(__m512i __W, __mmask32 __M, __m512i __A, __m512i __B) {
  // CHECK-LABEL: @test_mm512_mask_max_epi16
  // CHECK:       [[CMP:%.*]] = icmp sgt <32 x i16> [[X:%.*]], [[Y:%.*]]
  // CHECK-NEXT:  [[RES:%.*]] = select <32 x i1> [[CMP]], <32 x i16> [[X]], <32 x i16> [[Y]]
  // CHECK:       select <32 x i1> {{.*}}, <32 x i16> [[RES]], <32 x i16> {{.*}}
  return _mm512_mask_max_epi16(__W,__M,__A,__B); 
}
__m512i test_mm512_max_epu8(__m512i __A, __m512i __B) {
  // CHECK-LABEL: @test_mm512_max_epu8
  // CHECK:       [[CMP:%.*]] = icmp ugt <64 x i8> [[X:%.*]], [[Y:%.*]]
  // CHECK-NEXT:  [[RES:%.*]] = select <64 x i1> [[CMP]], <64 x i8> [[X]], <64 x i8> [[Y]]
  return _mm512_max_epu8(__A,__B); 
}
__m512i test_mm512_maskz_max_epu8(__mmask64 __M, __m512i __A, __m512i __B) {
  // CHECK-LABEL: @test_mm512_maskz_max_epu8
  // CHECK:       [[CMP:%.*]] = icmp ugt <64 x i8> [[X:%.*]], [[Y:%.*]]
  // CHECK-NEXT:  [[RES:%.*]] = select <64 x i1> [[CMP]], <64 x i8> [[X]], <64 x i8> [[Y]]
  // CHECK:       select <64 x i1> {{.*}}, <64 x i8> [[RES]], <64 x i8> {{.*}}
  return _mm512_maskz_max_epu8(__M,__A,__B); 
}
__m512i test_mm512_mask_max_epu8(__m512i __W, __mmask64 __M, __m512i __A, __m512i __B) {
  // CHECK-LABEL: @test_mm512_mask_max_epu8
  // CHECK:       [[CMP:%.*]] = icmp ugt <64 x i8> [[X:%.*]], [[Y:%.*]]
  // CHECK-NEXT:  [[RES:%.*]] = select <64 x i1> [[CMP]], <64 x i8> [[X]], <64 x i8> [[Y]]
  // CHECK:       select <64 x i1> {{.*}}, <64 x i8> [[RES]], <64 x i8> {{.*}}
  return _mm512_mask_max_epu8(__W,__M,__A,__B); 
}
__m512i test_mm512_max_epu16(__m512i __A, __m512i __B) {
  // CHECK-LABEL: @test_mm512_max_epu16
  // CHECK:       [[CMP:%.*]] = icmp ugt <32 x i16> [[X:%.*]], [[Y:%.*]]
  // CHECK-NEXT:  [[RES:%.*]] = select <32 x i1> [[CMP]], <32 x i16> [[X]], <32 x i16> [[Y]]
  return _mm512_max_epu16(__A,__B); 
}
__m512i test_mm512_maskz_max_epu16(__mmask32 __M, __m512i __A, __m512i __B) {
  // CHECK-LABEL: @test_mm512_maskz_max_epu16
  // CHECK:       [[CMP:%.*]] = icmp ugt <32 x i16> [[X:%.*]], [[Y:%.*]]
  // CHECK-NEXT:  [[RES:%.*]] = select <32 x i1> [[CMP]], <32 x i16> [[X]], <32 x i16> [[Y]]
  // CHECK:       select <32 x i1> {{.*}}, <32 x i16> [[RES]], <32 x i16> {{.*}}
  return _mm512_maskz_max_epu16(__M,__A,__B); 
}
__m512i test_mm512_mask_max_epu16(__m512i __W, __mmask32 __M, __m512i __A, __m512i __B) {
  // CHECK-LABEL: @test_mm512_mask_max_epu16
  // CHECK:       [[CMP:%.*]] = icmp ugt <32 x i16> [[X:%.*]], [[Y:%.*]]
  // CHECK-NEXT:  [[RES:%.*]] = select <32 x i1> [[CMP]], <32 x i16> [[X]], <32 x i16> [[Y]]
  // CHECK:       select <32 x i1> {{.*}}, <32 x i16> [[RES]], <32 x i16> {{.*}}
  return _mm512_mask_max_epu16(__W,__M,__A,__B); 
}
__m512i test_mm512_min_epi8(__m512i __A, __m512i __B) {
  // CHECK-LABEL: @test_mm512_min_epi8
  // CHECK:       [[CMP:%.*]] = icmp slt <64 x i8> [[X:%.*]], [[Y:%.*]]
  // CHECK-NEXT:  [[RES:%.*]] = select <64 x i1> [[CMP]], <64 x i8> [[X]], <64 x i8> [[Y]]
  return _mm512_min_epi8(__A,__B); 
}
__m512i test_mm512_maskz_min_epi8(__mmask64 __M, __m512i __A, __m512i __B) {
  // CHECK-LABEL: @test_mm512_maskz_min_epi8
  // CHECK:       [[CMP:%.*]] = icmp slt <64 x i8> [[X:%.*]], [[Y:%.*]]
  // CHECK-NEXT:  [[RES:%.*]] = select <64 x i1> [[CMP]], <64 x i8> [[X]], <64 x i8> [[Y]]
  // CHECK:       select <64 x i1> {{.*}}, <64 x i8> [[RES]], <64 x i8> {{.*}}
  return _mm512_maskz_min_epi8(__M,__A,__B); 
}
__m512i test_mm512_mask_min_epi8(__m512i __W, __mmask64 __M, __m512i __A, __m512i __B) {
  // CHECK-LABEL: @test_mm512_mask_min_epi8
  // CHECK:       [[CMP:%.*]] = icmp slt <64 x i8> [[X:%.*]], [[Y:%.*]]
  // CHECK-NEXT:  [[RES:%.*]] = select <64 x i1> [[CMP]], <64 x i8> [[X]], <64 x i8> [[Y]]
  // CHECK:       select <64 x i1> {{.*}}, <64 x i8> [[RES]], <64 x i8> {{.*}}
  return _mm512_mask_min_epi8(__W,__M,__A,__B); 
}
__m512i test_mm512_min_epi16(__m512i __A, __m512i __B) {
  // CHECK-LABEL: @test_mm512_min_epi16
  // CHECK:       [[CMP:%.*]] = icmp slt <32 x i16> [[X:%.*]], [[Y:%.*]]
  // CHECK-NEXT:  [[RES:%.*]] = select <32 x i1> [[CMP]], <32 x i16> [[X]], <32 x i16> [[Y]]
  return _mm512_min_epi16(__A,__B); 
}
__m512i test_mm512_maskz_min_epi16(__mmask32 __M, __m512i __A, __m512i __B) {
  // CHECK-LABEL: @test_mm512_maskz_min_epi16
  // CHECK:       [[CMP:%.*]] = icmp slt <32 x i16> [[X:%.*]], [[Y:%.*]]
  // CHECK-NEXT:  [[RES:%.*]] = select <32 x i1> [[CMP]], <32 x i16> [[X]], <32 x i16> [[Y]]
  // CHECK:       select <32 x i1> {{.*}}, <32 x i16> [[RES]], <32 x i16> {{.*}}
  return _mm512_maskz_min_epi16(__M,__A,__B); 
}
__m512i test_mm512_mask_min_epi16(__m512i __W, __mmask32 __M, __m512i __A, __m512i __B) {
  // CHECK-LABEL: @test_mm512_mask_min_epi16
  // CHECK:       [[CMP:%.*]] = icmp slt <32 x i16> [[X:%.*]], [[Y:%.*]]
  // CHECK-NEXT:  [[RES:%.*]] = select <32 x i1> [[CMP]], <32 x i16> [[X]], <32 x i16> [[Y]]
  // CHECK:       select <32 x i1> {{.*}}, <32 x i16> [[RES]], <32 x i16> {{.*}}
  return _mm512_mask_min_epi16(__W,__M,__A,__B); 
}
__m512i test_mm512_min_epu8(__m512i __A, __m512i __B) {
  // CHECK-LABEL: @test_mm512_min_epu8
  // CHECK:       [[CMP:%.*]] = icmp ult <64 x i8> [[X:%.*]], [[Y:%.*]]
  // CHECK-NEXT:  [[RES:%.*]] = select <64 x i1> [[CMP]], <64 x i8> [[X]], <64 x i8> [[Y]]
  return _mm512_min_epu8(__A,__B); 
}
__m512i test_mm512_maskz_min_epu8(__mmask64 __M, __m512i __A, __m512i __B) {
  // CHECK-LABEL: @test_mm512_maskz_min_epu8
  // CHECK:       [[CMP:%.*]] = icmp ult <64 x i8> [[X:%.*]], [[Y:%.*]]
  // CHECK-NEXT:  [[RES:%.*]] = select <64 x i1> [[CMP]], <64 x i8> [[X]], <64 x i8> [[Y]]
  // CHECK:       select <64 x i1> {{.*}}, <64 x i8> [[RES]], <64 x i8> {{.*}}
  return _mm512_maskz_min_epu8(__M,__A,__B); 
}
__m512i test_mm512_mask_min_epu8(__m512i __W, __mmask64 __M, __m512i __A, __m512i __B) {
  // CHECK-LABEL: @test_mm512_mask_min_epu8
  // CHECK:       [[CMP:%.*]] = icmp ult <64 x i8> [[X:%.*]], [[Y:%.*]]
  // CHECK-NEXT:  [[RES:%.*]] = select <64 x i1> [[CMP]], <64 x i8> [[X]], <64 x i8> [[Y]]
  // CHECK:       select <64 x i1> {{.*}}, <64 x i8> [[RES]], <64 x i8> {{.*}}
  return _mm512_mask_min_epu8(__W,__M,__A,__B); 
}
__m512i test_mm512_min_epu16(__m512i __A, __m512i __B) {
  // CHECK-LABEL: @test_mm512_min_epu16
  // CHECK:       [[CMP:%.*]] = icmp ult <32 x i16> [[X:%.*]], [[Y:%.*]]
  // CHECK-NEXT:  [[RES:%.*]] = select <32 x i1> [[CMP]], <32 x i16> [[X]], <32 x i16> [[Y]]
  return _mm512_min_epu16(__A,__B); 
}
__m512i test_mm512_maskz_min_epu16(__mmask32 __M, __m512i __A, __m512i __B) {
  // CHECK-LABEL: @test_mm512_maskz_min_epu16
  // CHECK:       [[CMP:%.*]] = icmp ult <32 x i16> [[X:%.*]], [[Y:%.*]]
  // CHECK-NEXT:  [[RES:%.*]] = select <32 x i1> [[CMP]], <32 x i16> [[X]], <32 x i16> [[Y]]
  // CHECK:       select <32 x i1> {{.*}}, <32 x i16> [[RES]], <32 x i16> {{.*}}
  return _mm512_maskz_min_epu16(__M,__A,__B); 
}
__m512i test_mm512_mask_min_epu16(__m512i __W, __mmask32 __M, __m512i __A, __m512i __B) {
  // CHECK-LABEL: @test_mm512_mask_min_epu16
  // CHECK:       [[CMP:%.*]] = icmp ult <32 x i16> [[X:%.*]], [[Y:%.*]]
  // CHECK-NEXT:  [[RES:%.*]] = select <32 x i1> [[CMP]], <32 x i16> [[X]], <32 x i16> [[Y]]
  // CHECK:       select <32 x i1> {{.*}}, <32 x i16> [[RES]], <32 x i16> {{.*}}
  return _mm512_mask_min_epu16(__W,__M,__A,__B); 
}
__m512i test_mm512_shuffle_epi8(__m512i __A, __m512i __B) {
  // CHECK-LABEL: @test_mm512_shuffle_epi8
  // CHECK: @llvm.x86.avx512.pshuf.b.512
  return _mm512_shuffle_epi8(__A,__B); 
}
__m512i test_mm512_mask_shuffle_epi8(__m512i __W, __mmask64 __U, __m512i __A, __m512i __B) {
  // CHECK-LABEL: @test_mm512_mask_shuffle_epi8
  // CHECK: @llvm.x86.avx512.pshuf.b.512
  // CHECK: select <64 x i1> %{{.*}}, <64 x i8> %{{.*}}, <64 x i8> %{{.*}}
  return _mm512_mask_shuffle_epi8(__W,__U,__A,__B); 
}
__m512i test_mm512_maskz_shuffle_epi8(__mmask64 __U, __m512i __A, __m512i __B) {
  // CHECK-LABEL: @test_mm512_maskz_shuffle_epi8
  // CHECK: @llvm.x86.avx512.pshuf.b.512
  // CHECK: select <64 x i1> %{{.*}}, <64 x i8> %{{.*}}, <64 x i8> %{{.*}}
  return _mm512_maskz_shuffle_epi8(__U,__A,__B); 
}
__m512i test_mm512_subs_epi8(__m512i __A, __m512i __B) {
  // CHECK-LABEL: @test_mm512_subs_epi8
<<<<<<< HEAD
  // CHECK: @llvm.x86.avx512.mask.psubs.b.512
  return _mm512_subs_epi8(__A,__B); 
}
__m512i test_mm512_mask_subs_epi8(__m512i __W, __mmask64 __U, __m512i __A, __m512i __B) {
  // CHECK-LABEL: @test_mm512_mask_subs_epi8
  // CHECK: @llvm.x86.avx512.mask.psubs.b.512
  return _mm512_mask_subs_epi8(__W,__U,__A,__B); 
}
__m512i test_mm512_maskz_subs_epi8(__mmask64 __U, __m512i __A, __m512i __B) {
  // CHECK-LABEL: @test_mm512_maskz_subs_epi8
  // CHECK: @llvm.x86.avx512.mask.psubs.b.512
  return _mm512_maskz_subs_epi8(__U,__A,__B); 
}
__m512i test_mm512_subs_epi16(__m512i __A, __m512i __B) {
  // CHECK-LABEL: @test_mm512_subs_epi16
  // CHECK: @llvm.x86.avx512.mask.psubs.w.512
  return _mm512_subs_epi16(__A,__B); 
}
__m512i test_mm512_mask_subs_epi16(__m512i __W, __mmask32 __U, __m512i __A, __m512i __B) {
  // CHECK-LABEL: @test_mm512_mask_subs_epi16
  // CHECK: @llvm.x86.avx512.mask.psubs.w.512
  return _mm512_mask_subs_epi16(__W,__U,__A,__B); 
}
__m512i test_mm512_maskz_subs_epi16(__mmask32 __U, __m512i __A, __m512i __B) {
  // CHECK-LABEL: @test_mm512_maskz_subs_epi16
  // CHECK: @llvm.x86.avx512.mask.psubs.w.512
  return _mm512_maskz_subs_epi16(__U,__A,__B); 
=======
  // CHECK: @llvm.x86.avx512.psubs.b.512
return _mm512_subs_epi8(__A,__B); 
}
__m512i test_mm512_mask_subs_epi8(__m512i __W, __mmask64 __U, __m512i __A, __m512i __B) {
  // CHECK-LABEL: @test_mm512_mask_subs_epi8
  // CHECK: @llvm.x86.avx512.psubs.b.512
  // CHECK: select <64 x i1> %{{.*}}, <64 x i8> %{{.*}}, <64 x i8> %{{.*}}
return _mm512_mask_subs_epi8(__W,__U,__A,__B); 
}
__m512i test_mm512_maskz_subs_epi8(__mmask64 __U, __m512i __A, __m512i __B) {
  // CHECK-LABEL: @test_mm512_maskz_subs_epi8
  // CHECK: @llvm.x86.avx512.psubs.b.512
  // CHECK: select <64 x i1> %{{.*}}, <64 x i8> %{{.*}}, <64 x i8> %{{.*}}
return _mm512_maskz_subs_epi8(__U,__A,__B); 
}
__m512i test_mm512_subs_epi16(__m512i __A, __m512i __B) {
  // CHECK-LABEL: @test_mm512_subs_epi16
  // CHECK: @llvm.x86.avx512.psubs.w.512
return _mm512_subs_epi16(__A,__B); 
}
__m512i test_mm512_mask_subs_epi16(__m512i __W, __mmask32 __U, __m512i __A, __m512i __B) {
  // CHECK-LABEL: @test_mm512_mask_subs_epi16
  // CHECK: @llvm.x86.avx512.psubs.w.512
  // CHECK: select <32 x i1> %{{.*}}, <32 x i16> %{{.*}}, <32 x i16> %{{.*}}
return _mm512_mask_subs_epi16(__W,__U,__A,__B); 
}
__m512i test_mm512_maskz_subs_epi16(__mmask32 __U, __m512i __A, __m512i __B) {
  // CHECK-LABEL: @test_mm512_maskz_subs_epi16
  // CHECK: @llvm.x86.avx512.psubs.w.512
  // CHECK: select <32 x i1> %{{.*}}, <32 x i16> %{{.*}}, <32 x i16> %{{.*}}
return _mm512_maskz_subs_epi16(__U,__A,__B); 
>>>>>>> 6a2e82dd
}
__m512i test_mm512_subs_epu8(__m512i __A, __m512i __B) {
  // CHECK-LABEL: @test_mm512_subs_epu8
  // CHECK: @llvm.x86.avx512.mask.psubus.b.512
  return _mm512_subs_epu8(__A,__B); 
}
__m512i test_mm512_mask_subs_epu8(__m512i __W, __mmask64 __U, __m512i __A, __m512i __B) {
  // CHECK-LABEL: @test_mm512_mask_subs_epu8
  // CHECK: @llvm.x86.avx512.mask.psubus.b.512
  return _mm512_mask_subs_epu8(__W,__U,__A,__B); 
}
__m512i test_mm512_maskz_subs_epu8(__mmask64 __U, __m512i __A, __m512i __B) {
  // CHECK-LABEL: @test_mm512_maskz_subs_epu8
  // CHECK: @llvm.x86.avx512.mask.psubus.b.512
  return _mm512_maskz_subs_epu8(__U,__A,__B); 
}
__m512i test_mm512_subs_epu16(__m512i __A, __m512i __B) {
  // CHECK-LABEL: @test_mm512_subs_epu16
  // CHECK: @llvm.x86.avx512.mask.psubus.w.512
  return _mm512_subs_epu16(__A,__B); 
}
__m512i test_mm512_mask_subs_epu16(__m512i __W, __mmask32 __U, __m512i __A, __m512i __B) {
  // CHECK-LABEL: @test_mm512_mask_subs_epu16
  // CHECK: @llvm.x86.avx512.mask.psubus.w.512
  return _mm512_mask_subs_epu16(__W,__U,__A,__B); 
}
__m512i test_mm512_maskz_subs_epu16(__mmask32 __U, __m512i __A, __m512i __B) {
  // CHECK-LABEL: @test_mm512_maskz_subs_epu16
  // CHECK: @llvm.x86.avx512.mask.psubus.w.512
  return _mm512_maskz_subs_epu16(__U,__A,__B); 
}
__m512i test_mm512_mask2_permutex2var_epi16(__m512i __A, __m512i __I, __mmask32 __U, __m512i __B) {
  // CHECK-LABEL: @test_mm512_mask2_permutex2var_epi16
  // CHECK: @llvm.x86.avx512.vpermi2var.hi.512
  // CHECK: select <32 x i1> %{{.*}}, <32 x i16> %{{.*}}, <32 x i16> %{{.*}}
  return _mm512_mask2_permutex2var_epi16(__A,__I,__U,__B); 
}
__m512i test_mm512_permutex2var_epi16(__m512i __A, __m512i __I, __m512i __B) {
  // CHECK-LABEL: @test_mm512_permutex2var_epi16
  // CHECK: @llvm.x86.avx512.vpermi2var.hi.512
  return _mm512_permutex2var_epi16(__A,__I,__B); 
}
__m512i test_mm512_mask_permutex2var_epi16(__m512i __A, __mmask32 __U, __m512i __I, __m512i __B) {
  // CHECK-LABEL: @test_mm512_mask_permutex2var_epi16
  // CHECK: @llvm.x86.avx512.vpermi2var.hi.512
  // CHECK: select <32 x i1> %{{.*}}, <32 x i16> %{{.*}}, <32 x i16> %{{.*}}
  return _mm512_mask_permutex2var_epi16(__A,__U,__I,__B); 
}
__m512i test_mm512_maskz_permutex2var_epi16(__mmask32 __U, __m512i __A, __m512i __I, __m512i __B) {
  // CHECK-LABEL: @test_mm512_maskz_permutex2var_epi16
  // CHECK: @llvm.x86.avx512.vpermi2var.hi.512
  // CHECK: select <32 x i1> %{{.*}}, <32 x i16> %{{.*}}, <32 x i16> %{{.*}}
  return _mm512_maskz_permutex2var_epi16(__U,__A,__I,__B); 
}

__m512i test_mm512_mulhrs_epi16(__m512i __A, __m512i __B) {
  // CHECK-LABEL: @test_mm512_mulhrs_epi16
  // CHECK: @llvm.x86.avx512.pmul.hr.sw.512
  return _mm512_mulhrs_epi16(__A,__B); 
}
__m512i test_mm512_mask_mulhrs_epi16(__m512i __W, __mmask32 __U, __m512i __A,        __m512i __B) {
  // CHECK-LABEL: @test_mm512_mask_mulhrs_epi16
  // CHECK: @llvm.x86.avx512.pmul.hr.sw.512
  // CHECK: select <32 x i1> %{{.*}}, <32 x i16> %{{.*}}, <32 x i16> %{{.*}}
  return _mm512_mask_mulhrs_epi16(__W,__U,__A,__B); 
}
__m512i test_mm512_maskz_mulhrs_epi16(__mmask32 __U, __m512i __A, __m512i __B) {
  // CHECK-LABEL: @test_mm512_maskz_mulhrs_epi16
  // CHECK: @llvm.x86.avx512.pmul.hr.sw.512
  // CHECK: select <32 x i1> %{{.*}}, <32 x i16> %{{.*}}, <32 x i16> %{{.*}}
  return _mm512_maskz_mulhrs_epi16(__U,__A,__B); 
}
__m512i test_mm512_mulhi_epi16(__m512i __A, __m512i __B) {
  // CHECK-LABEL: @test_mm512_mulhi_epi16
  // CHECK: @llvm.x86.avx512.pmulh.w.512
  return _mm512_mulhi_epi16(__A,__B); 
}
__m512i test_mm512_mask_mulhi_epi16(__m512i __W, __mmask32 __U, __m512i __A,       __m512i __B) {
  // CHECK-LABEL: @test_mm512_mask_mulhi_epi16
  // CHECK: @llvm.x86.avx512.pmulh.w.512
  // CHECK: select <32 x i1> %{{.*}}, <32 x i16> %{{.*}}, <32 x i16> %{{.*}}
  return _mm512_mask_mulhi_epi16(__W,__U,__A,__B); 
}
__m512i test_mm512_maskz_mulhi_epi16(__mmask32 __U, __m512i __A, __m512i __B) {
  // CHECK-LABEL: @test_mm512_maskz_mulhi_epi16
  // CHECK: @llvm.x86.avx512.pmulh.w.512
  // CHECK: select <32 x i1> %{{.*}}, <32 x i16> %{{.*}}, <32 x i16> %{{.*}}
  return _mm512_maskz_mulhi_epi16(__U,__A,__B); 
}
__m512i test_mm512_mulhi_epu16(__m512i __A, __m512i __B) {
  // CHECK-LABEL: @test_mm512_mulhi_epu16
  // CHECK: @llvm.x86.avx512.pmulhu.w.512
  return _mm512_mulhi_epu16(__A,__B); 
}
__m512i test_mm512_mask_mulhi_epu16(__m512i __W, __mmask32 __U, __m512i __A,       __m512i __B) {
  // CHECK-LABEL: @test_mm512_mask_mulhi_epu16
  // CHECK: @llvm.x86.avx512.pmulhu.w.512
  // CHECK: select <32 x i1> %{{.*}}, <32 x i16> %{{.*}}, <32 x i16> %{{.*}}
  return _mm512_mask_mulhi_epu16(__W,__U,__A,__B); 
}
__m512i test_mm512_maskz_mulhi_epu16(__mmask32 __U, __m512i __A, __m512i __B) {
  // CHECK-LABEL: @test_mm512_maskz_mulhi_epu16
  // CHECK: @llvm.x86.avx512.pmulhu.w.512
  // CHECK: select <32 x i1> %{{.*}}, <32 x i16> %{{.*}}, <32 x i16> %{{.*}}
  return _mm512_maskz_mulhi_epu16(__U,__A,__B); 
}

__m512i test_mm512_maddubs_epi16(__m512i __X, __m512i __Y) {
  // CHECK-LABEL: @test_mm512_maddubs_epi16
  // CHECK: @llvm.x86.avx512.pmaddubs.w.512
  return _mm512_maddubs_epi16(__X,__Y); 
}
__m512i test_mm512_mask_maddubs_epi16(__m512i __W, __mmask32 __U, __m512i __X,         __m512i __Y) {
  // CHECK-LABEL: @test_mm512_mask_maddubs_epi16
  // CHECK: @llvm.x86.avx512.pmaddubs.w.512
  // CHECK: select <32 x i1> %{{.*}}, <32 x i16> %{{.*}}, <32 x i16> %{{.*}}
  return _mm512_mask_maddubs_epi16(__W,__U,__X,__Y); 
}
__m512i test_mm512_maskz_maddubs_epi16(__mmask32 __U, __m512i __X, __m512i __Y) {
  // CHECK-LABEL: @test_mm512_maskz_maddubs_epi16
  // CHECK: @llvm.x86.avx512.pmaddubs.w.512
  // CHECK: select <32 x i1> %{{.*}}, <32 x i16> %{{.*}}, <32 x i16> %{{.*}}
  return _mm512_maskz_maddubs_epi16(__U,__X,__Y); 
}
__m512i test_mm512_madd_epi16(__m512i __A, __m512i __B) {
  // CHECK-LABEL: @test_mm512_madd_epi16
  // CHECK: @llvm.x86.avx512.pmaddw.d.512
  return _mm512_madd_epi16(__A,__B); 
}
__m512i test_mm512_mask_madd_epi16(__m512i __W, __mmask16 __U, __m512i __A,      __m512i __B) {
  // CHECK-LABEL: @test_mm512_mask_madd_epi16
  // CHECK: @llvm.x86.avx512.pmaddw.d.512
  // CHECK: select <16 x i1> %{{.*}}, <16 x i32> %{{.*}}, <16 x i32> %{{.*}}
  return _mm512_mask_madd_epi16(__W,__U,__A,__B); 
}
__m512i test_mm512_maskz_madd_epi16(__mmask16 __U, __m512i __A, __m512i __B) {
  // CHECK-LABEL: @test_mm512_maskz_madd_epi16
  // CHECK: @llvm.x86.avx512.pmaddw.d.512
  // CHECK: select <16 x i1> %{{.*}}, <16 x i32> %{{.*}}, <16 x i32> %{{.*}}
  return _mm512_maskz_madd_epi16(__U,__A,__B); 
}

__m256i test_mm512_cvtsepi16_epi8(__m512i __A) {
  // CHECK-LABEL: @test_mm512_cvtsepi16_epi8
  // CHECK: @llvm.x86.avx512.mask.pmovs.wb.512
  return _mm512_cvtsepi16_epi8(__A); 
}

__m256i test_mm512_mask_cvtsepi16_epi8(__m256i __O, __mmask32 __M, __m512i __A) {
  // CHECK-LABEL: @test_mm512_mask_cvtsepi16_epi8
  // CHECK: @llvm.x86.avx512.mask.pmovs.wb.512
  return _mm512_mask_cvtsepi16_epi8(__O, __M, __A); 
}

__m256i test_mm512_maskz_cvtsepi16_epi8(__mmask32 __M, __m512i __A) {
  // CHECK-LABEL: @test_mm512_maskz_cvtsepi16_epi8
  // CHECK: @llvm.x86.avx512.mask.pmovs.wb.512
  return _mm512_maskz_cvtsepi16_epi8(__M, __A); 
}

__m256i test_mm512_cvtusepi16_epi8(__m512i __A) {
  // CHECK-LABEL: @test_mm512_cvtusepi16_epi8
  // CHECK: @llvm.x86.avx512.mask.pmovus.wb.512
  return _mm512_cvtusepi16_epi8(__A); 
}

__m256i test_mm512_mask_cvtusepi16_epi8(__m256i __O, __mmask32 __M, __m512i __A) {
  // CHECK-LABEL: @test_mm512_mask_cvtusepi16_epi8
  // CHECK: @llvm.x86.avx512.mask.pmovus.wb.512
  return _mm512_mask_cvtusepi16_epi8(__O, __M, __A); 
}

__m256i test_mm512_maskz_cvtusepi16_epi8(__mmask32 __M, __m512i __A) {
  // CHECK-LABEL: @test_mm512_maskz_cvtusepi16_epi8
  // CHECK: @llvm.x86.avx512.mask.pmovus.wb.512
  return _mm512_maskz_cvtusepi16_epi8(__M, __A); 
}

__m256i test_mm512_cvtepi16_epi8(__m512i __A) {
  // CHECK-LABEL: @test_mm512_cvtepi16_epi8
  // CHECK: trunc <32 x i16> %{{.*}} to <32 x i8>
  return _mm512_cvtepi16_epi8(__A); 
}

__m256i test_mm512_mask_cvtepi16_epi8(__m256i __O, __mmask32 __M, __m512i __A) {
  // CHECK-LABEL: @test_mm512_mask_cvtepi16_epi8
  // CHECK: trunc <32 x i16> %{{.*}} to <32 x i8>
  // CHECK: select <32 x i1> %{{.*}}, <32 x i8> %{{.*}}, <32 x i8> %{{.*}}
  return _mm512_mask_cvtepi16_epi8(__O, __M, __A); 
}

__m256i test_mm512_maskz_cvtepi16_epi8(__mmask32 __M, __m512i __A) {
  // CHECK-LABEL: @test_mm512_maskz_cvtepi16_epi8
  // CHECK: trunc <32 x i16> %{{.*}} to <32 x i8>
  // CHECK: select <32 x i1> %{{.*}}, <32 x i8> %{{.*}}, <32 x i8> %{{.*}}
  return _mm512_maskz_cvtepi16_epi8(__M, __A); 
}

__m512i test_mm512_unpackhi_epi8(__m512i __A, __m512i __B) {
  // CHECK-LABEL: @test_mm512_unpackhi_epi8
  // CHECK: shufflevector <64 x i8> %{{.*}}, <64 x i8> %{{.*}}, <64 x i32> <i32 8, i32 72, i32 9, i32 73, i32 10, i32 74, i32 11, i32 75, i32 12, i32 76, i32 13, i32 77, i32 14, i32 78, i32 15, i32 79, i32 24, i32 88, i32 25, i32 89, i32 26, i32 90, i32 27, i32 91, i32 28, i32 92, i32 29, i32 93, i32 30, i32 94, i32 31, i32 95, i32 40, i32 104, i32 41, i32 105, i32 42, i32 106, i32 43, i32 107, i32 44, i32 108, i32 45, i32 109, i32 46, i32 110, i32 47, i32 111, i32 56, i32 120, i32 57, i32 121, i32 58, i32 122, i32 59, i32 123, i32 60, i32 124, i32 61, i32 125, i32 62, i32 126, i32 63, i32 127>
  return _mm512_unpackhi_epi8(__A, __B); 
}

__m512i test_mm512_mask_unpackhi_epi8(__m512i __W, __mmask64 __U, __m512i __A, __m512i __B) {
  // CHECK-LABEL: @test_mm512_mask_unpackhi_epi8
  // CHECK: shufflevector <64 x i8> %{{.*}}, <64 x i8> %{{.*}}, <64 x i32> <i32 8, i32 72, i32 9, i32 73, i32 10, i32 74, i32 11, i32 75, i32 12, i32 76, i32 13, i32 77, i32 14, i32 78, i32 15, i32 79, i32 24, i32 88, i32 25, i32 89, i32 26, i32 90, i32 27, i32 91, i32 28, i32 92, i32 29, i32 93, i32 30, i32 94, i32 31, i32 95, i32 40, i32 104, i32 41, i32 105, i32 42, i32 106, i32 43, i32 107, i32 44, i32 108, i32 45, i32 109, i32 46, i32 110, i32 47, i32 111, i32 56, i32 120, i32 57, i32 121, i32 58, i32 122, i32 59, i32 123, i32 60, i32 124, i32 61, i32 125, i32 62, i32 126, i32 63, i32 127>
  // CHECK: select <64 x i1> %{{.*}}, <64 x i8> %{{.*}}, <64 x i8> %{{.*}}
  return _mm512_mask_unpackhi_epi8(__W, __U, __A, __B); 
}

__m512i test_mm512_maskz_unpackhi_epi8(__mmask64 __U, __m512i __A, __m512i __B) {
  // CHECK-LABEL: @test_mm512_maskz_unpackhi_epi8
  // CHECK: shufflevector <64 x i8> %{{.*}}, <64 x i8> %{{.*}}, <64 x i32> <i32 8, i32 72, i32 9, i32 73, i32 10, i32 74, i32 11, i32 75, i32 12, i32 76, i32 13, i32 77, i32 14, i32 78, i32 15, i32 79, i32 24, i32 88, i32 25, i32 89, i32 26, i32 90, i32 27, i32 91, i32 28, i32 92, i32 29, i32 93, i32 30, i32 94, i32 31, i32 95, i32 40, i32 104, i32 41, i32 105, i32 42, i32 106, i32 43, i32 107, i32 44, i32 108, i32 45, i32 109, i32 46, i32 110, i32 47, i32 111, i32 56, i32 120, i32 57, i32 121, i32 58, i32 122, i32 59, i32 123, i32 60, i32 124, i32 61, i32 125, i32 62, i32 126, i32 63, i32 127>
  // CHECK: select <64 x i1> %{{.*}}, <64 x i8> %{{.*}}, <64 x i8> %{{.*}}
  return _mm512_maskz_unpackhi_epi8(__U, __A, __B); 
}

__m512i test_mm512_unpackhi_epi16(__m512i __A, __m512i __B) {
  // CHECK-LABEL: @test_mm512_unpackhi_epi16
  // CHECK: shufflevector <32 x i16> %{{.*}}, <32 x i16> %{{.*}}, <32 x i32> <i32 4, i32 36, i32 5, i32 37, i32 6, i32 38, i32 7, i32 39, i32 12, i32 44, i32 13, i32 45, i32 14, i32 46, i32 15, i32 47, i32 20, i32 52, i32 21, i32 53, i32 22, i32 54, i32 23, i32 55, i32 28, i32 60, i32 29, i32 61, i32 30, i32 62, i32 31, i32 63>
  return _mm512_unpackhi_epi16(__A, __B); 
}

__m512i test_mm512_mask_unpackhi_epi16(__m512i __W, __mmask32 __U, __m512i __A, __m512i __B) {
  // CHECK-LABEL: @test_mm512_mask_unpackhi_epi16
  // CHECK: shufflevector <32 x i16> %{{.*}}, <32 x i16> %{{.*}}, <32 x i32> <i32 4, i32 36, i32 5, i32 37, i32 6, i32 38, i32 7, i32 39, i32 12, i32 44, i32 13, i32 45, i32 14, i32 46, i32 15, i32 47, i32 20, i32 52, i32 21, i32 53, i32 22, i32 54, i32 23, i32 55, i32 28, i32 60, i32 29, i32 61, i32 30, i32 62, i32 31, i32 63>
  // CHECK: select <32 x i1> %{{.*}}, <32 x i16> %{{.*}}, <32 x i16> %{{.*}}
  return _mm512_mask_unpackhi_epi16(__W, __U, __A, __B); 
}

__m512i test_mm512_maskz_unpackhi_epi16(__mmask32 __U, __m512i __A, __m512i __B) {
  // CHECK-LABEL: @test_mm512_maskz_unpackhi_epi16
  // CHECK: shufflevector <32 x i16> %{{.*}}, <32 x i16> %{{.*}}, <32 x i32> <i32 4, i32 36, i32 5, i32 37, i32 6, i32 38, i32 7, i32 39, i32 12, i32 44, i32 13, i32 45, i32 14, i32 46, i32 15, i32 47, i32 20, i32 52, i32 21, i32 53, i32 22, i32 54, i32 23, i32 55, i32 28, i32 60, i32 29, i32 61, i32 30, i32 62, i32 31, i32 63>
  // CHECK: select <32 x i1> %{{.*}}, <32 x i16> %{{.*}}, <32 x i16> %{{.*}}
  return _mm512_maskz_unpackhi_epi16(__U, __A, __B); 
}

__m512i test_mm512_unpacklo_epi8(__m512i __A, __m512i __B) {
  // CHECK-LABEL: @test_mm512_unpacklo_epi8
  // CHECK: shufflevector <64 x i8> %{{.*}}, <64 x i8> %{{.*}}, <64 x i32> <i32 0, i32 64, i32 1, i32 65, i32 2, i32 66, i32 3, i32 67, i32 4, i32 68, i32 5, i32 69, i32 6, i32 70, i32 7, i32 71, i32 16, i32 80, i32 17, i32 81, i32 18, i32 82, i32 19, i32 83, i32 20, i32 84, i32 21, i32 85, i32 22, i32 86, i32 23, i32 87, i32 32, i32 96, i32 33, i32 97, i32 34, i32 98, i32 35, i32 99, i32 36, i32 100, i32 37, i32 101, i32 38, i32 102, i32 39, i32 103, i32 48, i32 112, i32 49, i32 113, i32 50, i32 114, i32 51, i32 115, i32 52, i32 116, i32 53, i32 117, i32 54, i32 118, i32 55, i32 119>
  return _mm512_unpacklo_epi8(__A, __B); 
}

__m512i test_mm512_mask_unpacklo_epi8(__m512i __W, __mmask64 __U, __m512i __A, __m512i __B) {
  // CHECK-LABEL: @test_mm512_mask_unpacklo_epi8
  // CHECK: shufflevector <64 x i8> %{{.*}}, <64 x i8> %{{.*}}, <64 x i32> <i32 0, i32 64, i32 1, i32 65, i32 2, i32 66, i32 3, i32 67, i32 4, i32 68, i32 5, i32 69, i32 6, i32 70, i32 7, i32 71, i32 16, i32 80, i32 17, i32 81, i32 18, i32 82, i32 19, i32 83, i32 20, i32 84, i32 21, i32 85, i32 22, i32 86, i32 23, i32 87, i32 32, i32 96, i32 33, i32 97, i32 34, i32 98, i32 35, i32 99, i32 36, i32 100, i32 37, i32 101, i32 38, i32 102, i32 39, i32 103, i32 48, i32 112, i32 49, i32 113, i32 50, i32 114, i32 51, i32 115, i32 52, i32 116, i32 53, i32 117, i32 54, i32 118, i32 55, i32 119>
  // CHECK: select <64 x i1> %{{.*}}, <64 x i8> %{{.*}}, <64 x i8> %{{.*}}
  return _mm512_mask_unpacklo_epi8(__W, __U, __A, __B); 
}

__m512i test_mm512_maskz_unpacklo_epi8(__mmask64 __U, __m512i __A, __m512i __B) {
  // CHECK-LABEL: @test_mm512_maskz_unpacklo_epi8
  // CHECK: shufflevector <64 x i8> %{{.*}}, <64 x i8> %{{.*}}, <64 x i32> <i32 0, i32 64, i32 1, i32 65, i32 2, i32 66, i32 3, i32 67, i32 4, i32 68, i32 5, i32 69, i32 6, i32 70, i32 7, i32 71, i32 16, i32 80, i32 17, i32 81, i32 18, i32 82, i32 19, i32 83, i32 20, i32 84, i32 21, i32 85, i32 22, i32 86, i32 23, i32 87, i32 32, i32 96, i32 33, i32 97, i32 34, i32 98, i32 35, i32 99, i32 36, i32 100, i32 37, i32 101, i32 38, i32 102, i32 39, i32 103, i32 48, i32 112, i32 49, i32 113, i32 50, i32 114, i32 51, i32 115, i32 52, i32 116, i32 53, i32 117, i32 54, i32 118, i32 55, i32 119>
  // CHECK: select <64 x i1> %{{.*}}, <64 x i8> %{{.*}}, <64 x i8> %{{.*}}
  return _mm512_maskz_unpacklo_epi8(__U, __A, __B); 
}

__m512i test_mm512_unpacklo_epi16(__m512i __A, __m512i __B) {
  // CHECK-LABEL: @test_mm512_unpacklo_epi16
  // CHECK: shufflevector <32 x i16> %{{.*}}, <32 x i16> %{{.*}}, <32 x i32> <i32 0, i32 32, i32 1, i32 33, i32 2, i32 34, i32 3, i32 35, i32 8, i32 40, i32 9, i32 41, i32 10, i32 42, i32 11, i32 43, i32 16, i32 48, i32 17, i32 49, i32 18, i32 50, i32 19, i32 51, i32 24, i32 56, i32 25, i32 57, i32 26, i32 58, i32 27, i32 59>
  return _mm512_unpacklo_epi16(__A, __B); 
}

__m512i test_mm512_mask_unpacklo_epi16(__m512i __W, __mmask32 __U, __m512i __A, __m512i __B) {
  // CHECK-LABEL: @test_mm512_mask_unpacklo_epi16
  // CHECK: shufflevector <32 x i16> %{{.*}}, <32 x i16> %{{.*}}, <32 x i32> <i32 0, i32 32, i32 1, i32 33, i32 2, i32 34, i32 3, i32 35, i32 8, i32 40, i32 9, i32 41, i32 10, i32 42, i32 11, i32 43, i32 16, i32 48, i32 17, i32 49, i32 18, i32 50, i32 19, i32 51, i32 24, i32 56, i32 25, i32 57, i32 26, i32 58, i32 27, i32 59>
  // CHECK: select <32 x i1> %{{.*}}, <32 x i16> %{{.*}}, <32 x i16> %{{.*}}
  return _mm512_mask_unpacklo_epi16(__W, __U, __A, __B); 
}

__m512i test_mm512_maskz_unpacklo_epi16(__mmask32 __U, __m512i __A, __m512i __B) {
  // CHECK-LABEL: @test_mm512_maskz_unpacklo_epi16
  // CHECK: shufflevector <32 x i16> %{{.*}}, <32 x i16> %{{.*}}, <32 x i32> <i32 0, i32 32, i32 1, i32 33, i32 2, i32 34, i32 3, i32 35, i32 8, i32 40, i32 9, i32 41, i32 10, i32 42, i32 11, i32 43, i32 16, i32 48, i32 17, i32 49, i32 18, i32 50, i32 19, i32 51, i32 24, i32 56, i32 25, i32 57, i32 26, i32 58, i32 27, i32 59>
  // CHECK: select <32 x i1> %{{.*}}, <32 x i16> %{{.*}}, <32 x i16> %{{.*}}
  return _mm512_maskz_unpacklo_epi16(__U, __A, __B); 
}

__m512i test_mm512_cvtepi8_epi16(__m256i __A) {
  // CHECK-LABEL: @test_mm512_cvtepi8_epi16
  // CHECK: sext <32 x i8> %{{.*}} to <32 x i16>
  return _mm512_cvtepi8_epi16(__A); 
}

__m512i test_mm512_mask_cvtepi8_epi16(__m512i __W, __mmask32 __U, __m256i __A) {
  // CHECK-LABEL: @test_mm512_mask_cvtepi8_epi16
  // CHECK: sext <32 x i8> %{{.*}} to <32 x i16>
  // CHECK: select <32 x i1> %{{.*}}, <32 x i16> %{{.*}}, <32 x i16> %{{.*}}
  return _mm512_mask_cvtepi8_epi16(__W, __U, __A); 
}

__m512i test_mm512_maskz_cvtepi8_epi16(__mmask32 __U, __m256i __A) {
  // CHECK-LABEL: @test_mm512_maskz_cvtepi8_epi16
  // CHECK: sext <32 x i8> %{{.*}} to <32 x i16>
  // CHECK: select <32 x i1> %{{.*}}, <32 x i16> %{{.*}}, <32 x i16> %{{.*}}
  return _mm512_maskz_cvtepi8_epi16(__U, __A); 
}

__m512i test_mm512_cvtepu8_epi16(__m256i __A) {
  // CHECK-LABEL: @test_mm512_cvtepu8_epi16
  // CHECK: zext <32 x i8> %{{.*}} to <32 x i16>
  return _mm512_cvtepu8_epi16(__A); 
}

__m512i test_mm512_mask_cvtepu8_epi16(__m512i __W, __mmask32 __U, __m256i __A) {
  // CHECK-LABEL: @test_mm512_mask_cvtepu8_epi16
  // CHECK: zext <32 x i8> %{{.*}} to <32 x i16>
  // CHECK: select <32 x i1> %{{.*}}, <32 x i16> %{{.*}}, <32 x i16> %{{.*}}
  return _mm512_mask_cvtepu8_epi16(__W, __U, __A); 
}

__m512i test_mm512_maskz_cvtepu8_epi16(__mmask32 __U, __m256i __A) {
  // CHECK-LABEL: @test_mm512_maskz_cvtepu8_epi16
  // CHECK: zext <32 x i8> %{{.*}} to <32 x i16>
  // CHECK: select <32 x i1> %{{.*}}, <32 x i16> %{{.*}}, <32 x i16> %{{.*}}
  return _mm512_maskz_cvtepu8_epi16(__U, __A); 
}

__m512i test_mm512_shufflehi_epi16(__m512i __A) {
  // CHECK-LABEL: @test_mm512_shufflehi_epi16
  // CHECK: shufflevector <32 x i16> %{{.*}}, <32 x i16> undef, <32 x i32> <i32 0, i32 1, i32 2, i32 3, i32 5, i32 5, i32 4, i32 4, i32 8, i32 9, i32 10, i32 11, i32 13, i32 13, i32 12, i32 12, i32 16, i32 17, i32 18, i32 19, i32 21, i32 21, i32 20, i32 20, i32 24, i32 25, i32 26, i32 27, i32 29, i32 29, i32 28, i32 28>
  return _mm512_shufflehi_epi16(__A, 5); 
}

__m512i test_mm512_mask_shufflehi_epi16(__m512i __W, __mmask32 __U, __m512i __A) {
  // CHECK-LABEL: @test_mm512_mask_shufflehi_epi16
  // CHECK: shufflevector <32 x i16> %{{.*}}, <32 x i16> undef, <32 x i32> <i32 0, i32 1, i32 2, i32 3, i32 5, i32 5, i32 4, i32 4, i32 8, i32 9, i32 10, i32 11, i32 13, i32 13, i32 12, i32 12, i32 16, i32 17, i32 18, i32 19, i32 21, i32 21, i32 20, i32 20, i32 24, i32 25, i32 26, i32 27, i32 29, i32 29, i32 28, i32 28>
  // CHECK: select <32 x i1> %{{.*}}, <32 x i16> %{{.*}}, <32 x i16> %{{.*}}
  return _mm512_mask_shufflehi_epi16(__W, __U, __A, 5); 
}

__m512i test_mm512_maskz_shufflehi_epi16(__mmask32 __U, __m512i __A) {
  // CHECK-LABEL: @test_mm512_maskz_shufflehi_epi16
  // CHECK: shufflevector <32 x i16> %{{.*}}, <32 x i16> undef, <32 x i32> <i32 0, i32 1, i32 2, i32 3, i32 5, i32 5, i32 4, i32 4, i32 8, i32 9, i32 10, i32 11, i32 13, i32 13, i32 12, i32 12, i32 16, i32 17, i32 18, i32 19, i32 21, i32 21, i32 20, i32 20, i32 24, i32 25, i32 26, i32 27, i32 29, i32 29, i32 28, i32 28>
  // CHECK: select <32 x i1> %{{.*}}, <32 x i16> %{{.*}}, <32 x i16> %{{.*}}
  return _mm512_maskz_shufflehi_epi16(__U, __A, 5); 
}

__m512i test_mm512_shufflelo_epi16(__m512i __A) {
  // CHECK-LABEL: @test_mm512_shufflelo_epi16
  // CHECK: shufflevector <32 x i16> %{{.*}}, <32 x i16> undef, <32 x i32> <i32 1, i32 1, i32 0, i32 0, i32 4, i32 5, i32 6, i32 7, i32 9, i32 9, i32 8, i32 8, i32 12, i32 13, i32 14, i32 15, i32 17, i32 17, i32 16, i32 16, i32 20, i32 21, i32 22, i32 23, i32 25, i32 25, i32 24, i32 24, i32 28, i32 29, i32 30, i32 31>
  return _mm512_shufflelo_epi16(__A, 5); 
}

__m512i test_mm512_mask_shufflelo_epi16(__m512i __W, __mmask32 __U, __m512i __A) {
  // CHECK-LABEL: @test_mm512_mask_shufflelo_epi16
  // CHECK: shufflevector <32 x i16> %{{.*}}, <32 x i16> undef, <32 x i32> <i32 1, i32 1, i32 0, i32 0, i32 4, i32 5, i32 6, i32 7, i32 9, i32 9, i32 8, i32 8, i32 12, i32 13, i32 14, i32 15, i32 17, i32 17, i32 16, i32 16, i32 20, i32 21, i32 22, i32 23, i32 25, i32 25, i32 24, i32 24, i32 28, i32 29, i32 30, i32 31>
  // CHECK: select <32 x i1> %{{.*}}, <32 x i16> %{{.*}}, <32 x i16> %{{.*}}
  return _mm512_mask_shufflelo_epi16(__W, __U, __A, 5); 
}

__m512i test_mm512_maskz_shufflelo_epi16(__mmask32 __U, __m512i __A) {
  // CHECK-LABEL: @test_mm512_maskz_shufflelo_epi16
  // CHECK: shufflevector <32 x i16> %{{.*}}, <32 x i16> undef, <32 x i32> <i32 1, i32 1, i32 0, i32 0, i32 4, i32 5, i32 6, i32 7, i32 9, i32 9, i32 8, i32 8, i32 12, i32 13, i32 14, i32 15, i32 17, i32 17, i32 16, i32 16, i32 20, i32 21, i32 22, i32 23, i32 25, i32 25, i32 24, i32 24, i32 28, i32 29, i32 30, i32 31>
  // CHECK: select <32 x i1> %{{.*}}, <32 x i16> %{{.*}}, <32 x i16> %{{.*}}
  return _mm512_maskz_shufflelo_epi16(__U, __A, 5); 
}

__m512i test_mm512_sllv_epi16(__m512i __A, __m512i __B) {
  // CHECK-LABEL: @test_mm512_sllv_epi16
  // CHECK: @llvm.x86.avx512.psllv.w.512(
  return _mm512_sllv_epi16(__A, __B); 
}

__m512i test_mm512_mask_sllv_epi16(__m512i __W, __mmask32 __U, __m512i __A, __m512i __B) {
  // CHECK-LABEL: @test_mm512_mask_sllv_epi16
  // CHECK: @llvm.x86.avx512.psllv.w.512(
  // CHECK: select <32 x i1> %{{.*}}, <32 x i16> %{{.*}}, <32 x i16> %{{.*}}
  return _mm512_mask_sllv_epi16(__W, __U, __A, __B); 
}

__m512i test_mm512_maskz_sllv_epi16(__mmask32 __U, __m512i __A, __m512i __B) {
  // CHECK-LABEL: @test_mm512_maskz_sllv_epi16
  // CHECK: @llvm.x86.avx512.psllv.w.512(
  // CHECK: select <32 x i1> %{{.*}}, <32 x i16> %{{.*}}, <32 x i16> %{{.*}}
  return _mm512_maskz_sllv_epi16(__U, __A, __B); 
}

__m512i test_mm512_sll_epi16(__m512i __A, __m128i __B) {
  // CHECK-LABEL: @test_mm512_sll_epi16
  // CHECK: @llvm.x86.avx512.psll.w.512
  return _mm512_sll_epi16(__A, __B); 
}

__m512i test_mm512_mask_sll_epi16(__m512i __W, __mmask32 __U, __m512i __A, __m128i __B) {
  // CHECK-LABEL: @test_mm512_mask_sll_epi16
  // CHECK: @llvm.x86.avx512.psll.w.512
  // CHECK: select <32 x i1> %{{.*}}, <32 x i16> %{{.*}}, <32 x i16> %{{.*}}
  return _mm512_mask_sll_epi16(__W, __U, __A, __B); 
}

__m512i test_mm512_maskz_sll_epi16(__mmask32 __U, __m512i __A, __m128i __B) {
  // CHECK-LABEL: @test_mm512_maskz_sll_epi16
  // CHECK: @llvm.x86.avx512.psll.w.512
  // CHECK: select <32 x i1> %{{.*}}, <32 x i16> %{{.*}}, <32 x i16> %{{.*}}
  return _mm512_maskz_sll_epi16(__U, __A, __B); 
}

__m512i test_mm512_slli_epi16(__m512i __A) {
  // CHECK-LABEL: @test_mm512_slli_epi16
  // CHECK: @llvm.x86.avx512.pslli.w.512
  return _mm512_slli_epi16(__A, 5); 
}

__m512i test_mm512_mask_slli_epi16(__m512i __W, __mmask32 __U, __m512i __A) {
  // CHECK-LABEL: @test_mm512_mask_slli_epi16
  // CHECK: @llvm.x86.avx512.pslli.w.512
  // CHECK: select <32 x i1> %{{.*}}, <32 x i16> %{{.*}}, <32 x i16> %{{.*}}
  return _mm512_mask_slli_epi16(__W, __U, __A, 5); 
}

__m512i test_mm512_maskz_slli_epi16(__mmask32 __U, __m512i __A) {
  // CHECK-LABEL: @test_mm512_maskz_slli_epi16
  // CHECK: @llvm.x86.avx512.pslli.w.512
  // CHECK: select <32 x i1> %{{.*}}, <32 x i16> %{{.*}}, <32 x i16> %{{.*}}
  return _mm512_maskz_slli_epi16(__U, __A, 5); 
}

__m512i test_mm512_bslli_epi128(__m512i __A) {
  // CHECK-LABEL: @test_mm512_bslli_epi128
  // CHECK: shufflevector <64 x i8> zeroinitializer, <64 x i8> %{{.*}}, <64 x i32> <i32 11, i32 12, i32 13, i32 14, i32 15, i32 64, i32 65, i32 66, i32 67, i32 68, i32 69, i32 70, i32 71, i32 72, i32 73, i32 74, i32 27, i32 28, i32 29, i32 30, i32 31, i32 80, i32 81, i32 82, i32 83, i32 84, i32 85, i32 86, i32 87, i32 88, i32 89, i32 90, i32 43, i32 44, i32 45, i32 46, i32 47, i32 96, i32 97, i32 98, i32 99, i32 100, i32 101, i32 102, i32 103, i32 104, i32 105, i32 106, i32 59, i32 60, i32 61, i32 62, i32 63, i32 112, i32 113, i32 114, i32 115, i32 116, i32 117, i32 118, i32 119, i32 120, i32 121, i32 122>
  return _mm512_bslli_epi128(__A, 5);
}

__m512i test_mm512_srlv_epi16(__m512i __A, __m512i __B) {
  // CHECK-LABEL: @test_mm512_srlv_epi16
  // CHECK: @llvm.x86.avx512.psrlv.w.512(
  return _mm512_srlv_epi16(__A, __B); 
}

__m512i test_mm512_mask_srlv_epi16(__m512i __W, __mmask32 __U, __m512i __A, __m512i __B) {
  // CHECK-LABEL: @test_mm512_mask_srlv_epi16
  // CHECK: @llvm.x86.avx512.psrlv.w.512(
  // CHECK: select <32 x i1> %{{.*}}, <32 x i16> %{{.*}}, <32 x i16> %{{.*}}
  return _mm512_mask_srlv_epi16(__W, __U, __A, __B); 
}

__m512i test_mm512_maskz_srlv_epi16(__mmask32 __U, __m512i __A, __m512i __B) {
  // CHECK-LABEL: @test_mm512_maskz_srlv_epi16
  // CHECK: @llvm.x86.avx512.psrlv.w.512(
  // CHECK: select <32 x i1> %{{.*}}, <32 x i16> %{{.*}}, <32 x i16> %{{.*}}
  return _mm512_maskz_srlv_epi16(__U, __A, __B); 
}

__m512i test_mm512_srav_epi16(__m512i __A, __m512i __B) {
  // CHECK-LABEL: @test_mm512_srav_epi16
  // CHECK: @llvm.x86.avx512.psrav.w.512(
  return _mm512_srav_epi16(__A, __B); 
}

__m512i test_mm512_mask_srav_epi16(__m512i __W, __mmask32 __U, __m512i __A, __m512i __B) {
  // CHECK-LABEL: @test_mm512_mask_srav_epi16
  // CHECK: @llvm.x86.avx512.psrav.w.512(
  // CHECK: select <32 x i1> %{{.*}}, <32 x i16> %{{.*}}, <32 x i16> %{{.*}}
  return _mm512_mask_srav_epi16(__W, __U, __A, __B); 
}

__m512i test_mm512_maskz_srav_epi16(__mmask32 __U, __m512i __A, __m512i __B) {
  // CHECK-LABEL: @test_mm512_maskz_srav_epi16
  // CHECK: @llvm.x86.avx512.psrav.w.512(
  // CHECK: select <32 x i1> %{{.*}}, <32 x i16> %{{.*}}, <32 x i16> %{{.*}}
  return _mm512_maskz_srav_epi16(__U, __A, __B); 
}

__m512i test_mm512_sra_epi16(__m512i __A, __m128i __B) {
  // CHECK-LABEL: @test_mm512_sra_epi16
  // CHECK: @llvm.x86.avx512.psra.w.512
  return _mm512_sra_epi16(__A, __B); 
}

__m512i test_mm512_mask_sra_epi16(__m512i __W, __mmask32 __U, __m512i __A, __m128i __B) {
  // CHECK-LABEL: @test_mm512_mask_sra_epi16
  // CHECK: @llvm.x86.avx512.psra.w.512
  // CHECK: select <32 x i1> %{{.*}}, <32 x i16> %{{.*}}, <32 x i16> %{{.*}}
  return _mm512_mask_sra_epi16(__W, __U, __A, __B); 
}

__m512i test_mm512_maskz_sra_epi16(__mmask32 __U, __m512i __A, __m128i __B) {
  // CHECK-LABEL: @test_mm512_maskz_sra_epi16
  // CHECK: @llvm.x86.avx512.psra.w.512
  // CHECK: select <32 x i1> %{{.*}}, <32 x i16> %{{.*}}, <32 x i16> %{{.*}}
  return _mm512_maskz_sra_epi16(__U, __A, __B); 
}

__m512i test_mm512_srai_epi16(__m512i __A) {
  // CHECK-LABEL: @test_mm512_srai_epi16
  // CHECK: @llvm.x86.avx512.psrai.w.512
  return _mm512_srai_epi16(__A, 5); 
}

__m512i test_mm512_mask_srai_epi16(__m512i __W, __mmask32 __U, __m512i __A) {
  // CHECK-LABEL: @test_mm512_mask_srai_epi16
  // CHECK: @llvm.x86.avx512.psrai.w.512
  // CHECK: select <32 x i1> %{{.*}}, <32 x i16> %{{.*}}, <32 x i16> %{{.*}}
  return _mm512_mask_srai_epi16(__W, __U, __A, 5); 
}

__m512i test_mm512_maskz_srai_epi16(__mmask32 __U, __m512i __A) {
  // CHECK-LABEL: @test_mm512_maskz_srai_epi16
  // CHECK: @llvm.x86.avx512.psrai.w.512
  // CHECK: select <32 x i1> %{{.*}}, <32 x i16> %{{.*}}, <32 x i16> %{{.*}}
  return _mm512_maskz_srai_epi16(__U, __A, 5); 
}

__m512i test_mm512_srl_epi16(__m512i __A, __m128i __B) {
  // CHECK-LABEL: @test_mm512_srl_epi16
  // CHECK: @llvm.x86.avx512.psrl.w.512
  return _mm512_srl_epi16(__A, __B); 
}

__m512i test_mm512_mask_srl_epi16(__m512i __W, __mmask32 __U, __m512i __A, __m128i __B) {
  // CHECK-LABEL: @test_mm512_mask_srl_epi16
  // CHECK: @llvm.x86.avx512.psrl.w.512
  // CHECK: select <32 x i1> %{{.*}}, <32 x i16> %{{.*}}, <32 x i16> %{{.*}}
  return _mm512_mask_srl_epi16(__W, __U, __A, __B); 
}

__m512i test_mm512_maskz_srl_epi16(__mmask32 __U, __m512i __A, __m128i __B) {
  // CHECK-LABEL: @test_mm512_maskz_srl_epi16
  // CHECK: @llvm.x86.avx512.psrl.w.512
  // CHECK: select <32 x i1> %{{.*}}, <32 x i16> %{{.*}}, <32 x i16> %{{.*}}
  return _mm512_maskz_srl_epi16(__U, __A, __B); 
}

__m512i test_mm512_srli_epi16(__m512i __A) {
  // CHECK-LABEL: @test_mm512_srli_epi16
  // CHECK: @llvm.x86.avx512.psrli.w.512
  return _mm512_srli_epi16(__A, 5); 
}

__m512i test_mm512_mask_srli_epi16(__m512i __W, __mmask32 __U, __m512i __A) {
  // CHECK-LABEL: @test_mm512_mask_srli_epi16
  // CHECK: @llvm.x86.avx512.psrli.w.512
  // CHECK: select <32 x i1> %{{.*}}, <32 x i16> %{{.*}}, <32 x i16> %{{.*}}
  return _mm512_mask_srli_epi16(__W, __U, __A, 5); 
}

__m512i test_mm512_maskz_srli_epi16(__mmask32 __U, __m512i __A) {
  // CHECK-LABEL: @test_mm512_maskz_srli_epi16
  // CHECK: @llvm.x86.avx512.psrli.w.512
  // CHECK: select <32 x i1> %{{.*}}, <32 x i16> %{{.*}}, <32 x i16> %{{.*}}
  return _mm512_maskz_srli_epi16(__U, __A, 5); 
}

__m512i test_mm512_bsrli_epi128(__m512i __A) {
  // CHECK-LABEL: @test_mm512_bsrli_epi128
  // CHECK: shufflevector <64 x i8> %{{.*}}, <64 x i8> zeroinitializer, <64 x i32> <i32 5, i32 6, i32 7, i32 8, i32 9, i32 10, i32 11, i32 12, i32 13, i32 14, i32 15, i32 64, i32 65, i32 66, i32 67, i32 68, i32 21, i32 22, i32 23, i32 24, i32 25, i32 26, i32 27, i32 28, i32 29, i32 30, i32 31, i32 80, i32 81, i32 82, i32 83, i32 84, i32 37, i32 38, i32 39, i32 40, i32 41, i32 42, i32 43, i32 44, i32 45, i32 46, i32 47, i32 96, i32 97, i32 98, i32 99, i32 100, i32 53, i32 54, i32 55, i32 56, i32 57, i32 58, i32 59, i32 60, i32 61, i32 62, i32 63, i32 112, i32 113, i32 114, i32 115, i32 116>
  return _mm512_bsrli_epi128(__A, 5);
}
__m512i test_mm512_mask_mov_epi16(__m512i __W, __mmask32 __U, __m512i __A) {
  // CHECK-LABEL: @test_mm512_mask_mov_epi16
  // CHECK: select <32 x i1> %{{.*}}, <32 x i16> %{{.*}}, <32 x i16> %{{.*}}
  return _mm512_mask_mov_epi16(__W, __U, __A); 
}

__m512i test_mm512_maskz_mov_epi16(__mmask32 __U, __m512i __A) {
  // CHECK-LABEL: @test_mm512_maskz_mov_epi16
  // CHECK: select <32 x i1> %{{.*}}, <32 x i16> %{{.*}}, <32 x i16> %{{.*}}
  return _mm512_maskz_mov_epi16(__U, __A); 
}

__m512i test_mm512_mask_mov_epi8(__m512i __W, __mmask64 __U, __m512i __A) {
  // CHECK-LABEL: @test_mm512_mask_mov_epi8
  // CHECK: select <64 x i1> %{{.*}}, <64 x i8> %{{.*}}, <64 x i8> %{{.*}}
  return _mm512_mask_mov_epi8(__W, __U, __A); 
}

__m512i test_mm512_maskz_mov_epi8(__mmask64 __U, __m512i __A) {
  // CHECK-LABEL: @test_mm512_maskz_mov_epi8
  // CHECK: select <64 x i1> %{{.*}}, <64 x i8> %{{.*}}, <64 x i8> %{{.*}}
  return _mm512_maskz_mov_epi8(__U, __A); 
}

__m512i test_mm512_mask_set1_epi8(__m512i __O, __mmask64 __M, char __A) {
  // CHECK-LABEL: @test_mm512_mask_set1_epi8
  // CHECK: insertelement <64 x i8> undef, i8 %{{.*}}, i32 0
  // CHECK: insertelement <64 x i8> %{{.*}}, i8 %{{.*}}, i32 1
  // CHECK: insertelement <64 x i8> %{{.*}}, i8 %{{.*}}, i32 2
  // CHECK: insertelement <64 x i8> %{{.*}}, i8 %{{.*}}, i32 3
  // CHECK: insertelement <64 x i8> %{{.*}}, i8 %{{.*}}, i32 4
  // CHECK: insertelement <64 x i8> %{{.*}}, i8 %{{.*}}, i32 5
  // CHECK: insertelement <64 x i8> %{{.*}}, i8 %{{.*}}, i32 6
  // CHECK: insertelement <64 x i8> %{{.*}}, i8 %{{.*}}, i32 7
  // CHECK: insertelement <64 x i8> %{{.*}}, i8 %{{.*}}, i32 8
  // CHECK: insertelement <64 x i8> %{{.*}}, i8 %{{.*}}, i32 9
  // CHECK: insertelement <64 x i8> %{{.*}}, i8 %{{.*}}, i32 10
  // CHECK: insertelement <64 x i8> %{{.*}}, i8 %{{.*}}, i32 11
  // CHECK: insertelement <64 x i8> %{{.*}}, i8 %{{.*}}, i32 12
  // CHECK: insertelement <64 x i8> %{{.*}}, i8 %{{.*}}, i32 13
  // CHECK: insertelement <64 x i8> %{{.*}}, i8 %{{.*}}, i32 14
  // CHECK: insertelement <64 x i8> %{{.*}}, i8 %{{.*}}, i32 15
  // CHECK: insertelement <64 x i8> %{{.*}}, i8 %{{.*}}, i32 16
  // CHECK: insertelement <64 x i8> %{{.*}}, i8 %{{.*}}, i32 17
  // CHECK: insertelement <64 x i8> %{{.*}}, i8 %{{.*}}, i32 18
  // CHECK: insertelement <64 x i8> %{{.*}}, i8 %{{.*}}, i32 19
  // CHECK: insertelement <64 x i8> %{{.*}}, i8 %{{.*}}, i32 20
  // CHECK: insertelement <64 x i8> %{{.*}}, i8 %{{.*}}, i32 21
  // CHECK: insertelement <64 x i8> %{{.*}}, i8 %{{.*}}, i32 22
  // CHECK: insertelement <64 x i8> %{{.*}}, i8 %{{.*}}, i32 23
  // CHECK: insertelement <64 x i8> %{{.*}}, i8 %{{.*}}, i32 24
  // CHECK: insertelement <64 x i8> %{{.*}}, i8 %{{.*}}, i32 25
  // CHECK: insertelement <64 x i8> %{{.*}}, i8 %{{.*}}, i32 26
  // CHECK: insertelement <64 x i8> %{{.*}}, i8 %{{.*}}, i32 27
  // CHECK: insertelement <64 x i8> %{{.*}}, i8 %{{.*}}, i32 28
  // CHECK: insertelement <64 x i8> %{{.*}}, i8 %{{.*}}, i32 29
  // CHECK: insertelement <64 x i8> %{{.*}}, i8 %{{.*}}, i32 30
  // CHECK: insertelement <64 x i8> %{{.*}}, i8 %{{.*}}, i32 31
  // CHECK: insertelement <64 x i8> %{{.*}}, i8 %{{.*}}, i32 34
  // CHECK: insertelement <64 x i8> %{{.*}}, i8 %{{.*}}, i32 35
  // CHECK: insertelement <64 x i8> %{{.*}}, i8 %{{.*}}, i32 36
  // CHECK: insertelement <64 x i8> %{{.*}}, i8 %{{.*}}, i32 37
  // CHECK: insertelement <64 x i8> %{{.*}}, i8 %{{.*}}, i32 38
  // CHECK: insertelement <64 x i8> %{{.*}}, i8 %{{.*}}, i32 39
  // CHECK: insertelement <64 x i8> %{{.*}}, i8 %{{.*}}, i32 40
  // CHECK: insertelement <64 x i8> %{{.*}}, i8 %{{.*}}, i32 41
  // CHECK: insertelement <64 x i8> %{{.*}}, i8 %{{.*}}, i32 42
  // CHECK: insertelement <64 x i8> %{{.*}}, i8 %{{.*}}, i32 43
  // CHECK: insertelement <64 x i8> %{{.*}}, i8 %{{.*}}, i32 44
  // CHECK: insertelement <64 x i8> %{{.*}}, i8 %{{.*}}, i32 45
  // CHECK: insertelement <64 x i8> %{{.*}}, i8 %{{.*}}, i32 46
  // CHECK: insertelement <64 x i8> %{{.*}}, i8 %{{.*}}, i32 47
  // CHECK: insertelement <64 x i8> %{{.*}}, i8 %{{.*}}, i32 48
  // CHECK: insertelement <64 x i8> %{{.*}}, i8 %{{.*}}, i32 49
  // CHECK: insertelement <64 x i8> %{{.*}}, i8 %{{.*}}, i32 50
  // CHECK: insertelement <64 x i8> %{{.*}}, i8 %{{.*}}, i32 51
  // CHECK: insertelement <64 x i8> %{{.*}}, i8 %{{.*}}, i32 52
  // CHECK: insertelement <64 x i8> %{{.*}}, i8 %{{.*}}, i32 53
  // CHECK: insertelement <64 x i8> %{{.*}}, i8 %{{.*}}, i32 54
  // CHECK: insertelement <64 x i8> %{{.*}}, i8 %{{.*}}, i32 55
  // CHECK: insertelement <64 x i8> %{{.*}}, i8 %{{.*}}, i32 56
  // CHECK: insertelement <64 x i8> %{{.*}}, i8 %{{.*}}, i32 57
  // CHECK: insertelement <64 x i8> %{{.*}}, i8 %{{.*}}, i32 58
  // CHECK: insertelement <64 x i8> %{{.*}}, i8 %{{.*}}, i32 59
  // CHECK: insertelement <64 x i8> %{{.*}}, i8 %{{.*}}, i32 60
  // CHECK: insertelement <64 x i8> %{{.*}}, i8 %{{.*}}, i32 61
  // CHECK: insertelement <64 x i8> %{{.*}}, i8 %{{.*}}, i32 62
  // CHECK: insertelement <64 x i8> %{{.*}}, i8 %{{.*}}, i32 63
  // CHECK: select <64 x i1> %{{.*}}, <64 x i8> %{{.*}}, <64 x i8> %{{.*}}
  return _mm512_mask_set1_epi8(__O, __M, __A); 
}

__m512i test_mm512_maskz_set1_epi8(__mmask64 __M, char __A) {
  // CHECK-LABEL: @test_mm512_maskz_set1_epi8
  // CHECK: insertelement <64 x i8> undef, i8 %{{.*}}, i32 0
  // CHECK: insertelement <64 x i8> %{{.*}}, i8 %{{.*}}, i32 1
  // CHECK: insertelement <64 x i8> %{{.*}}, i8 %{{.*}}, i32 2
  // CHECK: insertelement <64 x i8> %{{.*}}, i8 %{{.*}}, i32 3
  // CHECK: insertelement <64 x i8> %{{.*}}, i8 %{{.*}}, i32 4
  // CHECK: insertelement <64 x i8> %{{.*}}, i8 %{{.*}}, i32 5
  // CHECK: insertelement <64 x i8> %{{.*}}, i8 %{{.*}}, i32 6
  // CHECK: insertelement <64 x i8> %{{.*}}, i8 %{{.*}}, i32 7
  // CHECK: insertelement <64 x i8> %{{.*}}, i8 %{{.*}}, i32 8
  // CHECK: insertelement <64 x i8> %{{.*}}, i8 %{{.*}}, i32 9
  // CHECK: insertelement <64 x i8> %{{.*}}, i8 %{{.*}}, i32 10
  // CHECK: insertelement <64 x i8> %{{.*}}, i8 %{{.*}}, i32 11
  // CHECK: insertelement <64 x i8> %{{.*}}, i8 %{{.*}}, i32 12
  // CHECK: insertelement <64 x i8> %{{.*}}, i8 %{{.*}}, i32 13
  // CHECK: insertelement <64 x i8> %{{.*}}, i8 %{{.*}}, i32 14
  // CHECK: insertelement <64 x i8> %{{.*}}, i8 %{{.*}}, i32 15
  // CHECK: insertelement <64 x i8> %{{.*}}, i8 %{{.*}}, i32 16
  // CHECK: insertelement <64 x i8> %{{.*}}, i8 %{{.*}}, i32 17
  // CHECK: insertelement <64 x i8> %{{.*}}, i8 %{{.*}}, i32 18
  // CHECK: insertelement <64 x i8> %{{.*}}, i8 %{{.*}}, i32 19
  // CHECK: insertelement <64 x i8> %{{.*}}, i8 %{{.*}}, i32 20
  // CHECK: insertelement <64 x i8> %{{.*}}, i8 %{{.*}}, i32 21
  // CHECK: insertelement <64 x i8> %{{.*}}, i8 %{{.*}}, i32 22
  // CHECK: insertelement <64 x i8> %{{.*}}, i8 %{{.*}}, i32 23
  // CHECK: insertelement <64 x i8> %{{.*}}, i8 %{{.*}}, i32 24
  // CHECK: insertelement <64 x i8> %{{.*}}, i8 %{{.*}}, i32 25
  // CHECK: insertelement <64 x i8> %{{.*}}, i8 %{{.*}}, i32 26
  // CHECK: insertelement <64 x i8> %{{.*}}, i8 %{{.*}}, i32 27
  // CHECK: insertelement <64 x i8> %{{.*}}, i8 %{{.*}}, i32 28
  // CHECK: insertelement <64 x i8> %{{.*}}, i8 %{{.*}}, i32 29
  // CHECK: insertelement <64 x i8> %{{.*}}, i8 %{{.*}}, i32 30
  // CHECK: insertelement <64 x i8> %{{.*}}, i8 %{{.*}}, i32 31
  // CHECK: insertelement <64 x i8> %{{.*}}, i8 %{{.*}}, i32 32
  // CHECK: insertelement <64 x i8> %{{.*}}, i8 %{{.*}}, i32 33
  // CHECK: insertelement <64 x i8> %{{.*}}, i8 %{{.*}}, i32 34
  // CHECK: insertelement <64 x i8> %{{.*}}, i8 %{{.*}}, i32 35
  // CHECK: insertelement <64 x i8> %{{.*}}, i8 %{{.*}}, i32 36
  // CHECK: insertelement <64 x i8> %{{.*}}, i8 %{{.*}}, i32 37
  // CHECK: insertelement <64 x i8> %{{.*}}, i8 %{{.*}}, i32 38
  // CHECK: insertelement <64 x i8> %{{.*}}, i8 %{{.*}}, i32 39
  // CHECK: insertelement <64 x i8> %{{.*}}, i8 %{{.*}}, i32 40
  // CHECK: insertelement <64 x i8> %{{.*}}, i8 %{{.*}}, i32 41
  // CHECK: insertelement <64 x i8> %{{.*}}, i8 %{{.*}}, i32 42
  // CHECK: insertelement <64 x i8> %{{.*}}, i8 %{{.*}}, i32 43
  // CHECK: insertelement <64 x i8> %{{.*}}, i8 %{{.*}}, i32 44
  // CHECK: insertelement <64 x i8> %{{.*}}, i8 %{{.*}}, i32 45
  // CHECK: insertelement <64 x i8> %{{.*}}, i8 %{{.*}}, i32 46
  // CHECK: insertelement <64 x i8> %{{.*}}, i8 %{{.*}}, i32 47
  // CHECK: insertelement <64 x i8> %{{.*}}, i8 %{{.*}}, i32 48
  // CHECK: insertelement <64 x i8> %{{.*}}, i8 %{{.*}}, i32 49
  // CHECK: insertelement <64 x i8> %{{.*}}, i8 %{{.*}}, i32 50
  // CHECK: insertelement <64 x i8> %{{.*}}, i8 %{{.*}}, i32 51
  // CHECK: insertelement <64 x i8> %{{.*}}, i8 %{{.*}}, i32 52
  // CHECK: insertelement <64 x i8> %{{.*}}, i8 %{{.*}}, i32 53
  // CHECK: insertelement <64 x i8> %{{.*}}, i8 %{{.*}}, i32 54
  // CHECK: insertelement <64 x i8> %{{.*}}, i8 %{{.*}}, i32 55
  // CHECK: insertelement <64 x i8> %{{.*}}, i8 %{{.*}}, i32 56
  // CHECK: insertelement <64 x i8> %{{.*}}, i8 %{{.*}}, i32 57
  // CHECK: insertelement <64 x i8> %{{.*}}, i8 %{{.*}}, i32 58
  // CHECK: insertelement <64 x i8> %{{.*}}, i8 %{{.*}}, i32 59
  // CHECK: insertelement <64 x i8> %{{.*}}, i8 %{{.*}}, i32 60
  // CHECK: insertelement <64 x i8> %{{.*}}, i8 %{{.*}}, i32 61
  // CHECK: insertelement <64 x i8> %{{.*}}, i8 %{{.*}}, i32 62
  // CHECK: insertelement <64 x i8> %{{.*}}, i8 %{{.*}}, i32 63
  // CHECK: select <64 x i1> %{{.*}}, <64 x i8> %{{.*}}, <64 x i8> %{{.*}}
  return _mm512_maskz_set1_epi8(__M, __A); 
}

__mmask64 test_mm512_kunpackd(__m512i __A, __m512i __B, __m512i __C, __m512i __D, __m512i __E, __m512i __F) {
  // CHECK-LABEL: @test_mm512_kunpackd
  // CHECK: [[LHS:%.*]] = bitcast i64 %{{.*}} to <64 x i1>
  // CHECK: [[RHS:%.*]] = bitcast i64 %{{.*}} to <64 x i1>
  // CHECK: [[LHS2:%.*]] = shufflevector <64 x i1> [[LHS]], <64 x i1> [[LHS]], <32 x i32> <i32 0, i32 1, i32 2, i32 3, i32 4, i32 5, i32 6, i32 7, i32 8, i32 9, i32 10, i32 11, i32 12, i32 13, i32 14, i32 15, i32 16, i32 17, i32 18, i32 19, i32 20, i32 21, i32 22, i32 23, i32 24, i32 25, i32 26, i32 27, i32 28, i32 29, i32 30, i32 31>
  // CHECK: [[RHS2:%.*]] = shufflevector <64 x i1> [[RHS]], <64 x i1> [[RHS]], <32 x i32> <i32 0, i32 1, i32 2, i32 3, i32 4, i32 5, i32 6, i32 7, i32 8, i32 9, i32 10, i32 11, i32 12, i32 13, i32 14, i32 15, i32 16, i32 17, i32 18, i32 19, i32 20, i32 21, i32 22, i32 23, i32 24, i32 25, i32 26, i32 27, i32 28, i32 29, i32 30, i32 31>
  // CHECK: [[CONCAT:%.*]] = shufflevector <32 x i1> [[RHS2]], <32 x i1> [[LHS2]], <64 x i32> <i32 0, i32 1, i32 2, i32 3, i32 4, i32 5, i32 6, i32 7, i32 8, i32 9, i32 10, i32 11, i32 12, i32 13, i32 14, i32 15, i32 16, i32 17, i32 18, i32 19, i32 20, i32 21, i32 22, i32 23, i32 24, i32 25, i32 26, i32 27, i32 28, i32 29, i32 30, i32 31, i32 32, i32 33, i32 34, i32 35, i32 36, i32 37, i32 38, i32 39, i32 40, i32 41, i32 42, i32 43, i32 44, i32 45, i32 46, i32 47, i32 48, i32 49, i32 50, i32 51, i32 52, i32 53, i32 54, i32 55, i32 56, i32 57, i32 58, i32 59, i32 60, i32 61, i32 62, i32 63>
  // CHECK: bitcast <64 x i1> [[CONCAT]] to i64
  return _mm512_mask_cmpneq_epu8_mask(_mm512_kunpackd(_mm512_cmpneq_epu8_mask(__B, __A),_mm512_cmpneq_epu8_mask(__C, __D)), __E, __F); 
}

__mmask32 test_mm512_kunpackw(__m512i __A, __m512i __B, __m512i __C, __m512i __D, __m512i __E, __m512i __F) {
  // CHECK-LABEL: @test_mm512_kunpackw
  // CHECK: [[LHS:%.*]] = bitcast i32 %{{.*}} to <32 x i1>
  // CHECK: [[RHS:%.*]] = bitcast i32 %{{.*}} to <32 x i1>
  // CHECK: [[LHS2:%.*]] = shufflevector <32 x i1> [[LHS]], <32 x i1> [[LHS]], <16 x i32> <i32 0, i32 1, i32 2, i32 3, i32 4, i32 5, i32 6, i32 7, i32 8, i32 9, i32 10, i32 11, i32 12, i32 13, i32 14, i32 15>
  // CHECK: [[RHS2:%.*]] = shufflevector <32 x i1> [[RHS]], <32 x i1> [[RHS]], <16 x i32> <i32 0, i32 1, i32 2, i32 3, i32 4, i32 5, i32 6, i32 7, i32 8, i32 9, i32 10, i32 11, i32 12, i32 13, i32 14, i32 15>
  // CHECK: [[CONCAT:%.*]] = shufflevector <16 x i1> [[RHS2]], <16 x i1> [[LHS2]], <32 x i32> <i32 0, i32 1, i32 2, i32 3, i32 4, i32 5, i32 6, i32 7, i32 8, i32 9, i32 10, i32 11, i32 12, i32 13, i32 14, i32 15, i32 16, i32 17, i32 18, i32 19, i32 20, i32 21, i32 22, i32 23, i32 24, i32 25, i32 26, i32 27, i32 28, i32 29, i32 30, i32 31>
  return _mm512_mask_cmpneq_epu16_mask(_mm512_kunpackw(_mm512_cmpneq_epu16_mask(__B, __A),_mm512_cmpneq_epu16_mask(__C, __D)), __E, __F); 
}

__m512i test_mm512_mask_loadu_epi16(__m512i __W, __mmask32 __U, void const *__P) {
  // CHECK-LABEL: @test_mm512_mask_loadu_epi16
  // CHECK: @llvm.masked.load.v32i16.p0v32i16(<32 x i16>* %{{.*}}, i32 1, <32 x i1> %{{.*}}, <32 x i16> %{{.*}})
  return _mm512_mask_loadu_epi16(__W, __U, __P); 
}

__m512i test_mm512_maskz_loadu_epi16(__mmask32 __U, void const *__P) {
  // CHECK-LABEL: @test_mm512_maskz_loadu_epi16
  // CHECK: @llvm.masked.load.v32i16.p0v32i16(<32 x i16>* %{{.*}}, i32 1, <32 x i1> %{{.*}}, <32 x i16> %{{.*}})
  return _mm512_maskz_loadu_epi16(__U, __P); 
}

__m512i test_mm512_mask_loadu_epi8(__m512i __W, __mmask64 __U, void const *__P) {
  // CHECK-LABEL: @test_mm512_mask_loadu_epi8
  // CHECK: @llvm.masked.load.v64i8.p0v64i8(<64 x i8>* %{{.*}}, i32 1, <64 x i1> %{{.*}}, <64 x i8> %{{.*}})
  return _mm512_mask_loadu_epi8(__W, __U, __P); 
}

__m512i test_mm512_maskz_loadu_epi8(__mmask64 __U, void const *__P) {
  // CHECK-LABEL: @test_mm512_maskz_loadu_epi8
  // CHECK: @llvm.masked.load.v64i8.p0v64i8(<64 x i8>* %{{.*}}, i32 1, <64 x i1> %{{.*}}, <64 x i8> %{{.*}})
  return _mm512_maskz_loadu_epi8(__U, __P); 
}
void test_mm512_mask_storeu_epi16(void *__P, __mmask32 __U, __m512i __A) {
  // CHECK-LABEL: @test_mm512_mask_storeu_epi16
  // CHECK: @llvm.masked.store.v32i16.p0v32i16(<32 x i16> %{{.*}}, <32 x i16>* %{{.*}}, i32 1, <32 x i1> %{{.*}})
  return _mm512_mask_storeu_epi16(__P, __U, __A); 
}
__mmask64 test_mm512_test_epi8_mask(__m512i __A, __m512i __B) {
  // CHECK-LABEL: @test_mm512_test_epi8_mask
  // CHECK: and <16 x i32> %{{.*}}, %{{.*}}
  // CHECK: icmp ne <64 x i8> %{{.*}}, %{{.*}}
  return _mm512_test_epi8_mask(__A, __B); 
}

void test_mm512_mask_storeu_epi8(void *__P, __mmask64 __U, __m512i __A) {
  // CHECK-LABEL: @test_mm512_mask_storeu_epi8
  // CHECK: @llvm.masked.store.v64i8.p0v64i8(<64 x i8> %{{.*}}, <64 x i8>* %{{.*}}, i32 1, <64 x i1> %{{.*}})
  return _mm512_mask_storeu_epi8(__P, __U, __A); 
}
__mmask64 test_mm512_mask_test_epi8_mask(__mmask64 __U, __m512i __A, __m512i __B) {
  // CHECK-LABEL: @test_mm512_mask_test_epi8_mask
  // CHECK: and <16 x i32> %{{.*}}, %{{.*}}
  // CHECK: icmp ne <64 x i8> %{{.*}}, %{{.*}}
  // CHECK: and <64 x i1> %{{.*}}, %{{.*}}
  return _mm512_mask_test_epi8_mask(__U, __A, __B); 
}

__mmask32 test_mm512_test_epi16_mask(__m512i __A, __m512i __B) {
  // CHECK-LABEL: @test_mm512_test_epi16_mask
  // CHECK: and <16 x i32> %{{.*}}, %{{.*}}
  // CHECK: icmp ne <32 x i16> %{{.*}}, %{{.*}}
  return _mm512_test_epi16_mask(__A, __B); 
}

__mmask32 test_mm512_mask_test_epi16_mask(__mmask32 __U, __m512i __A, __m512i __B) {
  // CHECK-LABEL: @test_mm512_mask_test_epi16_mask
  // CHECK: and <16 x i32> %{{.*}}, %{{.*}}
  // CHECK: icmp ne <32 x i16> %{{.*}}, %{{.*}}
  // CHECK: and <32 x i1> %{{.*}}, %{{.*}}
  return _mm512_mask_test_epi16_mask(__U, __A, __B); 
}

__mmask64 test_mm512_testn_epi8_mask(__m512i __A, __m512i __B) {
  // CHECK-LABEL: @test_mm512_testn_epi8_mask
  // CHECK: and <16 x i32> %{{.*}}, %{{.*}}
  // CHECK: icmp eq <64 x i8> %{{.*}}, %{{.*}}
  return _mm512_testn_epi8_mask(__A, __B); 
}

__mmask64 test_mm512_mask_testn_epi8_mask(__mmask64 __U, __m512i __A, __m512i __B) {
  // CHECK-LABEL: @test_mm512_mask_testn_epi8_mask
  // CHECK: and <16 x i32> %{{.*}}, %{{.*}}
  // CHECK: icmp eq <64 x i8> %{{.*}}, %{{.*}}
  // CHECK: and <64 x i1> %{{.*}}, %{{.*}}
  return _mm512_mask_testn_epi8_mask(__U, __A, __B); 
}

__mmask32 test_mm512_testn_epi16_mask(__m512i __A, __m512i __B) {
  // CHECK-LABEL: @test_mm512_testn_epi16_mask
  // CHECK: and <16 x i32> %{{.*}}, %{{.*}}
  // CHECK: icmp eq <32 x i16> %{{.*}}, %{{.*}}
  return _mm512_testn_epi16_mask(__A, __B); 
}

__mmask32 test_mm512_mask_testn_epi16_mask(__mmask32 __U, __m512i __A, __m512i __B) {
  // CHECK-LABEL: @test_mm512_mask_testn_epi16_mask
  // CHECK: and <16 x i32> %{{.*}}, %{{.*}}
  // CHECK: icmp eq <32 x i16> %{{.*}}, %{{.*}}
  // CHECK: and <32 x i1> %{{.*}}, %{{.*}}
  return _mm512_mask_testn_epi16_mask(__U, __A, __B); 
}

__mmask64 test_mm512_movepi8_mask(__m512i __A) {
  // CHECK-LABEL: @test_mm512_movepi8_mask
  // CHECK: [[CMP:%.*]] = icmp slt <64 x i8> %{{.*}}, zeroinitializer
  // CHECK: bitcast <64 x i1> [[CMP]] to i64
  return _mm512_movepi8_mask(__A); 
}

__m512i test_mm512_movm_epi8(__mmask64 __A) {
  // CHECK-LABEL: @test_mm512_movm_epi8
  // CHECK:  %{{.*}} = bitcast i64 %{{.*}} to <64 x i1>
  // CHECK:  %vpmovm2.i = sext <64 x i1> %{{.*}} to <64 x i8>
  return _mm512_movm_epi8(__A); 
}

__m512i test_mm512_movm_epi16(__mmask32 __A) {
  // CHECK-LABEL: @test_mm512_movm_epi16
  // CHECK:  %{{.*}} = bitcast i32 %{{.*}} to <32 x i1>
  // CHECK:  %vpmovm2.i = sext <32 x i1> %{{.*}} to <32 x i16>
  return _mm512_movm_epi16(__A); 
}

__m512i test_mm512_broadcastb_epi8(__m128i __A) {
  // CHECK-LABEL: @test_mm512_broadcastb_epi8
  // CHECK: shufflevector <16 x i8> %{{.*}}, <16 x i8> %{{.*}}, <64 x i32> zeroinitializer
  return _mm512_broadcastb_epi8(__A);
}

__m512i test_mm512_mask_broadcastb_epi8(__m512i __O, __mmask64 __M, __m128i __A) {
  // CHECK-LABEL: @test_mm512_mask_broadcastb_epi8
  // CHECK: shufflevector <16 x i8> %{{.*}}, <16 x i8> %{{.*}}, <64 x i32> zeroinitializer
  // CHECK: select <64 x i1> %{{.*}}, <64 x i8> %{{.*}}, <64 x i8> %{{.*}}
  return _mm512_mask_broadcastb_epi8(__O, __M, __A);
}

__m512i test_mm512_maskz_broadcastb_epi8(__mmask64 __M, __m128i __A) {
  // CHECK-LABEL: @test_mm512_maskz_broadcastb_epi8
  // CHECK: shufflevector <16 x i8> %{{.*}}, <16 x i8> %{{.*}}, <64 x i32> zeroinitializer
  // CHECK: select <64 x i1> %{{.*}}, <64 x i8> %{{.*}}, <64 x i8> %{{.*}}
  return _mm512_maskz_broadcastb_epi8(__M, __A);
}

__m512i test_mm512_broadcastw_epi16(__m128i __A) {
  // CHECK-LABEL: @test_mm512_broadcastw_epi16
  // CHECK: shufflevector <8 x i16> %{{.*}}, <8 x i16> %{{.*}}, <32 x i32> zeroinitializer
  return _mm512_broadcastw_epi16(__A);
}

__m512i test_mm512_mask_broadcastw_epi16(__m512i __O, __mmask32 __M, __m128i __A) {
  // CHECK-LABEL: @test_mm512_mask_broadcastw_epi16
  // CHECK: shufflevector <8 x i16> %{{.*}}, <8 x i16> %{{.*}}, <32 x i32> zeroinitializer
  // CHECK: select <32 x i1> %{{.*}}, <32 x i16> %{{.*}}, <32 x i16> %{{.*}}
  return _mm512_mask_broadcastw_epi16(__O, __M, __A);
}

__m512i test_mm512_maskz_broadcastw_epi16(__mmask32 __M, __m128i __A) {
  // CHECK-LABEL: @test_mm512_maskz_broadcastw_epi16
  // CHECK: shufflevector <8 x i16> %{{.*}}, <8 x i16> %{{.*}}, <32 x i32> zeroinitializer
  // CHECK: select <32 x i1> %{{.*}}, <32 x i16> %{{.*}}, <32 x i16> %{{.*}}
  return _mm512_maskz_broadcastw_epi16(__M, __A);
}

__m512i test_mm512_mask_set1_epi16(__m512i __O, __mmask32 __M, short __A) {
  // CHECK-LABEL: @test_mm512_mask_set1_epi16
  // CHECK: insertelement <32 x i16> undef, i16 %{{.*}}, i32 0
  // CHECK: insertelement <32 x i16> %{{.*}}, i16 %{{.*}}, i32 1
  // CHECK: insertelement <32 x i16> %{{.*}}, i16 %{{.*}}, i32 2
  // CHECK: insertelement <32 x i16> %{{.*}}, i16 %{{.*}}, i32 3
  // CHECK: insertelement <32 x i16> %{{.*}}, i16 %{{.*}}, i32 4
  // CHECK: insertelement <32 x i16> %{{.*}}, i16 %{{.*}}, i32 5
  // CHECK: insertelement <32 x i16> %{{.*}}, i16 %{{.*}}, i32 6
  // CHECK: insertelement <32 x i16> %{{.*}}, i16 %{{.*}}, i32 7
  // CHECK: insertelement <32 x i16> %{{.*}}, i16 %{{.*}}, i32 8
  // CHECK: insertelement <32 x i16> %{{.*}}, i16 %{{.*}}, i32 9
  // CHECK: insertelement <32 x i16> %{{.*}}, i16 %{{.*}}, i32 10
  // CHECK: insertelement <32 x i16> %{{.*}}, i16 %{{.*}}, i32 11
  // CHECK: insertelement <32 x i16> %{{.*}}, i16 %{{.*}}, i32 12
  // CHECK: insertelement <32 x i16> %{{.*}}, i16 %{{.*}}, i32 13
  // CHECK: insertelement <32 x i16> %{{.*}}, i16 %{{.*}}, i32 14
  // CHECK: insertelement <32 x i16> %{{.*}}, i16 %{{.*}}, i32 15
  // CHECK: insertelement <32 x i16> %{{.*}}, i16 %{{.*}}, i32 16
  // CHECK: insertelement <32 x i16> %{{.*}}, i16 %{{.*}}, i32 17
  // CHECK: insertelement <32 x i16> %{{.*}}, i16 %{{.*}}, i32 18
  // CHECK: insertelement <32 x i16> %{{.*}}, i16 %{{.*}}, i32 19
  // CHECK: insertelement <32 x i16> %{{.*}}, i16 %{{.*}}, i32 20
  // CHECK: insertelement <32 x i16> %{{.*}}, i16 %{{.*}}, i32 21
  // CHECK: insertelement <32 x i16> %{{.*}}, i16 %{{.*}}, i32 22
  // CHECK: insertelement <32 x i16> %{{.*}}, i16 %{{.*}}, i32 23
  // CHECK: insertelement <32 x i16> %{{.*}}, i16 %{{.*}}, i32 24
  // CHECK: insertelement <32 x i16> %{{.*}}, i16 %{{.*}}, i32 25
  // CHECK: insertelement <32 x i16> %{{.*}}, i16 %{{.*}}, i32 26
  // CHECK: insertelement <32 x i16> %{{.*}}, i16 %{{.*}}, i32 27
  // CHECK: insertelement <32 x i16> %{{.*}}, i16 %{{.*}}, i32 28
  // CHECK: insertelement <32 x i16> %{{.*}}, i16 %{{.*}}, i32 29
  // CHECK: insertelement <32 x i16> %{{.*}}, i16 %{{.*}}, i32 30
  // CHECK: insertelement <32 x i16> %{{.*}}, i16 %{{.*}}, i32 31
  // CHECK: select <32 x i1> %{{.*}}, <32 x i16> %{{.*}}, <32 x i16> %{{.*}}
  return _mm512_mask_set1_epi16(__O, __M, __A); 
}

__m512i test_mm512_maskz_set1_epi16(__mmask32 __M, short __A) {
  // CHECK-LABEL: @test_mm512_maskz_set1_epi16
  // CHECK: insertelement <32 x i16> undef, i16 %{{.*}}, i32 0
  // CHECK: insertelement <32 x i16> %{{.*}}, i16 %{{.*}}, i32 1
  // CHECK: insertelement <32 x i16> %{{.*}}, i16 %{{.*}}, i32 2
  // CHECK: insertelement <32 x i16> %{{.*}}, i16 %{{.*}}, i32 3
  // CHECK: insertelement <32 x i16> %{{.*}}, i16 %{{.*}}, i32 4
  // CHECK: insertelement <32 x i16> %{{.*}}, i16 %{{.*}}, i32 5
  // CHECK: insertelement <32 x i16> %{{.*}}, i16 %{{.*}}, i32 6
  // CHECK: insertelement <32 x i16> %{{.*}}, i16 %{{.*}}, i32 7
  // CHECK: insertelement <32 x i16> %{{.*}}, i16 %{{.*}}, i32 8
  // CHECK: insertelement <32 x i16> %{{.*}}, i16 %{{.*}}, i32 9
  // CHECK: insertelement <32 x i16> %{{.*}}, i16 %{{.*}}, i32 10
  // CHECK: insertelement <32 x i16> %{{.*}}, i16 %{{.*}}, i32 11
  // CHECK: insertelement <32 x i16> %{{.*}}, i16 %{{.*}}, i32 12
  // CHECK: insertelement <32 x i16> %{{.*}}, i16 %{{.*}}, i32 13
  // CHECK: insertelement <32 x i16> %{{.*}}, i16 %{{.*}}, i32 14
  // CHECK: insertelement <32 x i16> %{{.*}}, i16 %{{.*}}, i32 15
  // CHECK: insertelement <32 x i16> %{{.*}}, i16 %{{.*}}, i32 16
  // CHECK: insertelement <32 x i16> %{{.*}}, i16 %{{.*}}, i32 17
  // CHECK: insertelement <32 x i16> %{{.*}}, i16 %{{.*}}, i32 18
  // CHECK: insertelement <32 x i16> %{{.*}}, i16 %{{.*}}, i32 19
  // CHECK: insertelement <32 x i16> %{{.*}}, i16 %{{.*}}, i32 20
  // CHECK: insertelement <32 x i16> %{{.*}}, i16 %{{.*}}, i32 21
  // CHECK: insertelement <32 x i16> %{{.*}}, i16 %{{.*}}, i32 22
  // CHECK: insertelement <32 x i16> %{{.*}}, i16 %{{.*}}, i32 23
  // CHECK: insertelement <32 x i16> %{{.*}}, i16 %{{.*}}, i32 24
  // CHECK: insertelement <32 x i16> %{{.*}}, i16 %{{.*}}, i32 25
  // CHECK: insertelement <32 x i16> %{{.*}}, i16 %{{.*}}, i32 26
  // CHECK: insertelement <32 x i16> %{{.*}}, i16 %{{.*}}, i32 27
  // CHECK: insertelement <32 x i16> %{{.*}}, i16 %{{.*}}, i32 28
  // CHECK: insertelement <32 x i16> %{{.*}}, i16 %{{.*}}, i32 29
  // CHECK: insertelement <32 x i16> %{{.*}}, i16 %{{.*}}, i32 30
  // CHECK: insertelement <32 x i16> %{{.*}}, i16 %{{.*}}, i32 31
  // CHECK: select <32 x i1> %{{.*}}, <32 x i16> %{{.*}}, <32 x i16> %{{.*}}
  return _mm512_maskz_set1_epi16(__M, __A); 
}
__m512i test_mm512_permutexvar_epi16(__m512i __A, __m512i __B) {
  // CHECK-LABEL: @test_mm512_permutexvar_epi16
  // CHECK: @llvm.x86.avx512.permvar.hi.512
 return _mm512_permutexvar_epi16(__A, __B); 
}

__m512i test_mm512_maskz_permutexvar_epi16(__mmask32 __M, __m512i __A, __m512i __B) {
 // CHECK-LABEL: @test_mm512_maskz_permutexvar_epi16
  // CHECK: @llvm.x86.avx512.permvar.hi.512
  // CHECK: select <32 x i1> %{{.*}}, <32 x i16> %{{.*}}, <32 x i16> %{{.*}}
  return _mm512_maskz_permutexvar_epi16(__M, __A, __B); 
}

__m512i test_mm512_mask_permutexvar_epi16(__m512i __W, __mmask32 __M, __m512i __A, __m512i __B) {
  // CHECK-LABEL: @test_mm512_mask_permutexvar_epi16
  // CHECK: @llvm.x86.avx512.permvar.hi.512
  // CHECK: select <32 x i1> %{{.*}}, <32 x i16> %{{.*}}, <32 x i16> %{{.*}}
  return _mm512_mask_permutexvar_epi16(__W, __M, __A, __B); 
}
__m512i test_mm512_alignr_epi8(__m512i __A,__m512i __B){
    // CHECK-LABEL: @test_mm512_alignr_epi8
    // CHECK: shufflevector <64 x i8> %{{.*}}, <64 x i8> %{{.*}}, <64 x i32> <i32 2, i32 3, i32 4, i32 5, i32 6, i32 7, i32 8, i32 9, i32 10, i32 11, i32 12, i32 13, i32 14, i32 15, i32 64, i32 65, i32 18, i32 19, i32 20, i32 21, i32 22, i32 23, i32 24, i32 25, i32 26, i32 27, i32 28, i32 29, i32 30, i32 31, i32 80, i32 81, i32 34, i32 35, i32 36, i32 37, i32 38, i32 39, i32 40, i32 41, i32 42, i32 43, i32 44, i32 45, i32 46, i32 47, i32 96, i32 97, i32 50, i32 51, i32 52, i32 53, i32 54, i32 55, i32 56, i32 57, i32 58, i32 59, i32 60, i32 61, i32 62, i32 63, i32 112, i32 113>
    return _mm512_alignr_epi8(__A, __B, 2); 
}

__m512i test_mm512_mask_alignr_epi8(__m512i __W, __mmask64 __U, __m512i __A,__m512i __B){
    // CHECK-LABEL: @test_mm512_mask_alignr_epi8
    // CHECK: shufflevector <64 x i8> %{{.*}}, <64 x i8> %{{.*}}, <64 x i32> <i32 2, i32 3, i32 4, i32 5, i32 6, i32 7, i32 8, i32 9, i32 10, i32 11, i32 12, i32 13, i32 14, i32 15, i32 64, i32 65, i32 18, i32 19, i32 20, i32 21, i32 22, i32 23, i32 24, i32 25, i32 26, i32 27, i32 28, i32 29, i32 30, i32 31, i32 80, i32 81, i32 34, i32 35, i32 36, i32 37, i32 38, i32 39, i32 40, i32 41, i32 42, i32 43, i32 44, i32 45, i32 46, i32 47, i32 96, i32 97, i32 50, i32 51, i32 52, i32 53, i32 54, i32 55, i32 56, i32 57, i32 58, i32 59, i32 60, i32 61, i32 62, i32 63, i32 112, i32 113>
    // CHECK: select <64 x i1> %{{.*}}, <64 x i8> %{{.*}}, <64 x i8> %{{.*}}
    return _mm512_mask_alignr_epi8(__W, __U, __A, __B, 2); 
}

__m512i test_mm512_maskz_alignr_epi8(__mmask64 __U, __m512i __A,__m512i __B){
    // CHECK-LABEL: @test_mm512_maskz_alignr_epi8
    // CHECK: shufflevector <64 x i8> %{{.*}}, <64 x i8> %{{.*}}, <64 x i32> <i32 2, i32 3, i32 4, i32 5, i32 6, i32 7, i32 8, i32 9, i32 10, i32 11, i32 12, i32 13, i32 14, i32 15, i32 64, i32 65, i32 18, i32 19, i32 20, i32 21, i32 22, i32 23, i32 24, i32 25, i32 26, i32 27, i32 28, i32 29, i32 30, i32 31, i32 80, i32 81, i32 34, i32 35, i32 36, i32 37, i32 38, i32 39, i32 40, i32 41, i32 42, i32 43, i32 44, i32 45, i32 46, i32 47, i32 96, i32 97, i32 50, i32 51, i32 52, i32 53, i32 54, i32 55, i32 56, i32 57, i32 58, i32 59, i32 60, i32 61, i32 62, i32 63, i32 112, i32 113>
    // CHECK: select <64 x i1> %{{.*}}, <64 x i8> %{{.*}}, <64 x i8> %{{.*}}
   return _mm512_maskz_alignr_epi8(__U, __A, __B, 2); 
}



__m512i test_mm512_mm_dbsad_epu8(__m512i __A, __m512i __B) {
  // CHECK-LABEL: @test_mm512_mm_dbsad_epu8
  // CHECK: @llvm.x86.avx512.dbpsadbw.512
  return _mm512_dbsad_epu8(__A, __B, 170); 
}

__m512i test_mm512_mm_mask_dbsad_epu8(__m512i __W, __mmask32 __U, __m512i __A, __m512i __B) {
  // CHECK-LABEL: @test_mm512_mm_mask_dbsad_epu8
  // CHECK: @llvm.x86.avx512.dbpsadbw.512
  //CHECK: select <32 x i1> %{{.*}}, <32 x i16> %{{.*}}, <32 x i16> %{{.*}}
  return _mm512_mask_dbsad_epu8(__W, __U, __A, __B, 170); 
}

__m512i test_mm512_mm_maskz_dbsad_epu8(__mmask32 __U, __m512i __A, __m512i __B) {
  // CHECK-LABEL: @test_mm512_mm_maskz_dbsad_epu8
  // CHECK: @llvm.x86.avx512.dbpsadbw.512
  //CHECK: select <32 x i1> %{{.*}}, <32 x i16> %{{.*}}, <32 x i16> %{{.*}}
  return _mm512_maskz_dbsad_epu8(__U, __A, __B, 170); 
}

__m512i test_mm512_sad_epu8(__m512i __A, __m512i __B) {
  // CHECK-LABEL: @test_mm512_sad_epu8
  // CHECK: @llvm.x86.avx512.psad.bw.512
  return _mm512_sad_epu8(__A, __B); 
}

__mmask32 test_mm512_movepi16_mask(__m512i __A) {
  // CHECK-LABEL: @test_mm512_movepi16_mask
  // CHECK: [[CMP:%.*]] = icmp slt <32 x i16> %{{.*}}, zeroinitializer
  // CHECK: bitcast <32 x i1> [[CMP]] to i32
  return _mm512_movepi16_mask(__A); 
}

void test_mm512_mask_cvtepi16_storeu_epi8 (void * __P, __mmask32 __M, __m512i __A)
{
 // CHECK-LABEL: @test_mm512_mask_cvtepi16_storeu_epi8
 // CHECK: @llvm.x86.avx512.mask.pmov.wb.mem.512
 _mm512_mask_cvtepi16_storeu_epi8 ( __P,  __M, __A);
}

void test_mm512_mask_cvtsepi16_storeu_epi8 (void * __P, __mmask32 __M, __m512i __A)
{
 // CHECK-LABEL: @test_mm512_mask_cvtsepi16_storeu_epi8
 // CHECK: @llvm.x86.avx512.mask.pmovs.wb.mem.512
 _mm512_mask_cvtsepi16_storeu_epi8 ( __P,  __M, __A);
}

void test_mm512_mask_cvtusepi16_storeu_epi8 (void * __P, __mmask32 __M, __m512i __A)
{
 // CHECK-LABEL: @test_mm512_mask_cvtusepi16_storeu_epi8
 // CHECK: @llvm.x86.avx512.mask.pmovus.wb.mem.512
 _mm512_mask_cvtusepi16_storeu_epi8 ( __P, __M, __A);
}<|MERGE_RESOLUTION|>--- conflicted
+++ resolved
@@ -594,23 +594,11 @@
 }
 __m512i test_mm512_adds_epi8(__m512i __A, __m512i __B) {
   // CHECK-LABEL: @test_mm512_adds_epi8
-<<<<<<< HEAD
-  // CHECK: @llvm.x86.avx512.mask.padds.b.512
-=======
   // CHECK: @llvm.x86.avx512.padds.b.512
->>>>>>> 6a2e82dd
   return _mm512_adds_epi8(__A,__B); 
 }
 __m512i test_mm512_mask_adds_epi8(__m512i __W, __mmask64 __U, __m512i __A, __m512i __B) {
   // CHECK-LABEL: @test_mm512_mask_adds_epi8
-<<<<<<< HEAD
-  // CHECK: @llvm.x86.avx512.mask.padds.b.512
-  return _mm512_mask_adds_epi8(__W,__U,__A,__B); 
-}
-__m512i test_mm512_maskz_adds_epi8(__mmask64 __U, __m512i __A, __m512i __B) {
-  // CHECK-LABEL: @test_mm512_maskz_adds_epi8
-  // CHECK: @llvm.x86.avx512.mask.padds.b.512
-=======
   // CHECK: @llvm.x86.avx512.padds.b.512
   // CHECK: select <64 x i1> %{{.*}}, <64 x i8> %{{.*}}, <64 x i8> %{{.*}}
  return _mm512_mask_adds_epi8(__W,__U,__A,__B); 
@@ -619,19 +607,10 @@
   // CHECK-LABEL: @test_mm512_maskz_adds_epi8
   // CHECK: @llvm.x86.avx512.padds.b.512
   // CHECK: select <64 x i1> %{{.*}}, <64 x i8> %{{.*}}, <64 x i8> %{{.*}}
->>>>>>> 6a2e82dd
   return _mm512_maskz_adds_epi8(__U,__A,__B); 
 }
 __m512i test_mm512_adds_epi16(__m512i __A, __m512i __B) {
   // CHECK-LABEL: @test_mm512_adds_epi16
-<<<<<<< HEAD
-  // CHECK: @llvm.x86.avx512.mask.padds.w.512
-  return _mm512_adds_epi16(__A,__B); 
-}
-__m512i test_mm512_mask_adds_epi16(__m512i __W, __mmask32 __U, __m512i __A, __m512i __B) {
-  // CHECK-LABEL: @test_mm512_mask_adds_epi16
-  // CHECK: @llvm.x86.avx512.mask.padds.w.512
-=======
   // CHECK: @llvm.x86.avx512.padds.w.512
  return _mm512_adds_epi16(__A,__B); 
 }
@@ -639,19 +618,10 @@
   // CHECK-LABEL: @test_mm512_mask_adds_epi16
   // CHECK: @llvm.x86.avx512.padds.w.512
   // CHECK: select <32 x i1> %{{.*}}, <32 x i16> %{{.*}}, <32 x i16> %{{.*}}
->>>>>>> 6a2e82dd
   return _mm512_mask_adds_epi16(__W,__U,__A,__B); 
 }
 __m512i test_mm512_maskz_adds_epi16(__mmask32 __U, __m512i __A, __m512i __B) {
   // CHECK-LABEL: @test_mm512_maskz_adds_epi16
-<<<<<<< HEAD
-  // CHECK: @llvm.x86.avx512.mask.padds.w.512
-  return _mm512_maskz_adds_epi16(__U,__A,__B); 
-}
-__m512i test_mm512_adds_epu8(__m512i __A, __m512i __B) {
-  // CHECK-LABEL: @test_mm512_adds_epu8
-  // CHECK: @llvm.x86.avx512.mask.paddus.b.512
-=======
   // CHECK: @llvm.x86.avx512.padds.w.512
   // CHECK: select <32 x i1> %{{.*}}, <32 x i16> %{{.*}}, <32 x i16> %{{.*}}
 return _mm512_maskz_adds_epi16(__U,__A,__B); 
@@ -662,71 +632,50 @@
   // CHECK: add <64 x i8> %{{.*}}, %{{.*}}
   // CHECK: icmp ugt <64 x i8> %{{.*}}, %{{.*}}
   // CHECK: select <64 x i1> %{{.*}}, <64 x i8> <i8 -1, i8 -1, i8 -1, i8 -1, i8 -1, i8 -1, i8 -1, i8 -1, i8 -1, i8 -1, i8 -1, i8 -1, i8 -1, i8 -1, i8 -1, i8 -1, i8 -1, i8 -1, i8 -1, i8 -1, i8 -1, i8 -1, i8 -1, i8 -1, i8 -1, i8 -1, i8 -1, i8 -1, i8 -1, i8 -1, i8 -1, i8 -1, i8 -1, i8 -1, i8 -1, i8 -1, i8 -1, i8 -1, i8 -1, i8 -1, i8 -1, i8 -1, i8 -1, i8 -1, i8 -1, i8 -1, i8 -1, i8 -1, i8 -1, i8 -1, i8 -1, i8 -1, i8 -1, i8 -1, i8 -1, i8 -1, i8 -1, i8 -1, i8 -1, i8 -1, i8 -1, i8 -1, i8 -1, i8 -1>, <64 x i8> {{.*}}
->>>>>>> 6a2e82dd
   return _mm512_adds_epu8(__A,__B); 
 }
 __m512i test_mm512_mask_adds_epu8(__m512i __W, __mmask64 __U, __m512i __A, __m512i __B) {
   // CHECK-LABEL: @test_mm512_mask_adds_epu8
-<<<<<<< HEAD
-  // CHECK: @llvm.x86.avx512.mask.paddus.b.512
-=======
   // CHECK-NOT: @llvm.x86.avx512.mask.paddus.b.512
   // CHECK: add <64 x i8> %{{.*}}, %{{.*}}
   // CHECK: icmp ugt <64 x i8> %{{.*}}, %{{.*}}
   // CHECK: select <64 x i1> %{{.*}}, <64 x i8> <i8 -1, i8 -1, i8 -1, i8 -1, i8 -1, i8 -1, i8 -1, i8 -1, i8 -1, i8 -1, i8 -1, i8 -1, i8 -1, i8 -1, i8 -1, i8 -1, i8 -1, i8 -1, i8 -1, i8 -1, i8 -1, i8 -1, i8 -1, i8 -1, i8 -1, i8 -1, i8 -1, i8 -1, i8 -1, i8 -1, i8 -1, i8 -1, i8 -1, i8 -1, i8 -1, i8 -1, i8 -1, i8 -1, i8 -1, i8 -1, i8 -1, i8 -1, i8 -1, i8 -1, i8 -1, i8 -1, i8 -1, i8 -1, i8 -1, i8 -1, i8 -1, i8 -1, i8 -1, i8 -1, i8 -1, i8 -1, i8 -1, i8 -1, i8 -1, i8 -1, i8 -1, i8 -1, i8 -1, i8 -1>, <64 x i8> {{.*}}
   // CHECK: select <64 x i1> %{{.*}}, <64 x i8> %{{.*}}, <64 x i8> %{{.*}}
->>>>>>> 6a2e82dd
   return _mm512_mask_adds_epu8(__W,__U,__A,__B); 
 }
 __m512i test_mm512_maskz_adds_epu8(__mmask64 __U, __m512i __A, __m512i __B) {
   // CHECK-LABEL: @test_mm512_maskz_adds_epu8
-<<<<<<< HEAD
-  // CHECK: @llvm.x86.avx512.mask.paddus.b.512
-=======
   // CHECK-NOT: @llvm.x86.avx512.mask.paddus.b.512
   // CHECK: add <64 x i8> %{{.*}}, %{{.*}}
   // CHECK: icmp ugt <64 x i8> %{{.*}}, %{{.*}}
   // CHECK: select <64 x i1> %{{.*}}, <64 x i8> <i8 -1, i8 -1, i8 -1, i8 -1, i8 -1, i8 -1, i8 -1, i8 -1, i8 -1, i8 -1, i8 -1, i8 -1, i8 -1, i8 -1, i8 -1, i8 -1, i8 -1, i8 -1, i8 -1, i8 -1, i8 -1, i8 -1, i8 -1, i8 -1, i8 -1, i8 -1, i8 -1, i8 -1, i8 -1, i8 -1, i8 -1, i8 -1, i8 -1, i8 -1, i8 -1, i8 -1, i8 -1, i8 -1, i8 -1, i8 -1, i8 -1, i8 -1, i8 -1, i8 -1, i8 -1, i8 -1, i8 -1, i8 -1, i8 -1, i8 -1, i8 -1, i8 -1, i8 -1, i8 -1, i8 -1, i8 -1, i8 -1, i8 -1, i8 -1, i8 -1, i8 -1, i8 -1, i8 -1, i8 -1>, <64 x i8> {{.*}}
   // CHECK: select <64 x i1> %{{.*}}, <64 x i8> %{{.*}}, <64 x i8> %{{.*}}
->>>>>>> 6a2e82dd
   return _mm512_maskz_adds_epu8(__U,__A,__B); 
 }
 __m512i test_mm512_adds_epu16(__m512i __A, __m512i __B) {
   // CHECK-LABEL: @test_mm512_adds_epu16
-<<<<<<< HEAD
-  // CHECK: @llvm.x86.avx512.mask.paddus.w.512
-=======
   // CHECK-NOT: @llvm.x86.avx512.mask.paddus.w.512
   // CHECK: add <32 x i16> %{{.*}}, %{{.*}}
   // CHECK: icmp ugt <32 x i16> %{{.*}}, %{{.*}}
   // CHECK: select <32 x i1> %{{.*}}, <32 x i16> <i16 -1, i16 -1, i16 -1, i16 -1, i16 -1, i16 -1, i16 -1, i16 -1, i16 -1, i16 -1, i16 -1, i16 -1, i16 -1, i16 -1, i16 -1, i16 -1, i16 -1, i16 -1, i16 -1, i16 -1, i16 -1, i16 -1, i16 -1, i16 -1, i16 -1, i16 -1, i16 -1, i16 -1, i16 -1, i16 -1, i16 -1, i16 -1>, <32 x i16> {{.*}}
->>>>>>> 6a2e82dd
   return _mm512_adds_epu16(__A,__B); 
 }
 __m512i test_mm512_mask_adds_epu16(__m512i __W, __mmask32 __U, __m512i __A, __m512i __B) {
   // CHECK-LABEL: @test_mm512_mask_adds_epu16
-<<<<<<< HEAD
-  // CHECK: @llvm.x86.avx512.mask.paddus.w.512
-=======
   // CHECK-NOT: @llvm.x86.avx512.mask.paddus.w.512
   // CHECK: add <32 x i16> %{{.*}}, %{{.*}}
   // CHECK: icmp ugt <32 x i16> %{{.*}}, %{{.*}}
   // CHECK: select <32 x i1> %{{.*}}, <32 x i16> <i16 -1, i16 -1, i16 -1, i16 -1, i16 -1, i16 -1, i16 -1, i16 -1, i16 -1, i16 -1, i16 -1, i16 -1, i16 -1, i16 -1, i16 -1, i16 -1, i16 -1, i16 -1, i16 -1, i16 -1, i16 -1, i16 -1, i16 -1, i16 -1, i16 -1, i16 -1, i16 -1, i16 -1, i16 -1, i16 -1, i16 -1, i16 -1>, <32 x i16> {{.*}}
   // CHECK: select <32 x i1> %{{.*}}, <32 x i16> %{{.*}}, <32 x i16> %{{.*}}
->>>>>>> 6a2e82dd
   return _mm512_mask_adds_epu16(__W,__U,__A,__B); 
 }
 __m512i test_mm512_maskz_adds_epu16(__mmask32 __U, __m512i __A, __m512i __B) {
   // CHECK-LABEL: @test_mm512_maskz_adds_epu16
-<<<<<<< HEAD
-  // CHECK: @llvm.x86.avx512.mask.paddus.w.512
-=======
   // CHECK-NOT: @llvm.x86.avx512.mask.paddus.w.512
   // CHECK: add <32 x i16> %{{.*}}, %{{.*}}
   // CHECK: icmp ugt <32 x i16> %{{.*}}, %{{.*}}
   // CHECK: select <32 x i1> %{{.*}}, <32 x i16> <i16 -1, i16 -1, i16 -1, i16 -1, i16 -1, i16 -1, i16 -1, i16 -1, i16 -1, i16 -1, i16 -1, i16 -1, i16 -1, i16 -1, i16 -1, i16 -1, i16 -1, i16 -1, i16 -1, i16 -1, i16 -1, i16 -1, i16 -1, i16 -1, i16 -1, i16 -1, i16 -1, i16 -1, i16 -1, i16 -1, i16 -1, i16 -1>, <32 x i16> {{.*}}
   // CHECK: select <32 x i1> %{{.*}}, <32 x i16> %{{.*}}, <32 x i16> %{{.*}}
->>>>>>> 6a2e82dd
   return _mm512_maskz_adds_epu16(__U,__A,__B); 
 }
 __m512i test_mm512_avg_epu8(__m512i __A, __m512i __B) {
@@ -980,35 +929,6 @@
 }
 __m512i test_mm512_subs_epi8(__m512i __A, __m512i __B) {
   // CHECK-LABEL: @test_mm512_subs_epi8
-<<<<<<< HEAD
-  // CHECK: @llvm.x86.avx512.mask.psubs.b.512
-  return _mm512_subs_epi8(__A,__B); 
-}
-__m512i test_mm512_mask_subs_epi8(__m512i __W, __mmask64 __U, __m512i __A, __m512i __B) {
-  // CHECK-LABEL: @test_mm512_mask_subs_epi8
-  // CHECK: @llvm.x86.avx512.mask.psubs.b.512
-  return _mm512_mask_subs_epi8(__W,__U,__A,__B); 
-}
-__m512i test_mm512_maskz_subs_epi8(__mmask64 __U, __m512i __A, __m512i __B) {
-  // CHECK-LABEL: @test_mm512_maskz_subs_epi8
-  // CHECK: @llvm.x86.avx512.mask.psubs.b.512
-  return _mm512_maskz_subs_epi8(__U,__A,__B); 
-}
-__m512i test_mm512_subs_epi16(__m512i __A, __m512i __B) {
-  // CHECK-LABEL: @test_mm512_subs_epi16
-  // CHECK: @llvm.x86.avx512.mask.psubs.w.512
-  return _mm512_subs_epi16(__A,__B); 
-}
-__m512i test_mm512_mask_subs_epi16(__m512i __W, __mmask32 __U, __m512i __A, __m512i __B) {
-  // CHECK-LABEL: @test_mm512_mask_subs_epi16
-  // CHECK: @llvm.x86.avx512.mask.psubs.w.512
-  return _mm512_mask_subs_epi16(__W,__U,__A,__B); 
-}
-__m512i test_mm512_maskz_subs_epi16(__mmask32 __U, __m512i __A, __m512i __B) {
-  // CHECK-LABEL: @test_mm512_maskz_subs_epi16
-  // CHECK: @llvm.x86.avx512.mask.psubs.w.512
-  return _mm512_maskz_subs_epi16(__U,__A,__B); 
-=======
   // CHECK: @llvm.x86.avx512.psubs.b.512
 return _mm512_subs_epi8(__A,__B); 
 }
@@ -1040,37 +960,58 @@
   // CHECK: @llvm.x86.avx512.psubs.w.512
   // CHECK: select <32 x i1> %{{.*}}, <32 x i16> %{{.*}}, <32 x i16> %{{.*}}
 return _mm512_maskz_subs_epi16(__U,__A,__B); 
->>>>>>> 6a2e82dd
 }
 __m512i test_mm512_subs_epu8(__m512i __A, __m512i __B) {
   // CHECK-LABEL: @test_mm512_subs_epu8
-  // CHECK: @llvm.x86.avx512.mask.psubus.b.512
-  return _mm512_subs_epu8(__A,__B); 
+  // CHECK-NOT: @llvm.x86.avx512.mask.psubus.b.512
+  // CHECK: icmp ugt <64 x i8> {{.*}}, {{.*}}
+  // CHECK: select <64 x i1> {{.*}}, <64 x i8> {{.*}}, <64 x i8> {{.*}}
+  // CHECK: sub <64 x i8> {{.*}}, {{.*}}
+return _mm512_subs_epu8(__A,__B); 
 }
 __m512i test_mm512_mask_subs_epu8(__m512i __W, __mmask64 __U, __m512i __A, __m512i __B) {
   // CHECK-LABEL: @test_mm512_mask_subs_epu8
-  // CHECK: @llvm.x86.avx512.mask.psubus.b.512
-  return _mm512_mask_subs_epu8(__W,__U,__A,__B); 
+  // CHECK-NOT: @llvm.x86.avx512.mask.psubus.b.512
+  // CHECK: icmp ugt <64 x i8> {{.*}}, {{.*}}
+  // CHECK: select <64 x i1> {{.*}}, <64 x i8> {{.*}}, <64 x i8> {{.*}}
+  // CHECK: sub <64 x i8> {{.*}}, {{.*}}
+  // CHECK: select <64 x i1> %{{.*}}, <64 x i8> %{{.*}}, <64 x i8> %{{.*}}
+return _mm512_mask_subs_epu8(__W,__U,__A,__B); 
 }
 __m512i test_mm512_maskz_subs_epu8(__mmask64 __U, __m512i __A, __m512i __B) {
   // CHECK-LABEL: @test_mm512_maskz_subs_epu8
-  // CHECK: @llvm.x86.avx512.mask.psubus.b.512
-  return _mm512_maskz_subs_epu8(__U,__A,__B); 
+  // CHECK-NOT: @llvm.x86.avx512.mask.psubus.b.512
+  // CHECK: icmp ugt <64 x i8> {{.*}}, {{.*}}
+  // CHECK: select <64 x i1> {{.*}}, <64 x i8> {{.*}}, <64 x i8> {{.*}}
+  // CHECK: sub <64 x i8> {{.*}}, {{.*}}
+  // CHECK: select <64 x i1> %{{.*}}, <64 x i8> %{{.*}}, <64 x i8> %{{.*}}
+return _mm512_maskz_subs_epu8(__U,__A,__B); 
 }
 __m512i test_mm512_subs_epu16(__m512i __A, __m512i __B) {
   // CHECK-LABEL: @test_mm512_subs_epu16
-  // CHECK: @llvm.x86.avx512.mask.psubus.w.512
-  return _mm512_subs_epu16(__A,__B); 
+  // CHECK-NOT: @llvm.x86.avx512.mask.psubus.w.512
+  // CHECK: icmp ugt <32 x i16> {{.*}}, {{.*}}
+  // CHECK: select <32 x i1> {{.*}}, <32 x i16> {{.*}}, <32 x i16> {{.*}}
+  // CHECK: sub <32 x i16> {{.*}}, {{.*}}
+return _mm512_subs_epu16(__A,__B); 
 }
 __m512i test_mm512_mask_subs_epu16(__m512i __W, __mmask32 __U, __m512i __A, __m512i __B) {
   // CHECK-LABEL: @test_mm512_mask_subs_epu16
-  // CHECK: @llvm.x86.avx512.mask.psubus.w.512
-  return _mm512_mask_subs_epu16(__W,__U,__A,__B); 
+  // CHECK-NOT: @llvm.x86.avx512.mask.psubus.w.512
+  // CHECK: icmp ugt <32 x i16> {{.*}}, {{.*}}
+  // CHECK: select <32 x i1> {{.*}}, <32 x i16> {{.*}}, <32 x i16> {{.*}}
+  // CHECK: sub <32 x i16> {{.*}}, {{.*}}
+  // CHECK: select <32 x i1> %{{.*}}, <32 x i16> %{{.*}}, <32 x i16> %{{.*}}
+return _mm512_mask_subs_epu16(__W,__U,__A,__B); 
 }
 __m512i test_mm512_maskz_subs_epu16(__mmask32 __U, __m512i __A, __m512i __B) {
   // CHECK-LABEL: @test_mm512_maskz_subs_epu16
-  // CHECK: @llvm.x86.avx512.mask.psubus.w.512
-  return _mm512_maskz_subs_epu16(__U,__A,__B); 
+  // CHECK-NOT: @llvm.x86.avx512.mask.psubus.w.512
+  // CHECK: icmp ugt <32 x i16> {{.*}}, {{.*}}
+  // CHECK: select <32 x i1> {{.*}}, <32 x i16> {{.*}}, <32 x i16> {{.*}}
+  // CHECK: sub <32 x i16> {{.*}}, {{.*}}
+  // CHECK: select <32 x i1> %{{.*}}, <32 x i16> %{{.*}}, <32 x i16> %{{.*}}
+return _mm512_maskz_subs_epu16(__U,__A,__B); 
 }
 __m512i test_mm512_mask2_permutex2var_epi16(__m512i __A, __m512i __I, __mmask32 __U, __m512i __B) {
   // CHECK-LABEL: @test_mm512_mask2_permutex2var_epi16
