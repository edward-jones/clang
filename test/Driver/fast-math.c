--- conflicted
+++ resolved
@@ -289,38 +289,16 @@
 // CHECK-NO-TRAPPING-MATH: "-fno-trapping-math"
 
 // This isn't fast-math, but the option is handled in the same place as other FP params.
-<<<<<<< HEAD
-// Last option wins, and the flag is *not* passed by default. 
-
-// RUN: %clang -### -ffp-cast-overflow-workaround -c %s 2>&1 \
-// RUN:   | FileCheck --check-prefix=CHECK-FPOV-WORKAROUND %s
-// CHECK-FPOV-WORKAROUND: "-cc1"
-// CHECK-FPOV-WORKAROUND: "-ffp-cast-overflow-workaround"
-=======
 // Last option wins, and strict behavior is assumed by default. 
 
 // RUN: %clang -### -fno-strict-float-cast-overflow -c %s 2>&1 \
 // RUN:   | FileCheck --check-prefix=CHECK-FPOV-WORKAROUND %s
 // CHECK-FPOV-WORKAROUND: "-cc1"
 // CHECK-FPOV-WORKAROUND: "-fno-strict-float-cast-overflow"
->>>>>>> 6a2e82dd
 
 // RUN: %clang -### -c %s 2>&1 \
 // RUN:   | FileCheck --check-prefix=CHECK-FPOV-WORKAROUND-DEFAULT %s
 // CHECK-FPOV-WORKAROUND-DEFAULT: "-cc1"
-<<<<<<< HEAD
-// CHECK-FPOV-WORKAROUND-DEFAULT-NOT: "-ffp-cast-overflow-workaround"
-
-// RUN: %clang -### -fno-fp-cast-overflow-workaround -c %s 2>&1 \
-// RUN:   | FileCheck --check-prefix=CHECK-NO-FPOV-WORKAROUND %s
-// CHECK-NO-FPOV-WORKAROUND: "-cc1"
-// CHECK-NO-FPOV-WORKAROUND-NOT: "-ffp-cast-overflow-workaround"
-
-// RUN: %clang -### -ffp-cast-overflow-workaround -fno-fp-cast-overflow-workaround -c %s 2>&1 \
-// RUN:   | FileCheck --check-prefix=CHECK-NO-FPOV-WORKAROUND-OVERRIDE %s
-// CHECK-NO-FPOV-WORKAROUND-OVERRIDE: "-cc1"
-// CHECK-NO-FPOV-WORKAROUND-OVERRIDE-NOT: "-ffp-cast-overflow-workaround"
-=======
 // CHECK-FPOV-WORKAROUND-DEFAULT-NOT: "strict-float-cast-overflow"
 
 // RUN: %clang -### -fstrict-float-cast-overflow -c %s 2>&1 \
@@ -332,4 +310,3 @@
 // RUN:   | FileCheck --check-prefix=CHECK-NO-FPOV-WORKAROUND-OVERRIDE %s
 // CHECK-NO-FPOV-WORKAROUND-OVERRIDE: "-cc1"
 // CHECK-NO-FPOV-WORKAROUND-OVERRIDE-NOT: "strict-float-cast-overflow"
->>>>>>> 6a2e82dd
