--- conflicted
+++ resolved
@@ -11,9 +11,6 @@
 
 // CHECK: class1.cpp:18:6: warning: type 'E' has incompatible definitions in different translation units
 // CHECK: class1.cpp:19:3: note: enumerator 'b' with value 1 here
-<<<<<<< HEAD
-// CHECK: class2.cpp:12:3: note: enumerator 'a' with value 0 here
-=======
 // CHECK: class2.cpp:12:3: note: enumerator 'a' with value 0 here
 
 // CHECK: class1.cpp:43:8: warning: type 'F3' has incompatible definitions in different translation units
@@ -24,5 +21,4 @@
 // CHECK: class1.cpp:39:3: note: friend declared here
 // CHECK: class2.cpp:30:8: note: no corresponding friend here
 
-// CHECK: 4 warnings generated.
->>>>>>> 6a2e82dd
+// CHECK: 4 warnings generated.