--- conflicted
+++ resolved
@@ -122,9 +122,6 @@
            memcmp(getNameStart(), Str, StrLen-1) == 0;
   }
 
-<<<<<<< HEAD
-  /// \brief Return the beginning of the actual null-terminated string for this
-=======
   /// Return true if this is the identifier for the specified StringRef.
   bool isStr(llvm::StringRef Str) const {
     llvm::StringRef ThisStr(getNameStart(), getLength());
@@ -132,7 +129,6 @@
   }
 
   /// Return the beginning of the actual null-terminated string for this
->>>>>>> 6a2e82dd
   /// identifier.
   const char *getNameStart() const {
     if (Entry) return Entry->getKeyData();
