//==--- DiagnosticSerializationKinds.td - serialization diagnostics -------===//
//
//                     The LLVM Compiler Infrastructure
//
// This file is distributed under the University of Illinois Open Source
// License. See LICENSE.TXT for details.
//
//===----------------------------------------------------------------------===//

let Component = "Serialization" in {
let CategoryName = "AST Deserialization Issue" in {

def err_fe_unable_to_read_pch_file : Error<
    "unable to read PCH file %0: '%1'">;
def err_fe_not_a_pch_file : Error<
    "input is not a PCH file: '%0'">;
def err_fe_pch_malformed : Error<
    "malformed or corrupted AST file: '%0'">, DefaultFatal;
def err_fe_pch_malformed_block : Error<
    "malformed block record in PCH file: '%0'">, DefaultFatal;
def err_fe_pch_file_modified : Error<
    "file '%0' has been modified since the precompiled header '%1' was built">,
    DefaultFatal;
def err_fe_module_file_modified : Error<
    "file '%0' has been modified since the module file '%1' was built">,
    DefaultFatal;
def err_fe_ast_file_modified : Error<
    "file '%0' has been modified since the AST file '%1' was built">,
    DefaultFatal;
def err_fe_pch_file_overridden : Error<
    "file '%0' from the precompiled header has been overridden">;
def note_pch_required_by : Note<"'%0' required by '%1'">;
def note_pch_rebuild_required : Note<"please rebuild precompiled header '%0'">;
def note_module_cache_path : Note<
    "after modifying system headers, please delete the module cache at '%0'">;

def err_pch_targetopt_mismatch : Error<
    "PCH file was compiled for the %0 '%1' but the current translation "
    "unit is being compiled for target '%2'">;
def err_pch_targetopt_feature_mismatch : Error<
    "%select{AST file was|current translation unit is}0 compiled with the target "
    "feature '%1' but the %select{current translation unit is|AST file was}0 "
    "not">;
def err_pch_langopt_mismatch : Error<"%0 was %select{disabled|enabled}1 in "
    "PCH file but is currently %select{disabled|enabled}2">;
def err_pch_langopt_value_mismatch : Error<
  "%0 differs in PCH file vs. current file">;
def err_pch_diagopt_mismatch : Error<"%0 is currently enabled, but was not in "
  "the PCH file">;
def err_pch_modulecache_mismatch : Error<"PCH was compiled with module cache "
  "path '%0', but the path is currently '%1'">;

def err_pch_version_too_old : Error<
    "PCH file uses an older PCH format that is no longer supported">;
def err_pch_version_too_new : Error<
    "PCH file uses a newer PCH format that cannot be read">;
def err_pch_different_branch : Error<
    "PCH file built from a different branch (%0) than the compiler (%1)">;
def err_pch_with_compiler_errors : Error<
    "PCH file contains compiler errors">;

def err_module_file_conflict : Error<
  "module '%0' is defined in both '%1' and '%2'">, DefaultFatal;
def err_module_file_not_found : Error<
  "%select{PCH|module|AST}0 file '%1' not found%select{|: %3}2">, DefaultFatal;
def err_module_file_out_of_date : Error<
  "%select{PCH|module|AST}0 file '%1' is out of date and "
  "needs to be rebuilt%select{|: %3}2">, DefaultFatal;
def err_module_file_invalid : Error<
  "file '%1' is not a valid precompiled %select{PCH|module|AST}0 file">, DefaultFatal;
def note_module_file_imported_by : Note<
  "imported by %select{|module '%2' in }1'%0'">;
def err_module_file_not_module : Error<
  "AST file '%0' was not built as a module">, DefaultFatal;

def err_imported_module_not_found : Error<
    "module '%0' in AST file '%1' (imported by AST file '%2') "
    "is not defined in any loaded module map file; "
    "maybe you need to load '%3'?">, DefaultFatal;
def note_imported_by_pch_module_not_found : Note<
    "consider adding '%0' to the header search path">;
def err_imported_module_modmap_changed : Error<
    "module '%0' imported by AST file '%1' found in a different module map file"
    " (%2) than when the importing AST file was built (%3)">, DefaultFatal;
def err_imported_module_relocated : Error<
    "module '%0' was built in directory '%1' but now resides in "
    "directory '%2'">, DefaultFatal;
def err_module_different_modmap : Error<
    "module '%0' %select{uses|does not use}1 additional module map '%2'"
    "%select{| not}1 used when the module was built">;

def err_pch_macro_def_undef : Error<
    "macro '%0' was %select{defined|undef'd}1 in the precompiled header but "
    "%select{undef'd|defined}1 on the command line">;
def err_pch_macro_def_conflict : Error<
    "definition of macro '%0' differs between the precompiled header ('%1') "
    "and the command line ('%2')">;
def err_pch_undef : Error<
    "%select{command line contains|precompiled header was built with}0 "
    "'-undef' but %select{precompiled header was not built with it|"
    "it is not present on the command line}0">;
def err_pch_pp_detailed_record : Error<
    "%select{command line contains|precompiled header was built with}0 "
    "'-detailed-preprocessing-record' but %select{precompiled header was not "
    "built with it|it is not present on the command line}0">;

def err_module_odr_violation_missing_decl : Error<
  "%q0 from module '%1' is not present in definition of %q2"
  "%select{ in module '%4'| provided earlier}3">, NoSFINAE;
def note_module_odr_violation_no_possible_decls : Note<
  "definition has no member %0">;
def note_module_odr_violation_possible_decl : Note<
  "declaration of %0 does not match">;
def err_module_odr_violation_different_definitions : Error<
  "%q0 has different definitions in different modules; "
  "%select{definition in module '%2' is here|defined here}1">;
def note_first_module_difference : Note<
  "in first definition, possible difference is here">;
def note_module_odr_violation_different_definitions : Note<
  "definition in module '%0' is here">;
def note_second_module_difference : Note<
  "in second definition, possible difference is here">;

def err_module_odr_violation_different_instantiations : Error<
  "instantiation of %q0 is different in different modules">;

def err_module_odr_violation_definition_data : Error <
  "%q0 has different definitions in different modules; first difference is "
  "%select{definition in module '%2'|defined here}1 found "
  "%select{"
  "%4 base %plural{1:class|:classes}4|"
  "%4 virtual base %plural{1:class|:classes}4|"
  "%ordinal4 base class with type %5|"
  "%ordinal4 %select{non-virtual|virtual}5 base class %6|"
  "%ordinal4 base class %5 with "
  "%select{public|protected|private|no}6 access specifier}3">;

def note_module_odr_violation_definition_data : Note <
  "but in '%0' found "
  "%select{"
  "%2 base %plural{1:class|:classes}2|"
  "%2 virtual base %plural{1:class|:classes}2|"
  "%ordinal2 base class with different type %3|"
  "%ordinal2 %select{non-virtual|virtual}3 base class %4|"
  "%ordinal2 base class %3 with "
  "%select{public|protected|private|no}4 access specifier}1">;

def err_module_odr_violation_template_parameter : Error <
  "%q0 has different definitions in different modules; first difference is "
  "%select{definition in module '%2'|defined here}1 found "
  "%select{"
  "unnamed template parameter|"
  "template parameter %4|"
  "template parameter with %select{no |}4default argument|"
  "template parameter with default argument}3">;


def note_module_odr_violation_template_parameter : Note <
  "but in '%0' found "
  "%select{"
  "unnamed template parameter %2|"
  "template parameter %2|"
  "template parameter with %select{no |}2default argument|"
  "template parameter with different default argument}1">;

def err_module_odr_violation_mismatch_decl : Error<
  "%q0 has different definitions in different modules; first difference is "
  "%select{definition in module '%2'|defined here}1 found "
  "%select{end of class|public access specifier|private access specifier|"
  "protected access specifier|static assert|field|method|type alias|typedef|"
  "data member|friend declaration|function template}3">;
def note_module_odr_violation_mismatch_decl : Note<"but in '%0' found "
  "%select{end of class|public access specifier|private access specifier|"
  "protected access specifier|static assert|field|method|type alias|typedef|"
  "data member|friend declaration|function template}1">;

def err_module_odr_violation_mismatch_decl_diff : Error<
  "%q0 has different definitions in different modules; first difference is "
  "%select{definition in module '%2'|defined here}1 found "
  "%select{"
  "static assert with condition|"
  "static assert with message|"
  "static assert with %select{|no }4message|"
  "field %4|"
  "field %4 with type %5|"
  "%select{non-|}5bitfield %4|"
  "bitfield %4 with one width expression|"
  "%select{non-|}5mutable field %4|"
  "field %4 with %select{no|an}5 initalizer|"
  "field %4 with an initializer|"
  "%select{method %5|constructor|destructor}4|"
  "%select{method %5|constructor|destructor}4 "
    "is %select{not deleted|deleted}6|"
  "%select{method %5|constructor|destructor}4 "
    "is %select{not defaulted|defaulted}6|"
  "%select{method %5|constructor|destructor}4 "
    "is %select{|pure }6%select{not virtual|virtual}7|"
  "%select{method %5|constructor|destructor}4 "
    "is %select{not static|static}6|"
  "%select{method %5|constructor|destructor}4 "
    "is %select{not volatile|volatile}6|"
  "%select{method %5|constructor|destructor}4 "
    "is %select{not const|const}6|"
  "%select{method %5|constructor|destructor}4 "
    "is %select{not inline|inline}6|"
  "%select{method %5|constructor|destructor}4 "
    "that has %6 parameter%s6|"
  "%select{method %5|constructor|destructor}4 "
    "with %ordinal6 parameter of type %7%select{| decayed from %9}8|"
  "%select{method %5|constructor|destructor}4 "
    "with %ordinal6 parameter named %7|"
  "%select{method %5|constructor|destructor}4 "
    "with %ordinal6 parameter with%select{out|}7 a default argument|"
  "%select{method %5|constructor|destructor}4 "
    "with %ordinal6 parameter with a default argument|"
<<<<<<< HEAD
=======
  "%select{method %5|constructor|destructor}4 "
    "with %select{no |}6template arguments|"
  "%select{method %5|constructor|destructor}4 "
    "with %6 template argument%s6|"
  "%select{method %5|constructor|destructor}4 "
    "with %6 for %ordinal7 template argument|"
  "%select{method %5|constructor|destructor}4 "
    "with %select{no body|body}6|"
  "%select{method %5|constructor|destructor}4 "
    "with body|"
>>>>>>> 6a2e82dd
  "%select{typedef|type alias}4 name %5|"
  "%select{typedef|type alias}4 %5 with underlying type %6|"
  "data member with name %4|"
  "data member %4 with type %5|"
  "data member %4 with%select{out|}5 an initializer|"
  "data member %4 with an initializer|"
  "data member %4 %select{is constexpr|is not constexpr}5|"
  "friend %select{class|function}4|"
  "friend %4|"
  "friend function %4|"
  "function template %4 with %5 template parameter%s5|"
  "function template %4 with %ordinal5 template parameter being a "
    "%select{type|non-type|template}6 template parameter|"
  "function template %4 with %ordinal5 template parameter "
    "%select{with no name|named %7}6|"
  "function template %4 with %ordinal5 template parameter with "
    "%select{no |}6default argument|"
  "function template %4 with %ordinal5 template parameter with "
    "default argument %6|"
  "function template %4 with %ordinal5 template parameter with one type|"
  "function template %4 with %ordinal5 template parameter %select{not |}6"
    "being a template parameter pack|"
  "}3">;

def note_module_odr_violation_mismatch_decl_diff : Note<"but in '%0' found "
  "%select{"
  "static assert with different condition|"
  "static assert with different message|"
  "static assert with %select{|no }2message|"
  "field %2|"
  "field %2 with type %3|"
  "%select{non-|}3bitfield %2|"
  "bitfield %2 with different width expression|"
  "%select{non-|}3mutable field %2|"
  "field %2 with %select{no|an}3 initializer|"
  "field %2 with a different initializer|"
  "%select{method %3|constructor|destructor}2|"
  "%select{method %3|constructor|destructor}2 "
    "is %select{not deleted|deleted}4|"
  "%select{method %3|constructor|destructor}2 "
    "is %select{not defaulted|defaulted}4|"
  "%select{method %3|constructor|destructor}2 "
    "is %select{|pure }4%select{not virtual|virtual}5|"
  "%select{method %3|constructor|destructor}2 "
    "is %select{not static|static}4|"
  "%select{method %3|constructor|destructor}2 "
    "is %select{not volatile|volatile}4|"
  "%select{method %3|constructor|destructor}2 "
    "is %select{not const|const}4|"
  "%select{method %3|constructor|destructor}2 "
    "is %select{not inline|inline}4|"
  "%select{method %3|constructor|destructor}2 "
    "that has %4 parameter%s4|"
  "%select{method %3|constructor|destructor}2 "
    "with %ordinal4 parameter of type %5%select{| decayed from %7}6|"
  "%select{method %3|constructor|destructor}2 "
    "with %ordinal4 parameter named %5|"
  "%select{method %3|constructor|destructor}2 "
    "with %ordinal4 parameter with%select{out|}5 a default argument|"
  "%select{method %3|constructor|destructor}2 "
    "with %ordinal4 parameter with a different default argument|"
<<<<<<< HEAD
=======
  "%select{method %3|constructor|destructor}2 "
    "with %select{no |}4template arguments|"
  "%select{method %3|constructor|destructor}2 "
    "with %4 template argument%s4|"
  "%select{method %3|constructor|destructor}2 "
    "with %4 for %ordinal5 template argument|"
  "%select{method %3|constructor|destructor}2 "
    "with %select{no body|body}4|"
  "%select{method %3|constructor|destructor}2 "
    "with different body|"
>>>>>>> 6a2e82dd
  "%select{typedef|type alias}2 name %3|"
  "%select{typedef|type alias}2 %3 with different underlying type %4|"
  "data member with name %2|"
  "data member %2 with different type %3|"
  "data member %2 with%select{out|}3 an initializer|"
  "data member %2 with a different initializer|"
  "data member %2 %select{is constexpr|is not constexpr}3|"
  "friend %select{class|function}2|"
  "friend %2|"
  "friend function %2|"
  "function template %2 with %3 template parameter%s3|"
  "function template %2 with %ordinal3 template paramter being a "
    "%select{type|non-type|template}4 template parameter|"
  "function template %2 with %ordinal3 template parameter "
    "%select{with no name|named %5}4|"
  "function template %2 with %ordinal3 template parameter with "
    "%select{no |}4default argument|"
  "function template %2 with %ordinal3 template parameter with "
    "default argument %4|"
  "function template %2 with %ordinal3 template parameter with different type|"
  "function template %2 with %ordinal3 template parameter %select{not |}4"
    "being a template parameter pack|"
  "}1">;

def err_module_odr_violation_function : Error<
  "%q0 has different definitions in different modules; "
  "%select{definition in module '%2'|defined here}1 "
  "first difference is "
  "%select{"
  "return type is %4|"
  "%ordinal4 parameter with name %5|"
  "%ordinal4 parameter with type %5%select{| decayed from %7}6|"
  "%ordinal4 parameter with%select{out|}5 a default argument|"
  "%ordinal4 parameter with a default argument|"
  "function body"
  "}3">;

def note_module_odr_violation_function : Note<"but in '%0' found "
  "%select{"
  "different return type %2|"
  "%ordinal2 parameter with name %3|"
  "%ordinal2 parameter with type %3%select{| decayed from %5}4|"
  "%ordinal2 parameter with%select{out|}3 a default argument|"
  "%ordinal2 parameter with a different default argument|"
  "a different body"
  "}1">;

def err_module_odr_violation_enum : Error<
  "%q0 has different definitions in different modules; "
  "%select{definition in module '%2'|defined here}1 "
  "first difference is "
  "%select{"
  "enum that is %select{not scoped|scoped}4|"
  "enum scoped with keyword %select{struct|class}4|"
  "enum %select{without|with}4 specified type|"
  "enum with specified type %4|"
  "enum with %4 element%s4|"
  "%ordinal4 element has name %5|"
  "%ordinal4 element %5 %select{has|does not have}6 an initilizer|"
  "%ordinal4 element %5 has an initializer|"
  "}3">;

def note_module_odr_violation_enum : Note<"but in '%0' found "
  "%select{"
  "enum that is %select{not scoped|scoped}2|"
  "enum scoped with keyword %select{struct|class}2|"
  "enum %select{without|with}2 specified type|"
  "enum with specified type %2|"
  "enum with %2 element%s2|"
  "%ordinal2 element has name %3|"
  "%ordinal2 element %3 %select{has|does not have}4 an initializer|"
  "%ordinal2 element %3 has different initializer|"
  "}1">;

def err_module_odr_violation_mismatch_decl_unknown : Error<
  "%q0 %select{with definition in module '%2'|defined here}1 has different "
  "definitions in different modules; first difference is this "
  "%select{||||static assert|field|method|type alias|typedef|data member|"
  "friend declaration|unexpected decl}3">;
def note_module_odr_violation_mismatch_decl_unknown : Note<
  "but in '%0' found "
  "%select{||||different static assert|different field|different method|"
  "different type alias|different typedef|different data member|"
  "different friend declaration|another unexpected decl}1">;

def warn_duplicate_module_file_extension : Warning<
  "duplicate module file extension block name '%0'">,
  InGroup<ModuleFileExtension>;

def warn_module_system_bit_conflict : Warning<
  "module file '%0' was validated as a system module and is now being imported "
  "as a non-system module; any difference in diagnostic options will be ignored">,
  InGroup<ModuleConflict>;
} // let CategoryName

let CategoryName = "AST Serialization Issue" in {
def warn_module_uses_date_time : Warning<
  "%select{precompiled header|module}0 uses __DATE__ or __TIME__">,
  InGroup<DiagGroup<"pch-date-time">>;
def err_module_no_size_mtime_for_header : Error<
  "cannot emit module %0: %select{size|mtime}1 must be explicitly specified "
  "for missing header file \"%2\"">;
} // let CategoryName
} // let Component
<|MERGE_RESOLUTION|>--- conflicted
+++ resolved
@@ -213,8 +213,6 @@
     "with %ordinal6 parameter with%select{out|}7 a default argument|"
   "%select{method %5|constructor|destructor}4 "
     "with %ordinal6 parameter with a default argument|"
-<<<<<<< HEAD
-=======
   "%select{method %5|constructor|destructor}4 "
     "with %select{no |}6template arguments|"
   "%select{method %5|constructor|destructor}4 "
@@ -225,7 +223,6 @@
     "with %select{no body|body}6|"
   "%select{method %5|constructor|destructor}4 "
     "with body|"
->>>>>>> 6a2e82dd
   "%select{typedef|type alias}4 name %5|"
   "%select{typedef|type alias}4 %5 with underlying type %6|"
   "data member with name %4|"
@@ -287,8 +284,6 @@
     "with %ordinal4 parameter with%select{out|}5 a default argument|"
   "%select{method %3|constructor|destructor}2 "
     "with %ordinal4 parameter with a different default argument|"
-<<<<<<< HEAD
-=======
   "%select{method %3|constructor|destructor}2 "
     "with %select{no |}4template arguments|"
   "%select{method %3|constructor|destructor}2 "
@@ -299,7 +294,6 @@
     "with %select{no body|body}4|"
   "%select{method %3|constructor|destructor}2 "
     "with different body|"
->>>>>>> 6a2e82dd
   "%select{typedef|type alias}2 name %3|"
   "%select{typedef|type alias}2 %3 with different underlying type %4|"
   "data member with name %2|"
