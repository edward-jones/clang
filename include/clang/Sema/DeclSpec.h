//===--- DeclSpec.h - Parsed declaration specifiers -------------*- C++ -*-===//
//
//                     The LLVM Compiler Infrastructure
//
// This file is distributed under the University of Illinois Open Source
// License. See LICENSE.TXT for details.
//
//===----------------------------------------------------------------------===//
///
/// \file
/// This file defines the classes used to store parsed information about
/// declaration-specifiers and declarators.
///
/// \verbatim
///   static const int volatile x, *y, *(*(*z)[10])(const void *x);
///   ------------------------- -  --  ---------------------------
///     declaration-specifiers  \  |   /
///                            declarators
/// \endverbatim
///
//===----------------------------------------------------------------------===//

#ifndef LLVM_CLANG_SEMA_DECLSPEC_H
#define LLVM_CLANG_SEMA_DECLSPEC_H

#include "clang/AST/NestedNameSpecifier.h"
#include "clang/Basic/ExceptionSpecificationType.h"
#include "clang/Basic/Lambda.h"
#include "clang/Basic/OperatorKinds.h"
#include "clang/Basic/Specifiers.h"
#include "clang/Lex/Token.h"
#include "clang/Sema/Ownership.h"
#include "clang/Sema/ParsedAttr.h"
#include "llvm/ADT/SmallVector.h"
#include "llvm/Support/Compiler.h"
#include "llvm/Support/ErrorHandling.h"

namespace clang {
  class ASTContext;
  class CXXRecordDecl;
  class TypeLoc;
  class LangOptions;
  class IdentifierInfo;
  class NamespaceAliasDecl;
  class NamespaceDecl;
  class ObjCDeclSpec;
  class Sema;
  class Declarator;
  struct TemplateIdAnnotation;

/// Represents a C++ nested-name-specifier or a global scope specifier.
///
/// These can be in 3 states:
///   1) Not present, identified by isEmpty()
///   2) Present, identified by isNotEmpty()
///      2.a) Valid, identified by isValid()
///      2.b) Invalid, identified by isInvalid().
///
/// isSet() is deprecated because it mostly corresponded to "valid" but was
/// often used as if it meant "present".
///
/// The actual scope is described by getScopeRep().
class CXXScopeSpec {
  SourceRange Range;
  NestedNameSpecifierLocBuilder Builder;

public:
  SourceRange getRange() const { return Range; }
  void setRange(SourceRange R) { Range = R; }
  void setBeginLoc(SourceLocation Loc) { Range.setBegin(Loc); }
  void setEndLoc(SourceLocation Loc) { Range.setEnd(Loc); }
  SourceLocation getBeginLoc() const { return Range.getBegin(); }
  SourceLocation getEndLoc() const { return Range.getEnd(); }

  /// Retrieve the representation of the nested-name-specifier.
  NestedNameSpecifier *getScopeRep() const {
    return Builder.getRepresentation();
  }

  /// Extend the current nested-name-specifier by another
  /// nested-name-specifier component of the form 'type::'.
  ///
  /// \param Context The AST context in which this nested-name-specifier
  /// resides.
  ///
  /// \param TemplateKWLoc The location of the 'template' keyword, if present.
  ///
  /// \param TL The TypeLoc that describes the type preceding the '::'.
  ///
  /// \param ColonColonLoc The location of the trailing '::'.
  void Extend(ASTContext &Context, SourceLocation TemplateKWLoc, TypeLoc TL,
              SourceLocation ColonColonLoc);

  /// Extend the current nested-name-specifier by another
  /// nested-name-specifier component of the form 'identifier::'.
  ///
  /// \param Context The AST context in which this nested-name-specifier
  /// resides.
  ///
  /// \param Identifier The identifier.
  ///
  /// \param IdentifierLoc The location of the identifier.
  ///
  /// \param ColonColonLoc The location of the trailing '::'.
  void Extend(ASTContext &Context, IdentifierInfo *Identifier,
              SourceLocation IdentifierLoc, SourceLocation ColonColonLoc);

  /// Extend the current nested-name-specifier by another
  /// nested-name-specifier component of the form 'namespace::'.
  ///
  /// \param Context The AST context in which this nested-name-specifier
  /// resides.
  ///
  /// \param Namespace The namespace.
  ///
  /// \param NamespaceLoc The location of the namespace name.
  ///
  /// \param ColonColonLoc The location of the trailing '::'.
  void Extend(ASTContext &Context, NamespaceDecl *Namespace,
              SourceLocation NamespaceLoc, SourceLocation ColonColonLoc);

  /// Extend the current nested-name-specifier by another
  /// nested-name-specifier component of the form 'namespace-alias::'.
  ///
  /// \param Context The AST context in which this nested-name-specifier
  /// resides.
  ///
  /// \param Alias The namespace alias.
  ///
  /// \param AliasLoc The location of the namespace alias
  /// name.
  ///
  /// \param ColonColonLoc The location of the trailing '::'.
  void Extend(ASTContext &Context, NamespaceAliasDecl *Alias,
              SourceLocation AliasLoc, SourceLocation ColonColonLoc);

  /// Turn this (empty) nested-name-specifier into the global
  /// nested-name-specifier '::'.
  void MakeGlobal(ASTContext &Context, SourceLocation ColonColonLoc);

  /// Turns this (empty) nested-name-specifier into '__super'
  /// nested-name-specifier.
  ///
  /// \param Context The AST context in which this nested-name-specifier
  /// resides.
  ///
  /// \param RD The declaration of the class in which nested-name-specifier
  /// appeared.
  ///
  /// \param SuperLoc The location of the '__super' keyword.
  /// name.
  ///
  /// \param ColonColonLoc The location of the trailing '::'.
  void MakeSuper(ASTContext &Context, CXXRecordDecl *RD,
                 SourceLocation SuperLoc, SourceLocation ColonColonLoc);

  /// Make a new nested-name-specifier from incomplete source-location
  /// information.
  ///
  /// FIXME: This routine should be used very, very rarely, in cases where we
  /// need to synthesize a nested-name-specifier. Most code should instead use
  /// \c Adopt() with a proper \c NestedNameSpecifierLoc.
  void MakeTrivial(ASTContext &Context, NestedNameSpecifier *Qualifier,
                   SourceRange R);

  /// Adopt an existing nested-name-specifier (with source-range
  /// information).
  void Adopt(NestedNameSpecifierLoc Other);

  /// Retrieve a nested-name-specifier with location information, copied
  /// into the given AST context.
  ///
  /// \param Context The context into which this nested-name-specifier will be
  /// copied.
  NestedNameSpecifierLoc getWithLocInContext(ASTContext &Context) const;

  /// Retrieve the location of the name in the last qualifier
  /// in this nested name specifier.
  ///
  /// For example, the location of \c bar
  /// in
  /// \verbatim
  ///   \::foo::bar<0>::
  ///           ^~~
  /// \endverbatim
  SourceLocation getLastQualifierNameLoc() const;

  /// No scope specifier.
  bool isEmpty() const { return !Range.isValid(); }
  /// A scope specifier is present, but may be valid or invalid.
  bool isNotEmpty() const { return !isEmpty(); }

  /// An error occurred during parsing of the scope specifier.
  bool isInvalid() const { return isNotEmpty() && getScopeRep() == nullptr; }
  /// A scope specifier is present, and it refers to a real scope.
  bool isValid() const { return isNotEmpty() && getScopeRep() != nullptr; }

  /// Indicate that this nested-name-specifier is invalid.
  void SetInvalid(SourceRange R) {
    assert(R.isValid() && "Must have a valid source range");
    if (Range.getBegin().isInvalid())
      Range.setBegin(R.getBegin());
    Range.setEnd(R.getEnd());
    Builder.Clear();
  }

  /// Deprecated.  Some call sites intend isNotEmpty() while others intend
  /// isValid().
  bool isSet() const { return getScopeRep() != nullptr; }

  void clear() {
    Range = SourceRange();
    Builder.Clear();
  }

  /// Retrieve the data associated with the source-location information.
  char *location_data() const { return Builder.getBuffer().first; }

  /// Retrieve the size of the data associated with source-location
  /// information.
  unsigned location_size() const { return Builder.getBuffer().second; }
};

<<<<<<< HEAD
/// \brief Captures information about "declaration specifiers".
=======
/// Captures information about "declaration specifiers".
>>>>>>> 6a2e82dd
///
/// "Declaration specifiers" encompasses storage-class-specifiers,
/// type-specifiers, type-qualifiers, and function-specifiers.
class DeclSpec {
public:
  /// storage-class-specifier
  /// \note The order of these enumerators is important for diagnostics.
  enum SCS {
    SCS_unspecified = 0,
    SCS_typedef,
    SCS_extern,
    SCS_static,
    SCS_auto,
    SCS_register,
    SCS_private_extern,
    SCS_mutable
  };

  // Import thread storage class specifier enumeration and constants.
  // These can be combined with SCS_extern and SCS_static.
  typedef ThreadStorageClassSpecifier TSCS;
  static const TSCS TSCS_unspecified = clang::TSCS_unspecified;
  static const TSCS TSCS___thread = clang::TSCS___thread;
  static const TSCS TSCS_thread_local = clang::TSCS_thread_local;
  static const TSCS TSCS__Thread_local = clang::TSCS__Thread_local;

  // Import type specifier width enumeration and constants.
  typedef TypeSpecifierWidth TSW;
  static const TSW TSW_unspecified = clang::TSW_unspecified;
  static const TSW TSW_short = clang::TSW_short;
  static const TSW TSW_long = clang::TSW_long;
  static const TSW TSW_longlong = clang::TSW_longlong;

  enum TSC {
    TSC_unspecified,
    TSC_imaginary,
    TSC_complex
  };

  // Import type specifier sign enumeration and constants.
  typedef TypeSpecifierSign TSS;
  static const TSS TSS_unspecified = clang::TSS_unspecified;
  static const TSS TSS_signed = clang::TSS_signed;
  static const TSS TSS_unsigned = clang::TSS_unsigned;

  // Import type specifier type enumeration and constants.
  typedef TypeSpecifierType TST;
  static const TST TST_unspecified = clang::TST_unspecified;
  static const TST TST_void = clang::TST_void;
  static const TST TST_char = clang::TST_char;
  static const TST TST_wchar = clang::TST_wchar;
  static const TST TST_char8 = clang::TST_char8;
  static const TST TST_char16 = clang::TST_char16;
  static const TST TST_char32 = clang::TST_char32;
  static const TST TST_int = clang::TST_int;
  static const TST TST_int128 = clang::TST_int128;
  static const TST TST_half = clang::TST_half;
  static const TST TST_float = clang::TST_float;
  static const TST TST_double = clang::TST_double;
  static const TST TST_float16 = clang::TST_Float16;
  static const TST TST_accum = clang::TST_Accum;
  static const TST TST_fract = clang::TST_Fract;
  static const TST TST_float128 = clang::TST_float128;
  static const TST TST_bool = clang::TST_bool;
  static const TST TST_decimal32 = clang::TST_decimal32;
  static const TST TST_decimal64 = clang::TST_decimal64;
  static const TST TST_decimal128 = clang::TST_decimal128;
  static const TST TST_enum = clang::TST_enum;
  static const TST TST_union = clang::TST_union;
  static const TST TST_struct = clang::TST_struct;
  static const TST TST_interface = clang::TST_interface;
  static const TST TST_class = clang::TST_class;
  static const TST TST_typename = clang::TST_typename;
  static const TST TST_typeofType = clang::TST_typeofType;
  static const TST TST_typeofExpr = clang::TST_typeofExpr;
  static const TST TST_decltype = clang::TST_decltype;
  static const TST TST_decltype_auto = clang::TST_decltype_auto;
  static const TST TST_underlyingType = clang::TST_underlyingType;
  static const TST TST_auto = clang::TST_auto;
  static const TST TST_auto_type = clang::TST_auto_type;
  static const TST TST_unknown_anytype = clang::TST_unknown_anytype;
  static const TST TST_atomic = clang::TST_atomic;
#define GENERIC_IMAGE_TYPE(ImgType, Id) \
  static const TST TST_##ImgType##_t = clang::TST_##ImgType##_t;
#include "clang/Basic/OpenCLImageTypes.def"
  static const TST TST_error = clang::TST_error;

  // type-qualifiers
  enum TQ {   // NOTE: These flags must be kept in sync with Qualifiers::TQ.
    TQ_unspecified = 0,
    TQ_const       = 1,
    TQ_restrict    = 2,
    TQ_volatile    = 4,
    TQ_unaligned   = 8,
    // This has no corresponding Qualifiers::TQ value, because it's not treated
    // as a qualifier in our type system.
    TQ_atomic      = 16
  };

  /// ParsedSpecifiers - Flags to query which specifiers were applied.  This is
  /// returned by getParsedSpecifiers.
  enum ParsedSpecifiers {
    PQ_None                  = 0,
    PQ_StorageClassSpecifier = 1,
    PQ_TypeSpecifier         = 2,
    PQ_TypeQualifier         = 4,
    PQ_FunctionSpecifier     = 8
    // FIXME: Attributes should be included here.
  };

private:
  // storage-class-specifier
  /*SCS*/unsigned StorageClassSpec : 3;
  /*TSCS*/unsigned ThreadStorageClassSpec : 2;
  unsigned SCS_extern_in_linkage_spec : 1;

  // type-specifier
  /*TSW*/unsigned TypeSpecWidth : 2;
  /*TSC*/unsigned TypeSpecComplex : 2;
  /*TSS*/unsigned TypeSpecSign : 2;
  /*TST*/unsigned TypeSpecType : 6;
  unsigned TypeAltiVecVector : 1;
  unsigned TypeAltiVecPixel : 1;
  unsigned TypeAltiVecBool : 1;
  unsigned TypeSpecOwned : 1;
  unsigned TypeSpecPipe : 1;
  unsigned TypeSpecSat : 1;

  // type-qualifiers
  unsigned TypeQualifiers : 5;  // Bitwise OR of TQ.

  // function-specifier
  unsigned FS_inline_specified : 1;
  unsigned FS_forceinline_specified: 1;
  unsigned FS_virtual_specified : 1;
  unsigned FS_explicit_specified : 1;
  unsigned FS_noreturn_specified : 1;

  // friend-specifier
  unsigned Friend_specified : 1;

  // constexpr-specifier
  unsigned Constexpr_specified : 1;

  union {
    UnionParsedType TypeRep;
    Decl *DeclRep;
    Expr *ExprRep;
  };

  // attributes.
  ParsedAttributes Attrs;

  // Scope specifier for the type spec, if applicable.
  CXXScopeSpec TypeScope;

  // SourceLocation info.  These are null if the item wasn't specified or if
  // the setting was synthesized.
  SourceRange Range;

  SourceLocation StorageClassSpecLoc, ThreadStorageClassSpecLoc;
  SourceRange TSWRange;
  SourceLocation TSCLoc, TSSLoc, TSTLoc, AltiVecLoc, TSSatLoc;
  /// TSTNameLoc - If TypeSpecType is any of class, enum, struct, union,
  /// typename, then this is the location of the named type (if present);
  /// otherwise, it is the same as TSTLoc. Hence, the pair TSTLoc and
  /// TSTNameLoc provides source range info for tag types.
  SourceLocation TSTNameLoc;
  SourceRange TypeofParensRange;
  SourceLocation TQ_constLoc, TQ_restrictLoc, TQ_volatileLoc, TQ_atomicLoc,
      TQ_unalignedLoc;
  SourceLocation FS_inlineLoc, FS_virtualLoc, FS_explicitLoc, FS_noreturnLoc;
  SourceLocation FS_forceinlineLoc;
  SourceLocation FriendLoc, ModulePrivateLoc, ConstexprLoc;
  SourceLocation TQ_pipeLoc;

  WrittenBuiltinSpecs writtenBS;
  void SaveWrittenBuiltinSpecs();

  ObjCDeclSpec *ObjCQualifiers;

  static bool isTypeRep(TST T) {
    return (T == TST_typename || T == TST_typeofType ||
            T == TST_underlyingType || T == TST_atomic);
  }
  static bool isExprRep(TST T) {
    return (T == TST_typeofExpr || T == TST_decltype);
  }

  DeclSpec(const DeclSpec &) = delete;
  void operator=(const DeclSpec &) = delete;
public:
  static bool isDeclRep(TST T) {
    return (T == TST_enum || T == TST_struct ||
            T == TST_interface || T == TST_union ||
            T == TST_class);
  }

  DeclSpec(AttributeFactory &attrFactory)
    : StorageClassSpec(SCS_unspecified),
      ThreadStorageClassSpec(TSCS_unspecified),
      SCS_extern_in_linkage_spec(false),
      TypeSpecWidth(TSW_unspecified),
      TypeSpecComplex(TSC_unspecified),
      TypeSpecSign(TSS_unspecified),
      TypeSpecType(TST_unspecified),
      TypeAltiVecVector(false),
      TypeAltiVecPixel(false),
      TypeAltiVecBool(false),
      TypeSpecOwned(false),
      TypeSpecPipe(false),
      TypeSpecSat(false),
      TypeQualifiers(TQ_unspecified),
      FS_inline_specified(false),
      FS_forceinline_specified(false),
      FS_virtual_specified(false),
      FS_explicit_specified(false),
      FS_noreturn_specified(false),
      Friend_specified(false),
      Constexpr_specified(false),
      Attrs(attrFactory),
      writtenBS(),
      ObjCQualifiers(nullptr) {
  }

  // storage-class-specifier
  SCS getStorageClassSpec() const { return (SCS)StorageClassSpec; }
  TSCS getThreadStorageClassSpec() const {
    return (TSCS)ThreadStorageClassSpec;
  }
  bool isExternInLinkageSpec() const { return SCS_extern_in_linkage_spec; }
  void setExternInLinkageSpec(bool Value) {
    SCS_extern_in_linkage_spec = Value;
  }

  SourceLocation getStorageClassSpecLoc() const { return StorageClassSpecLoc; }
  SourceLocation getThreadStorageClassSpecLoc() const {
    return ThreadStorageClassSpecLoc;
  }

  void ClearStorageClassSpecs() {
    StorageClassSpec           = DeclSpec::SCS_unspecified;
    ThreadStorageClassSpec     = DeclSpec::TSCS_unspecified;
    SCS_extern_in_linkage_spec = false;
    StorageClassSpecLoc        = SourceLocation();
    ThreadStorageClassSpecLoc  = SourceLocation();
  }

  void ClearTypeSpecType() {
    TypeSpecType = DeclSpec::TST_unspecified;
    TypeSpecOwned = false;
    TSTLoc = SourceLocation();
  }

  // type-specifier
  TSW getTypeSpecWidth() const { return (TSW)TypeSpecWidth; }
  TSC getTypeSpecComplex() const { return (TSC)TypeSpecComplex; }
  TSS getTypeSpecSign() const { return (TSS)TypeSpecSign; }
  TST getTypeSpecType() const { return (TST)TypeSpecType; }
  bool isTypeAltiVecVector() const { return TypeAltiVecVector; }
  bool isTypeAltiVecPixel() const { return TypeAltiVecPixel; }
  bool isTypeAltiVecBool() const { return TypeAltiVecBool; }
  bool isTypeSpecOwned() const { return TypeSpecOwned; }
  bool isTypeRep() const { return isTypeRep((TST) TypeSpecType); }
  bool isTypeSpecPipe() const { return TypeSpecPipe; }
<<<<<<< HEAD
=======
  bool isTypeSpecSat() const { return TypeSpecSat; }
>>>>>>> 6a2e82dd

  ParsedType getRepAsType() const {
    assert(isTypeRep((TST) TypeSpecType) && "DeclSpec does not store a type");
    return TypeRep;
  }
  Decl *getRepAsDecl() const {
    assert(isDeclRep((TST) TypeSpecType) && "DeclSpec does not store a decl");
    return DeclRep;
  }
  Expr *getRepAsExpr() const {
    assert(isExprRep((TST) TypeSpecType) && "DeclSpec does not store an expr");
    return ExprRep;
  }
  CXXScopeSpec &getTypeSpecScope() { return TypeScope; }
  const CXXScopeSpec &getTypeSpecScope() const { return TypeScope; }

  SourceRange getSourceRange() const LLVM_READONLY { return Range; }
  LLVM_ATTRIBUTE_DEPRECATED(SourceLocation getLocStart() const LLVM_READONLY,
                            "Use getBeginLoc instead") {
    return getBeginLoc();
  }
  SourceLocation getBeginLoc() const LLVM_READONLY { return Range.getBegin(); }
  LLVM_ATTRIBUTE_DEPRECATED(SourceLocation getLocEnd() const LLVM_READONLY,
                            "Use getEndLoc instead") {
    return getEndLoc();
  }
  SourceLocation getEndLoc() const LLVM_READONLY { return Range.getEnd(); }

  SourceLocation getTypeSpecWidthLoc() const { return TSWRange.getBegin(); }
  SourceRange getTypeSpecWidthRange() const { return TSWRange; }
  SourceLocation getTypeSpecComplexLoc() const { return TSCLoc; }
  SourceLocation getTypeSpecSignLoc() const { return TSSLoc; }
  SourceLocation getTypeSpecTypeLoc() const { return TSTLoc; }
  SourceLocation getAltiVecLoc() const { return AltiVecLoc; }
  SourceLocation getTypeSpecSatLoc() const { return TSSatLoc; }

  SourceLocation getTypeSpecTypeNameLoc() const {
    assert(isDeclRep((TST) TypeSpecType) || TypeSpecType == TST_typename);
    return TSTNameLoc;
  }

  SourceRange getTypeofParensRange() const { return TypeofParensRange; }
  void setTypeofParensRange(SourceRange range) { TypeofParensRange = range; }

  bool hasAutoTypeSpec() const {
    return (TypeSpecType == TST_auto || TypeSpecType == TST_auto_type ||
            TypeSpecType == TST_decltype_auto);
  }

  bool hasTagDefinition() const;

  /// Turn a type-specifier-type into a string like "_Bool" or "union".
  static const char *getSpecifierName(DeclSpec::TST T,
                                      const PrintingPolicy &Policy);
  static const char *getSpecifierName(DeclSpec::TQ Q);
  static const char *getSpecifierName(DeclSpec::TSS S);
  static const char *getSpecifierName(DeclSpec::TSC C);
  static const char *getSpecifierName(DeclSpec::TSW W);
  static const char *getSpecifierName(DeclSpec::SCS S);
  static const char *getSpecifierName(DeclSpec::TSCS S);

  // type-qualifiers

  /// getTypeQualifiers - Return a set of TQs.
  unsigned getTypeQualifiers() const { return TypeQualifiers; }
  SourceLocation getConstSpecLoc() const { return TQ_constLoc; }
  SourceLocation getRestrictSpecLoc() const { return TQ_restrictLoc; }
  SourceLocation getVolatileSpecLoc() const { return TQ_volatileLoc; }
  SourceLocation getAtomicSpecLoc() const { return TQ_atomicLoc; }
  SourceLocation getUnalignedSpecLoc() const { return TQ_unalignedLoc; }
  SourceLocation getPipeLoc() const { return TQ_pipeLoc; }

  /// Clear out all of the type qualifiers.
  void ClearTypeQualifiers() {
    TypeQualifiers = 0;
    TQ_constLoc = SourceLocation();
    TQ_restrictLoc = SourceLocation();
    TQ_volatileLoc = SourceLocation();
    TQ_atomicLoc = SourceLocation();
    TQ_unalignedLoc = SourceLocation();
    TQ_pipeLoc = SourceLocation();
  }

  // function-specifier
  bool isInlineSpecified() const {
    return FS_inline_specified | FS_forceinline_specified;
  }
  SourceLocation getInlineSpecLoc() const {
    return FS_inline_specified ? FS_inlineLoc : FS_forceinlineLoc;
  }

  bool isVirtualSpecified() const { return FS_virtual_specified; }
  SourceLocation getVirtualSpecLoc() const { return FS_virtualLoc; }

  bool isExplicitSpecified() const { return FS_explicit_specified; }
  SourceLocation getExplicitSpecLoc() const { return FS_explicitLoc; }

  bool isNoreturnSpecified() const { return FS_noreturn_specified; }
  SourceLocation getNoreturnSpecLoc() const { return FS_noreturnLoc; }

  void ClearFunctionSpecs() {
    FS_inline_specified = false;
    FS_inlineLoc = SourceLocation();
    FS_forceinline_specified = false;
    FS_forceinlineLoc = SourceLocation();
    FS_virtual_specified = false;
    FS_virtualLoc = SourceLocation();
    FS_explicit_specified = false;
    FS_explicitLoc = SourceLocation();
    FS_noreturn_specified = false;
    FS_noreturnLoc = SourceLocation();
  }

  /// Return true if any type-specifier has been found.
  bool hasTypeSpecifier() const {
    return getTypeSpecType() != DeclSpec::TST_unspecified ||
           getTypeSpecWidth() != DeclSpec::TSW_unspecified ||
           getTypeSpecComplex() != DeclSpec::TSC_unspecified ||
           getTypeSpecSign() != DeclSpec::TSS_unspecified;
  }

  /// Return a bitmask of which flavors of specifiers this
  /// DeclSpec includes.
  unsigned getParsedSpecifiers() const;

  /// isEmpty - Return true if this declaration specifier is completely empty:
  /// no tokens were parsed in the production of it.
  bool isEmpty() const {
    return getParsedSpecifiers() == DeclSpec::PQ_None;
  }

  void SetRangeStart(SourceLocation Loc) { Range.setBegin(Loc); }
  void SetRangeEnd(SourceLocation Loc) { Range.setEnd(Loc); }

  /// These methods set the specified attribute of the DeclSpec and
  /// return false if there was no error.  If an error occurs (for
  /// example, if we tried to set "auto" on a spec with "extern"
  /// already set), they return true and set PrevSpec and DiagID
  /// such that
  ///   Diag(Loc, DiagID) << PrevSpec;
  /// will yield a useful result.
  ///
  /// TODO: use a more general approach that still allows these
  /// diagnostics to be ignored when desired.
  bool SetStorageClassSpec(Sema &S, SCS SC, SourceLocation Loc,
                           const char *&PrevSpec, unsigned &DiagID,
                           const PrintingPolicy &Policy);
  bool SetStorageClassSpecThread(TSCS TSC, SourceLocation Loc,
                                 const char *&PrevSpec, unsigned &DiagID);
  bool SetTypeSpecWidth(TSW W, SourceLocation Loc, const char *&PrevSpec,
                        unsigned &DiagID, const PrintingPolicy &Policy);
  bool SetTypeSpecComplex(TSC C, SourceLocation Loc, const char *&PrevSpec,
                          unsigned &DiagID);
  bool SetTypeSpecSign(TSS S, SourceLocation Loc, const char *&PrevSpec,
                       unsigned &DiagID);
  bool SetTypeSpecType(TST T, SourceLocation Loc, const char *&PrevSpec,
                       unsigned &DiagID, const PrintingPolicy &Policy);
  bool SetTypeSpecType(TST T, SourceLocation Loc, const char *&PrevSpec,
                       unsigned &DiagID, ParsedType Rep,
                       const PrintingPolicy &Policy);
  bool SetTypeSpecType(TST T, SourceLocation Loc, const char *&PrevSpec,
                       unsigned &DiagID, Decl *Rep, bool Owned,
                       const PrintingPolicy &Policy);
  bool SetTypeSpecType(TST T, SourceLocation TagKwLoc,
                       SourceLocation TagNameLoc, const char *&PrevSpec,
                       unsigned &DiagID, ParsedType Rep,
                       const PrintingPolicy &Policy);
  bool SetTypeSpecType(TST T, SourceLocation TagKwLoc,
                       SourceLocation TagNameLoc, const char *&PrevSpec,
                       unsigned &DiagID, Decl *Rep, bool Owned,
                       const PrintingPolicy &Policy);

  bool SetTypeSpecType(TST T, SourceLocation Loc, const char *&PrevSpec,
                       unsigned &DiagID, Expr *Rep,
                       const PrintingPolicy &policy);
  bool SetTypeAltiVecVector(bool isAltiVecVector, SourceLocation Loc,
                       const char *&PrevSpec, unsigned &DiagID,
                       const PrintingPolicy &Policy);
  bool SetTypeAltiVecPixel(bool isAltiVecPixel, SourceLocation Loc,
                       const char *&PrevSpec, unsigned &DiagID,
                       const PrintingPolicy &Policy);
  bool SetTypeAltiVecBool(bool isAltiVecBool, SourceLocation Loc,
                       const char *&PrevSpec, unsigned &DiagID,
                       const PrintingPolicy &Policy);
  bool SetTypePipe(bool isPipe, SourceLocation Loc,
                       const char *&PrevSpec, unsigned &DiagID,
                       const PrintingPolicy &Policy);
  bool SetTypeSpecSat(SourceLocation Loc, const char *&PrevSpec,
                      unsigned &DiagID);
  bool SetTypeSpecError();
  void UpdateDeclRep(Decl *Rep) {
    assert(isDeclRep((TST) TypeSpecType));
    DeclRep = Rep;
  }
  void UpdateTypeRep(ParsedType Rep) {
    assert(isTypeRep((TST) TypeSpecType));
    TypeRep = Rep;
  }
  void UpdateExprRep(Expr *Rep) {
    assert(isExprRep((TST) TypeSpecType));
    ExprRep = Rep;
  }

  bool SetTypeQual(TQ T, SourceLocation Loc, const char *&PrevSpec,
                   unsigned &DiagID, const LangOptions &Lang);

  bool setFunctionSpecInline(SourceLocation Loc, const char *&PrevSpec,
                             unsigned &DiagID);
  bool setFunctionSpecForceInline(SourceLocation Loc, const char *&PrevSpec,
                                  unsigned &DiagID);
  bool setFunctionSpecVirtual(SourceLocation Loc, const char *&PrevSpec,
                              unsigned &DiagID);
  bool setFunctionSpecExplicit(SourceLocation Loc, const char *&PrevSpec,
                               unsigned &DiagID);
  bool setFunctionSpecNoreturn(SourceLocation Loc, const char *&PrevSpec,
                               unsigned &DiagID);

  bool SetFriendSpec(SourceLocation Loc, const char *&PrevSpec,
                     unsigned &DiagID);
  bool setModulePrivateSpec(SourceLocation Loc, const char *&PrevSpec,
                            unsigned &DiagID);
  bool SetConstexprSpec(SourceLocation Loc, const char *&PrevSpec,
                        unsigned &DiagID);

  bool isFriendSpecified() const { return Friend_specified; }
  SourceLocation getFriendSpecLoc() const { return FriendLoc; }

  bool isModulePrivateSpecified() const { return ModulePrivateLoc.isValid(); }
  SourceLocation getModulePrivateSpecLoc() const { return ModulePrivateLoc; }

  bool isConstexprSpecified() const { return Constexpr_specified; }
  SourceLocation getConstexprSpecLoc() const { return ConstexprLoc; }

  void ClearConstexprSpec() {
    Constexpr_specified = false;
    ConstexprLoc = SourceLocation();
  }

  AttributePool &getAttributePool() const {
    return Attrs.getPool();
  }

  /// Concatenates two attribute lists.
  ///
  /// The GCC attribute syntax allows for the following:
  ///
  /// \code
  /// short __attribute__(( unused, deprecated ))
  /// int __attribute__(( may_alias, aligned(16) )) var;
  /// \endcode
  ///
  /// This declares 4 attributes using 2 lists. The following syntax is
  /// also allowed and equivalent to the previous declaration.
  ///
  /// \code
  /// short __attribute__((unused)) __attribute__((deprecated))
  /// int __attribute__((may_alias)) __attribute__((aligned(16))) var;
  /// \endcode
  ///
  void addAttributes(ParsedAttributesView &AL) {
    Attrs.addAll(AL.begin(), AL.end());
  }

  bool hasAttributes() const { return !Attrs.empty(); }

  ParsedAttributes &getAttributes() { return Attrs; }
  const ParsedAttributes &getAttributes() const { return Attrs; }

  void takeAttributesFrom(ParsedAttributes &attrs) {
    Attrs.takeAllFrom(attrs);
  }

  /// Finish - This does final analysis of the declspec, issuing diagnostics for
  /// things like "_Imaginary" (lacking an FP type).  After calling this method,
  /// DeclSpec is guaranteed self-consistent, even if an error occurred.
  void Finish(Sema &S, const PrintingPolicy &Policy);

  const WrittenBuiltinSpecs& getWrittenBuiltinSpecs() const {
    return writtenBS;
  }

  ObjCDeclSpec *getObjCQualifiers() const { return ObjCQualifiers; }
  void setObjCQualifiers(ObjCDeclSpec *quals) { ObjCQualifiers = quals; }

  /// Checks if this DeclSpec can stand alone, without a Declarator.
  ///
  /// Only tag declspecs can stand alone.
  bool isMissingDeclaratorOk();
};

/// Captures information about "declaration specifiers" specific to
/// Objective-C.
class ObjCDeclSpec {
public:
  /// ObjCDeclQualifier - Qualifier used on types in method
  /// declarations.  Not all combinations are sensible.  Parameters
  /// can be one of { in, out, inout } with one of { bycopy, byref }.
  /// Returns can either be { oneway } or not.
  ///
  /// This should be kept in sync with Decl::ObjCDeclQualifier.
  enum ObjCDeclQualifier {
    DQ_None = 0x0,
    DQ_In = 0x1,
    DQ_Inout = 0x2,
    DQ_Out = 0x4,
    DQ_Bycopy = 0x8,
    DQ_Byref = 0x10,
    DQ_Oneway = 0x20,
    DQ_CSNullability = 0x40
  };

  /// PropertyAttributeKind - list of property attributes.
  /// Keep this list in sync with LLVM's Dwarf.h ApplePropertyAttributes.
  enum ObjCPropertyAttributeKind {
    DQ_PR_noattr = 0x0,
    DQ_PR_readonly = 0x01,
    DQ_PR_getter = 0x02,
    DQ_PR_assign = 0x04,
    DQ_PR_readwrite = 0x08,
    DQ_PR_retain = 0x10,
    DQ_PR_copy = 0x20,
    DQ_PR_nonatomic = 0x40,
    DQ_PR_setter = 0x80,
    DQ_PR_atomic = 0x100,
    DQ_PR_weak =   0x200,
    DQ_PR_strong = 0x400,
    DQ_PR_unsafe_unretained = 0x800,
    DQ_PR_nullability = 0x1000,
    DQ_PR_null_resettable = 0x2000,
    DQ_PR_class = 0x4000
  };

  ObjCDeclSpec()
    : objcDeclQualifier(DQ_None), PropertyAttributes(DQ_PR_noattr),
      Nullability(0), GetterName(nullptr), SetterName(nullptr) { }

  ObjCDeclQualifier getObjCDeclQualifier() const {
    return (ObjCDeclQualifier)objcDeclQualifier;
  }
  void setObjCDeclQualifier(ObjCDeclQualifier DQVal) {
    objcDeclQualifier = (ObjCDeclQualifier) (objcDeclQualifier | DQVal);
  }
  void clearObjCDeclQualifier(ObjCDeclQualifier DQVal) {
    objcDeclQualifier = (ObjCDeclQualifier) (objcDeclQualifier & ~DQVal);
  }

  ObjCPropertyAttributeKind getPropertyAttributes() const {
    return ObjCPropertyAttributeKind(PropertyAttributes);
  }
  void setPropertyAttributes(ObjCPropertyAttributeKind PRVal) {
    PropertyAttributes =
      (ObjCPropertyAttributeKind)(PropertyAttributes | PRVal);
  }

  NullabilityKind getNullability() const {
    assert(((getObjCDeclQualifier() & DQ_CSNullability) ||
            (getPropertyAttributes() & DQ_PR_nullability)) &&
           "Objective-C declspec doesn't have nullability");
    return static_cast<NullabilityKind>(Nullability);
  }

  SourceLocation getNullabilityLoc() const {
    assert(((getObjCDeclQualifier() & DQ_CSNullability) ||
            (getPropertyAttributes() & DQ_PR_nullability)) &&
           "Objective-C declspec doesn't have nullability");
    return NullabilityLoc;
  }

  void setNullability(SourceLocation loc, NullabilityKind kind) {
    assert(((getObjCDeclQualifier() & DQ_CSNullability) ||
            (getPropertyAttributes() & DQ_PR_nullability)) &&
           "Set the nullability declspec or property attribute first");
    Nullability = static_cast<unsigned>(kind);
    NullabilityLoc = loc;
  }

  const IdentifierInfo *getGetterName() const { return GetterName; }
  IdentifierInfo *getGetterName() { return GetterName; }
  SourceLocation getGetterNameLoc() const { return GetterNameLoc; }
  void setGetterName(IdentifierInfo *name, SourceLocation loc) {
    GetterName = name;
    GetterNameLoc = loc;
  }

  const IdentifierInfo *getSetterName() const { return SetterName; }
  IdentifierInfo *getSetterName() { return SetterName; }
  SourceLocation getSetterNameLoc() const { return SetterNameLoc; }
  void setSetterName(IdentifierInfo *name, SourceLocation loc) {
    SetterName = name;
    SetterNameLoc = loc;
  }

private:
  // FIXME: These two are unrelated and mutually exclusive. So perhaps
  // we can put them in a union to reflect their mutual exclusivity
  // (space saving is negligible).
  unsigned objcDeclQualifier : 7;

  // NOTE: VC++ treats enums as signed, avoid using ObjCPropertyAttributeKind
  unsigned PropertyAttributes : 15;

  unsigned Nullability : 2;

  SourceLocation NullabilityLoc;

  IdentifierInfo *GetterName;    // getter name or NULL if no getter
  IdentifierInfo *SetterName;    // setter name or NULL if no setter
  SourceLocation GetterNameLoc; // location of the getter attribute's value
  SourceLocation SetterNameLoc; // location of the setter attribute's value

};

/// Describes the kind of unqualified-id parsed.
enum class UnqualifiedIdKind {
  /// An identifier.
  IK_Identifier,
  /// An overloaded operator name, e.g., operator+.
  IK_OperatorFunctionId,
  /// A conversion function name, e.g., operator int.
  IK_ConversionFunctionId,
  /// A user-defined literal name, e.g., operator "" _i.
  IK_LiteralOperatorId,
  /// A constructor name.
  IK_ConstructorName,
  /// A constructor named via a template-id.
  IK_ConstructorTemplateId,
  /// A destructor name.
  IK_DestructorName,
  /// A template-id, e.g., f<int>.
  IK_TemplateId,
  /// An implicit 'self' parameter
  IK_ImplicitSelfParam,
  /// A deduction-guide name (a template-name)
  IK_DeductionGuideName
};

/// Represents a C++ unqualified-id that has been parsed.
class UnqualifiedId {
private:
  UnqualifiedId(const UnqualifiedId &Other) = delete;
  const UnqualifiedId &operator=(const UnqualifiedId &) = delete;

public:
  /// Describes the kind of unqualified-id parsed.
  UnqualifiedIdKind Kind;

  struct OFI {
    /// The kind of overloaded operator.
    OverloadedOperatorKind Operator;

    /// The source locations of the individual tokens that name
    /// the operator, e.g., the "new", "[", and "]" tokens in
    /// operator new [].
    ///
    /// Different operators have different numbers of tokens in their name,
    /// up to three. Any remaining source locations in this array will be
    /// set to an invalid value for operators with fewer than three tokens.
    unsigned SymbolLocations[3];
  };

  /// Anonymous union that holds extra data associated with the
  /// parsed unqualified-id.
  union {
    /// When Kind == IK_Identifier, the parsed identifier, or when
    /// Kind == IK_UserLiteralId, the identifier suffix.
    IdentifierInfo *Identifier;

    /// When Kind == IK_OperatorFunctionId, the overloaded operator
    /// that we parsed.
    struct OFI OperatorFunctionId;

    /// When Kind == IK_ConversionFunctionId, the type that the
    /// conversion function names.
    UnionParsedType ConversionFunctionId;

    /// When Kind == IK_ConstructorName, the class-name of the type
    /// whose constructor is being referenced.
    UnionParsedType ConstructorName;

    /// When Kind == IK_DestructorName, the type referred to by the
    /// class-name.
    UnionParsedType DestructorName;

    /// When Kind == IK_DeductionGuideName, the parsed template-name.
    UnionParsedTemplateTy TemplateName;

    /// When Kind == IK_TemplateId or IK_ConstructorTemplateId,
    /// the template-id annotation that contains the template name and
    /// template arguments.
    TemplateIdAnnotation *TemplateId;
  };

  /// The location of the first token that describes this unqualified-id,
  /// which will be the location of the identifier, "operator" keyword,
  /// tilde (for a destructor), or the template name of a template-id.
  SourceLocation StartLocation;

  /// The location of the last token that describes this unqualified-id.
  SourceLocation EndLocation;

  UnqualifiedId()
      : Kind(UnqualifiedIdKind::IK_Identifier), Identifier(nullptr) {}

  /// Clear out this unqualified-id, setting it to default (invalid)
  /// state.
  void clear() {
    Kind = UnqualifiedIdKind::IK_Identifier;
    Identifier = nullptr;
    StartLocation = SourceLocation();
    EndLocation = SourceLocation();
  }

  /// Determine whether this unqualified-id refers to a valid name.
  bool isValid() const { return StartLocation.isValid(); }

  /// Determine whether this unqualified-id refers to an invalid name.
  bool isInvalid() const { return !isValid(); }

  /// Determine what kind of name we have.
  UnqualifiedIdKind getKind() const { return Kind; }
  void setKind(UnqualifiedIdKind kind) { Kind = kind; }

  /// Specify that this unqualified-id was parsed as an identifier.
  ///
  /// \param Id the parsed identifier.
  /// \param IdLoc the location of the parsed identifier.
  void setIdentifier(const IdentifierInfo *Id, SourceLocation IdLoc) {
    Kind = UnqualifiedIdKind::IK_Identifier;
    Identifier = const_cast<IdentifierInfo *>(Id);
    StartLocation = EndLocation = IdLoc;
  }

  /// Specify that this unqualified-id was parsed as an
  /// operator-function-id.
  ///
  /// \param OperatorLoc the location of the 'operator' keyword.
  ///
  /// \param Op the overloaded operator.
  ///
  /// \param SymbolLocations the locations of the individual operator symbols
  /// in the operator.
  void setOperatorFunctionId(SourceLocation OperatorLoc,
                             OverloadedOperatorKind Op,
                             SourceLocation SymbolLocations[3]);

  /// Specify that this unqualified-id was parsed as a
  /// conversion-function-id.
  ///
  /// \param OperatorLoc the location of the 'operator' keyword.
  ///
  /// \param Ty the type to which this conversion function is converting.
  ///
  /// \param EndLoc the location of the last token that makes up the type name.
  void setConversionFunctionId(SourceLocation OperatorLoc,
                               ParsedType Ty,
                               SourceLocation EndLoc) {
    Kind = UnqualifiedIdKind::IK_ConversionFunctionId;
    StartLocation = OperatorLoc;
    EndLocation = EndLoc;
    ConversionFunctionId = Ty;
  }

  /// Specific that this unqualified-id was parsed as a
  /// literal-operator-id.
  ///
  /// \param Id the parsed identifier.
  ///
  /// \param OpLoc the location of the 'operator' keyword.
  ///
  /// \param IdLoc the location of the identifier.
  void setLiteralOperatorId(const IdentifierInfo *Id, SourceLocation OpLoc,
                              SourceLocation IdLoc) {
    Kind = UnqualifiedIdKind::IK_LiteralOperatorId;
    Identifier = const_cast<IdentifierInfo *>(Id);
    StartLocation = OpLoc;
    EndLocation = IdLoc;
  }

  /// Specify that this unqualified-id was parsed as a constructor name.
  ///
  /// \param ClassType the class type referred to by the constructor name.
  ///
  /// \param ClassNameLoc the location of the class name.
  ///
  /// \param EndLoc the location of the last token that makes up the type name.
  void setConstructorName(ParsedType ClassType,
                          SourceLocation ClassNameLoc,
                          SourceLocation EndLoc) {
    Kind = UnqualifiedIdKind::IK_ConstructorName;
    StartLocation = ClassNameLoc;
    EndLocation = EndLoc;
    ConstructorName = ClassType;
  }

  /// Specify that this unqualified-id was parsed as a
  /// template-id that names a constructor.
  ///
  /// \param TemplateId the template-id annotation that describes the parsed
  /// template-id. This UnqualifiedId instance will take ownership of the
  /// \p TemplateId and will free it on destruction.
  void setConstructorTemplateId(TemplateIdAnnotation *TemplateId);

  /// Specify that this unqualified-id was parsed as a destructor name.
  ///
  /// \param TildeLoc the location of the '~' that introduces the destructor
  /// name.
  ///
  /// \param ClassType the name of the class referred to by the destructor name.
  void setDestructorName(SourceLocation TildeLoc,
                         ParsedType ClassType,
                         SourceLocation EndLoc) {
    Kind = UnqualifiedIdKind::IK_DestructorName;
    StartLocation = TildeLoc;
    EndLocation = EndLoc;
    DestructorName = ClassType;
  }

  /// Specify that this unqualified-id was parsed as a template-id.
  ///
  /// \param TemplateId the template-id annotation that describes the parsed
  /// template-id. This UnqualifiedId instance will take ownership of the
  /// \p TemplateId and will free it on destruction.
  void setTemplateId(TemplateIdAnnotation *TemplateId);

  /// Specify that this unqualified-id was parsed as a template-name for
  /// a deduction-guide.
  ///
  /// \param Template The parsed template-name.
  /// \param TemplateLoc The location of the parsed template-name.
  void setDeductionGuideName(ParsedTemplateTy Template,
                             SourceLocation TemplateLoc) {
    Kind = UnqualifiedIdKind::IK_DeductionGuideName;
    TemplateName = Template;
    StartLocation = EndLocation = TemplateLoc;
  }

  /// Return the source range that covers this unqualified-id.
  SourceRange getSourceRange() const LLVM_READONLY {
    return SourceRange(StartLocation, EndLocation);
  }
  LLVM_ATTRIBUTE_DEPRECATED(SourceLocation getLocStart() const LLVM_READONLY,
                            "Use getBeginLoc instead") {
    return getBeginLoc();
  }
  SourceLocation getBeginLoc() const LLVM_READONLY { return StartLocation; }
  LLVM_ATTRIBUTE_DEPRECATED(SourceLocation getLocEnd() const LLVM_READONLY,
                            "Use getEndLoc instead") {
    return getEndLoc();
  }
  SourceLocation getEndLoc() const LLVM_READONLY { return EndLocation; }
};

/// A set of tokens that has been cached for later parsing.
typedef SmallVector<Token, 4> CachedTokens;

/// One instance of this struct is used for each type in a
/// declarator that is parsed.
///
/// This is intended to be a small value object.
struct DeclaratorChunk {
  enum {
    Pointer, Reference, Array, Function, BlockPointer, MemberPointer, Paren, Pipe
  } Kind;

  /// Loc - The place where this type was defined.
  SourceLocation Loc;
  /// EndLoc - If valid, the place where this chunck ends.
  SourceLocation EndLoc;

  SourceRange getSourceRange() const {
    if (EndLoc.isInvalid())
      return SourceRange(Loc, Loc);
    return SourceRange(Loc, EndLoc);
  }

  ParsedAttributesView AttrList;

  struct PointerTypeInfo {
    /// The type qualifiers: const/volatile/restrict/unaligned/atomic.
    unsigned TypeQuals : 5;

    /// The location of the const-qualifier, if any.
    unsigned ConstQualLoc;

    /// The location of the volatile-qualifier, if any.
    unsigned VolatileQualLoc;

    /// The location of the restrict-qualifier, if any.
    unsigned RestrictQualLoc;

    /// The location of the _Atomic-qualifier, if any.
    unsigned AtomicQualLoc;

    /// The location of the __unaligned-qualifier, if any.
    unsigned UnalignedQualLoc;

    void destroy() {
    }
  };

  struct ReferenceTypeInfo {
    /// The type qualifier: restrict. [GNU] C++ extension
    bool HasRestrict : 1;
    /// True if this is an lvalue reference, false if it's an rvalue reference.
    bool LValueRef : 1;
    void destroy() {
    }
  };

  struct ArrayTypeInfo {
    /// The type qualifiers for the array:
    /// const/volatile/restrict/__unaligned/_Atomic.
    unsigned TypeQuals : 5;

    /// True if this dimension included the 'static' keyword.
    unsigned hasStatic : 1;

    /// True if this dimension was [*].  In this case, NumElts is null.
    unsigned isStar : 1;

    /// This is the size of the array, or null if [] or [*] was specified.
    /// Since the parser is multi-purpose, and we don't want to impose a root
    /// expression class on all clients, NumElts is untyped.
    Expr *NumElts;

    void destroy() {}
  };

  /// ParamInfo - An array of paraminfo objects is allocated whenever a function
  /// declarator is parsed.  There are two interesting styles of parameters
  /// here:
  /// K&R-style identifier lists and parameter type lists.  K&R-style identifier
  /// lists will have information about the identifier, but no type information.
  /// Parameter type lists will have type info (if the actions module provides
  /// it), but may have null identifier info: e.g. for 'void foo(int X, int)'.
  struct ParamInfo {
    IdentifierInfo *Ident;
    SourceLocation IdentLoc;
    Decl *Param;

    /// DefaultArgTokens - When the parameter's default argument
    /// cannot be parsed immediately (because it occurs within the
    /// declaration of a member function), it will be stored here as a
    /// sequence of tokens to be parsed once the class definition is
    /// complete. Non-NULL indicates that there is a default argument.
    std::unique_ptr<CachedTokens> DefaultArgTokens;

    ParamInfo() = default;
    ParamInfo(IdentifierInfo *ident, SourceLocation iloc,
              Decl *param,
              std::unique_ptr<CachedTokens> DefArgTokens = nullptr)
      : Ident(ident), IdentLoc(iloc), Param(param),
        DefaultArgTokens(std::move(DefArgTokens)) {}
  };

  struct TypeAndRange {
    ParsedType Ty;
    SourceRange Range;
  };

  struct FunctionTypeInfo {
    /// hasPrototype - This is true if the function had at least one typed
    /// parameter.  If the function is () or (a,b,c), then it has no prototype,
    /// and is treated as a K&R-style function.
    unsigned hasPrototype : 1;

    /// isVariadic - If this function has a prototype, and if that
    /// proto ends with ',...)', this is true. When true, EllipsisLoc
    /// contains the location of the ellipsis.
    unsigned isVariadic : 1;

    /// Can this declaration be a constructor-style initializer?
    unsigned isAmbiguous : 1;

    /// Whether the ref-qualifier (if any) is an lvalue reference.
    /// Otherwise, it's an rvalue reference.
    unsigned RefQualifierIsLValueRef : 1;

    /// The type qualifiers: const/volatile/restrict/__unaligned
    /// The qualifier bitmask values are the same as in QualType.
    unsigned TypeQuals : 4;

    /// ExceptionSpecType - An ExceptionSpecificationType value.
    unsigned ExceptionSpecType : 4;

    /// DeleteParams - If this is true, we need to delete[] Params.
    unsigned DeleteParams : 1;

    /// HasTrailingReturnType - If this is true, a trailing return type was
    /// specified.
    unsigned HasTrailingReturnType : 1;

    /// The location of the left parenthesis in the source.
    unsigned LParenLoc;

    /// When isVariadic is true, the location of the ellipsis in the source.
    unsigned EllipsisLoc;

    /// The location of the right parenthesis in the source.
    unsigned RParenLoc;

    /// NumParams - This is the number of formal parameters specified by the
    /// declarator.
    unsigned NumParams;

    /// NumExceptionsOrDecls - This is the number of types in the
    /// dynamic-exception-decl, if the function has one. In C, this is the
    /// number of declarations in the function prototype.
    unsigned NumExceptionsOrDecls;

    /// The location of the ref-qualifier, if any.
    ///
    /// If this is an invalid location, there is no ref-qualifier.
    unsigned RefQualifierLoc;

    /// The location of the const-qualifier, if any.
    ///
    /// If this is an invalid location, there is no const-qualifier.
    unsigned ConstQualifierLoc;

    /// The location of the volatile-qualifier, if any.
    ///
    /// If this is an invalid location, there is no volatile-qualifier.
    unsigned VolatileQualifierLoc;

    /// The location of the restrict-qualifier, if any.
    ///
    /// If this is an invalid location, there is no restrict-qualifier.
    unsigned RestrictQualifierLoc;

    /// The location of the 'mutable' qualifer in a lambda-declarator, if
    /// any.
    unsigned MutableLoc;

    /// The beginning location of the exception specification, if any.
    unsigned ExceptionSpecLocBeg;

    /// The end location of the exception specification, if any.
    unsigned ExceptionSpecLocEnd;

    /// Params - This is a pointer to a new[]'d array of ParamInfo objects that
    /// describe the parameters specified by this function declarator.  null if
    /// there are no parameters specified.
    ParamInfo *Params;

    union {
      /// Pointer to a new[]'d array of TypeAndRange objects that
      /// contain the types in the function's dynamic exception specification
      /// and their locations, if there is one.
      TypeAndRange *Exceptions;

      /// Pointer to the expression in the noexcept-specifier of this
      /// function, if it has one.
      Expr *NoexceptExpr;

      /// Pointer to the cached tokens for an exception-specification
      /// that has not yet been parsed.
      CachedTokens *ExceptionSpecTokens;

      /// Pointer to a new[]'d array of declarations that need to be available
      /// for lookup inside the function body, if one exists. Does not exist in
      /// C++.
      NamedDecl **DeclsInPrototype;
    };

    /// If HasTrailingReturnType is true, this is the trailing return
    /// type specified.
    UnionParsedType TrailingReturnType;

    /// Reset the parameter list to having zero parameters.
    ///
    /// This is used in various places for error recovery.
    void freeParams() {
      for (unsigned I = 0; I < NumParams; ++I)
        Params[I].DefaultArgTokens.reset();
      if (DeleteParams) {
        delete[] Params;
        DeleteParams = false;
      }
      NumParams = 0;
    }

    void destroy() {
      freeParams();
      switch (getExceptionSpecType()) {
      default:
        break;
      case EST_Dynamic:
        delete[] Exceptions;
        break;
      case EST_Unparsed:
        delete ExceptionSpecTokens;
        break;
      case EST_None:
        if (NumExceptionsOrDecls != 0)
          delete[] DeclsInPrototype;
        break;
      }
    }

    /// isKNRPrototype - Return true if this is a K&R style identifier list,
    /// like "void foo(a,b,c)".  In a function definition, this will be followed
    /// by the parameter type definitions.
    bool isKNRPrototype() const { return !hasPrototype && NumParams != 0; }

    SourceLocation getLParenLoc() const {
      return SourceLocation::getFromRawEncoding(LParenLoc);
    }

    SourceLocation getEllipsisLoc() const {
      return SourceLocation::getFromRawEncoding(EllipsisLoc);
    }

    SourceLocation getRParenLoc() const {
      return SourceLocation::getFromRawEncoding(RParenLoc);
    }

    SourceLocation getExceptionSpecLocBeg() const {
      return SourceLocation::getFromRawEncoding(ExceptionSpecLocBeg);
    }

    SourceLocation getExceptionSpecLocEnd() const {
      return SourceLocation::getFromRawEncoding(ExceptionSpecLocEnd);
    }

    SourceRange getExceptionSpecRange() const {
      return SourceRange(getExceptionSpecLocBeg(), getExceptionSpecLocEnd());
    }

    /// Retrieve the location of the ref-qualifier, if any.
    SourceLocation getRefQualifierLoc() const {
      return SourceLocation::getFromRawEncoding(RefQualifierLoc);
    }

    /// Retrieve the location of the 'const' qualifier, if any.
    SourceLocation getConstQualifierLoc() const {
      return SourceLocation::getFromRawEncoding(ConstQualifierLoc);
    }

    /// Retrieve the location of the 'volatile' qualifier, if any.
    SourceLocation getVolatileQualifierLoc() const {
      return SourceLocation::getFromRawEncoding(VolatileQualifierLoc);
    }

    /// Retrieve the location of the 'restrict' qualifier, if any.
    SourceLocation getRestrictQualifierLoc() const {
      return SourceLocation::getFromRawEncoding(RestrictQualifierLoc);
    }

    /// Retrieve the location of the 'mutable' qualifier, if any.
    SourceLocation getMutableLoc() const {
      return SourceLocation::getFromRawEncoding(MutableLoc);
    }

    /// Determine whether this function declaration contains a
    /// ref-qualifier.
    bool hasRefQualifier() const { return getRefQualifierLoc().isValid(); }

    /// Determine whether this lambda-declarator contains a 'mutable'
    /// qualifier.
    bool hasMutableQualifier() const { return getMutableLoc().isValid(); }

    /// Get the type of exception specification this function has.
    ExceptionSpecificationType getExceptionSpecType() const {
      return static_cast<ExceptionSpecificationType>(ExceptionSpecType);
    }

    /// Get the number of dynamic exception specifications.
    unsigned getNumExceptions() const {
      assert(ExceptionSpecType != EST_None);
      return NumExceptionsOrDecls;
    }

    /// Get the non-parameter decls defined within this function
    /// prototype. Typically these are tag declarations.
    ArrayRef<NamedDecl *> getDeclsInPrototype() const {
      assert(ExceptionSpecType == EST_None);
      return llvm::makeArrayRef(DeclsInPrototype, NumExceptionsOrDecls);
    }

    /// Determine whether this function declarator had a
    /// trailing-return-type.
    bool hasTrailingReturnType() const { return HasTrailingReturnType; }

    /// Get the trailing-return-type for this function declarator.
    ParsedType getTrailingReturnType() const { return TrailingReturnType; }
  };

  struct BlockPointerTypeInfo {
    /// For now, sema will catch these as invalid.
    /// The type qualifiers: const/volatile/restrict/__unaligned/_Atomic.
    unsigned TypeQuals : 5;

    void destroy() {
    }
  };

  struct MemberPointerTypeInfo {
    /// The type qualifiers: const/volatile/restrict/__unaligned/_Atomic.
    unsigned TypeQuals : 5;
    // CXXScopeSpec has a constructor, so it can't be a direct member.
    // So we need some pointer-aligned storage and a bit of trickery.
    alignas(CXXScopeSpec) char ScopeMem[sizeof(CXXScopeSpec)];
    CXXScopeSpec &Scope() {
      return *reinterpret_cast<CXXScopeSpec *>(ScopeMem);
    }
    const CXXScopeSpec &Scope() const {
      return *reinterpret_cast<const CXXScopeSpec *>(ScopeMem);
    }
    void destroy() {
      Scope().~CXXScopeSpec();
    }
  };

  struct PipeTypeInfo {
    /// The access writes.
    unsigned AccessWrites : 3;

    void destroy() {}
  };

  union {
    PointerTypeInfo       Ptr;
    ReferenceTypeInfo     Ref;
    ArrayTypeInfo         Arr;
    FunctionTypeInfo      Fun;
    BlockPointerTypeInfo  Cls;
    MemberPointerTypeInfo Mem;
    PipeTypeInfo          PipeInfo;
  };

  void destroy() {
    switch (Kind) {
    case DeclaratorChunk::Function:      return Fun.destroy();
    case DeclaratorChunk::Pointer:       return Ptr.destroy();
    case DeclaratorChunk::BlockPointer:  return Cls.destroy();
    case DeclaratorChunk::Reference:     return Ref.destroy();
    case DeclaratorChunk::Array:         return Arr.destroy();
    case DeclaratorChunk::MemberPointer: return Mem.destroy();
    case DeclaratorChunk::Paren:         return;
    case DeclaratorChunk::Pipe:          return PipeInfo.destroy();
    }
  }

  /// If there are attributes applied to this declaratorchunk, return
  /// them.
  const ParsedAttributesView &getAttrs() const { return AttrList; }
  ParsedAttributesView &getAttrs() { return AttrList; }

  /// Return a DeclaratorChunk for a pointer.
  static DeclaratorChunk getPointer(unsigned TypeQuals, SourceLocation Loc,
                                    SourceLocation ConstQualLoc,
                                    SourceLocation VolatileQualLoc,
                                    SourceLocation RestrictQualLoc,
                                    SourceLocation AtomicQualLoc,
                                    SourceLocation UnalignedQualLoc) {
    DeclaratorChunk I;
    I.Kind                = Pointer;
    I.Loc                 = Loc;
    I.Ptr.TypeQuals       = TypeQuals;
    I.Ptr.ConstQualLoc    = ConstQualLoc.getRawEncoding();
    I.Ptr.VolatileQualLoc = VolatileQualLoc.getRawEncoding();
    I.Ptr.RestrictQualLoc = RestrictQualLoc.getRawEncoding();
    I.Ptr.AtomicQualLoc   = AtomicQualLoc.getRawEncoding();
    I.Ptr.UnalignedQualLoc = UnalignedQualLoc.getRawEncoding();
    return I;
  }

  /// Return a DeclaratorChunk for a reference.
  static DeclaratorChunk getReference(unsigned TypeQuals, SourceLocation Loc,
                                      bool lvalue) {
    DeclaratorChunk I;
    I.Kind            = Reference;
    I.Loc             = Loc;
    I.Ref.HasRestrict = (TypeQuals & DeclSpec::TQ_restrict) != 0;
    I.Ref.LValueRef   = lvalue;
    return I;
  }

  /// Return a DeclaratorChunk for an array.
  static DeclaratorChunk getArray(unsigned TypeQuals,
                                  bool isStatic, bool isStar, Expr *NumElts,
                                  SourceLocation LBLoc, SourceLocation RBLoc) {
    DeclaratorChunk I;
    I.Kind          = Array;
    I.Loc           = LBLoc;
    I.EndLoc        = RBLoc;
    I.Arr.TypeQuals = TypeQuals;
    I.Arr.hasStatic = isStatic;
    I.Arr.isStar    = isStar;
    I.Arr.NumElts   = NumElts;
    return I;
  }

  /// DeclaratorChunk::getFunction - Return a DeclaratorChunk for a function.
  /// "TheDeclarator" is the declarator that this will be added to.
  static DeclaratorChunk getFunction(bool HasProto,
                                     bool IsAmbiguous,
                                     SourceLocation LParenLoc,
                                     ParamInfo *Params, unsigned NumParams,
                                     SourceLocation EllipsisLoc,
                                     SourceLocation RParenLoc,
                                     unsigned TypeQuals,
                                     bool RefQualifierIsLvalueRef,
                                     SourceLocation RefQualifierLoc,
                                     SourceLocation ConstQualifierLoc,
                                     SourceLocation VolatileQualifierLoc,
                                     SourceLocation RestrictQualifierLoc,
                                     SourceLocation MutableLoc,
                                     ExceptionSpecificationType ESpecType,
                                     SourceRange ESpecRange,
                                     ParsedType *Exceptions,
                                     SourceRange *ExceptionRanges,
                                     unsigned NumExceptions,
                                     Expr *NoexceptExpr,
                                     CachedTokens *ExceptionSpecTokens,
                                     ArrayRef<NamedDecl *> DeclsInPrototype,
                                     SourceLocation LocalRangeBegin,
                                     SourceLocation LocalRangeEnd,
                                     Declarator &TheDeclarator,
                                     TypeResult TrailingReturnType =
                                                    TypeResult());

  /// Return a DeclaratorChunk for a block.
  static DeclaratorChunk getBlockPointer(unsigned TypeQuals,
                                         SourceLocation Loc) {
    DeclaratorChunk I;
    I.Kind          = BlockPointer;
    I.Loc           = Loc;
    I.Cls.TypeQuals = TypeQuals;
    return I;
  }

  /// Return a DeclaratorChunk for a block.
  static DeclaratorChunk getPipe(unsigned TypeQuals,
                                 SourceLocation Loc) {
    DeclaratorChunk I;
    I.Kind          = Pipe;
    I.Loc           = Loc;
    I.Cls.TypeQuals = TypeQuals;
    return I;
  }

  static DeclaratorChunk getMemberPointer(const CXXScopeSpec &SS,
                                          unsigned TypeQuals,
                                          SourceLocation Loc) {
    DeclaratorChunk I;
    I.Kind          = MemberPointer;
    I.Loc           = SS.getBeginLoc();
    I.EndLoc        = Loc;
    I.Mem.TypeQuals = TypeQuals;
    new (I.Mem.ScopeMem) CXXScopeSpec(SS);
    return I;
  }

  /// Return a DeclaratorChunk for a paren.
  static DeclaratorChunk getParen(SourceLocation LParenLoc,
                                  SourceLocation RParenLoc) {
    DeclaratorChunk I;
    I.Kind          = Paren;
    I.Loc           = LParenLoc;
    I.EndLoc        = RParenLoc;
    return I;
  }

  bool isParen() const {
    return Kind == Paren;
  }
};

/// A parsed C++17 decomposition declarator of the form
///   '[' identifier-list ']'
class DecompositionDeclarator {
public:
  struct Binding {
    IdentifierInfo *Name;
    SourceLocation NameLoc;
  };

private:
  /// The locations of the '[' and ']' tokens.
  SourceLocation LSquareLoc, RSquareLoc;

  /// The bindings.
  Binding *Bindings;
  unsigned NumBindings : 31;
  unsigned DeleteBindings : 1;

  friend class Declarator;

public:
  DecompositionDeclarator()
      : Bindings(nullptr), NumBindings(0), DeleteBindings(false) {}
  DecompositionDeclarator(const DecompositionDeclarator &G) = delete;
  DecompositionDeclarator &operator=(const DecompositionDeclarator &G) = delete;
  ~DecompositionDeclarator() {
    if (DeleteBindings)
      delete[] Bindings;
  }

  void clear() {
    LSquareLoc = RSquareLoc = SourceLocation();
    if (DeleteBindings)
      delete[] Bindings;
    Bindings = nullptr;
    NumBindings = 0;
    DeleteBindings = false;
  }

  ArrayRef<Binding> bindings() const {
    return llvm::makeArrayRef(Bindings, NumBindings);
  }

  bool isSet() const { return LSquareLoc.isValid(); }

  SourceLocation getLSquareLoc() const { return LSquareLoc; }
  SourceLocation getRSquareLoc() const { return RSquareLoc; }
  SourceRange getSourceRange() const {
    return SourceRange(LSquareLoc, RSquareLoc);
  }
};

/// Described the kind of function definition (if any) provided for
/// a function.
enum FunctionDefinitionKind {
  FDK_Declaration,
  FDK_Definition,
  FDK_Defaulted,
  FDK_Deleted
};

enum class DeclaratorContext {
    FileContext,         // File scope declaration.
    PrototypeContext,    // Within a function prototype.
    ObjCResultContext,   // An ObjC method result type.
    ObjCParameterContext,// An ObjC method parameter type.
    KNRTypeListContext,  // K&R type definition list for formals.
    TypeNameContext,     // Abstract declarator for types.
    FunctionalCastContext, // Type in a C++ functional cast expression.
    MemberContext,       // Struct/Union field.
    BlockContext,        // Declaration within a block in a function.
    ForContext,          // Declaration within first part of a for loop.
    InitStmtContext,     // Declaration within optional init stmt of if/switch.
    ConditionContext,    // Condition declaration in a C++ if/switch/while/for.
    TemplateParamContext,// Within a template parameter list.
    CXXNewContext,       // C++ new-expression.
    CXXCatchContext,     // C++ catch exception-declaration
    ObjCCatchContext,    // Objective-C catch exception-declaration
    BlockLiteralContext, // Block literal declarator.
    LambdaExprContext,   // Lambda-expression declarator.
    LambdaExprParameterContext, // Lambda-expression parameter declarator.
    ConversionIdContext, // C++ conversion-type-id.
    TrailingReturnContext, // C++11 trailing-type-specifier.
    TrailingReturnVarContext, // C++11 trailing-type-specifier for variable.
    TemplateArgContext,  // Any template argument (in template argument list).
    TemplateTypeArgContext, // Template type argument (in default argument).
    AliasDeclContext,    // C++11 alias-declaration.
    AliasTemplateContext // C++11 alias-declaration template.
};


/// Information about one declarator, including the parsed type
/// information and the identifier.
///
/// When the declarator is fully formed, this is turned into the appropriate
/// Decl object.
///
/// Declarators come in two types: normal declarators and abstract declarators.
/// Abstract declarators are used when parsing types, and don't have an
/// identifier.  Normal declarators do have ID's.
///
/// Instances of this class should be a transient object that lives on the
/// stack, not objects that are allocated in large quantities on the heap.
class Declarator {

private:
  const DeclSpec &DS;
  CXXScopeSpec SS;
  UnqualifiedId Name;
  SourceRange Range;

  /// Where we are parsing this declarator.
  DeclaratorContext Context;

  /// The C++17 structured binding, if any. This is an alternative to a Name.
  DecompositionDeclarator BindingGroup;

  /// DeclTypeInfo - This holds each type that the declarator includes as it is
  /// parsed.  This is pushed from the identifier out, which means that element
  /// #0 will be the most closely bound to the identifier, and
  /// DeclTypeInfo.back() will be the least closely bound.
  SmallVector<DeclaratorChunk, 8> DeclTypeInfo;

  /// InvalidType - Set by Sema::GetTypeForDeclarator().
  unsigned InvalidType : 1;

  /// GroupingParens - Set by Parser::ParseParenDeclarator().
  unsigned GroupingParens : 1;

  /// FunctionDefinition - Is this Declarator for a function or member
  /// definition and, if so, what kind?
  ///
  /// Actually a FunctionDefinitionKind.
  unsigned FunctionDefinition : 2;

  /// Is this Declarator a redeclaration?
  unsigned Redeclaration : 1;

  /// true if the declaration is preceded by \c __extension__.
  unsigned Extension : 1;

  /// Indicates whether this is an Objective-C instance variable.
  unsigned ObjCIvar : 1;

  /// Indicates whether this is an Objective-C 'weak' property.
  unsigned ObjCWeakProperty : 1;

  /// Indicates whether the InlineParams / InlineBindings storage has been used.
  unsigned InlineStorageUsed : 1;

  /// Attrs - Attributes.
  ParsedAttributes Attrs;

  /// The asm label, if specified.
  Expr *AsmLabel;

#ifndef _MSC_VER
  union {
#endif
    /// InlineParams - This is a local array used for the first function decl
    /// chunk to avoid going to the heap for the common case when we have one
    /// function chunk in the declarator.
    DeclaratorChunk::ParamInfo InlineParams[16];
    DecompositionDeclarator::Binding InlineBindings[16];
#ifndef _MSC_VER
  };
#endif

  /// If this is the second or subsequent declarator in this declaration,
  /// the location of the comma before this declarator.
  SourceLocation CommaLoc;

  /// If provided, the source location of the ellipsis used to describe
  /// this declarator as a parameter pack.
  SourceLocation EllipsisLoc;

  friend struct DeclaratorChunk;

public:
  Declarator(const DeclSpec &ds, DeclaratorContext C)
      : DS(ds), Range(ds.getSourceRange()), Context(C),
        InvalidType(DS.getTypeSpecType() == DeclSpec::TST_error),
        GroupingParens(false), FunctionDefinition(FDK_Declaration),
        Redeclaration(false), Extension(false), ObjCIvar(false),
        ObjCWeakProperty(false), InlineStorageUsed(false),
        Attrs(ds.getAttributePool().getFactory()), AsmLabel(nullptr) {}

  ~Declarator() {
    clear();
  }
  /// getDeclSpec - Return the declaration-specifier that this declarator was
  /// declared with.
  const DeclSpec &getDeclSpec() const { return DS; }

  /// getMutableDeclSpec - Return a non-const version of the DeclSpec.  This
  /// should be used with extreme care: declspecs can often be shared between
  /// multiple declarators, so mutating the DeclSpec affects all of the
  /// Declarators.  This should only be done when the declspec is known to not
  /// be shared or when in error recovery etc.
  DeclSpec &getMutableDeclSpec() { return const_cast<DeclSpec &>(DS); }

  AttributePool &getAttributePool() const {
    return Attrs.getPool();
  }

  /// getCXXScopeSpec - Return the C++ scope specifier (global scope or
  /// nested-name-specifier) that is part of the declarator-id.
  const CXXScopeSpec &getCXXScopeSpec() const { return SS; }
  CXXScopeSpec &getCXXScopeSpec() { return SS; }

  /// Retrieve the name specified by this declarator.
  UnqualifiedId &getName() { return Name; }

  const DecompositionDeclarator &getDecompositionDeclarator() const {
    return BindingGroup;
  }

  DeclaratorContext getContext() const { return Context; }

  bool isPrototypeContext() const {
    return (Context == DeclaratorContext::PrototypeContext ||
            Context == DeclaratorContext::ObjCParameterContext ||
            Context == DeclaratorContext::ObjCResultContext ||
            Context == DeclaratorContext::LambdaExprParameterContext);
  }

  /// Get the source range that spans this declarator.
  SourceRange getSourceRange() const LLVM_READONLY { return Range; }
  LLVM_ATTRIBUTE_DEPRECATED(SourceLocation getLocStart() const LLVM_READONLY,
                            "Use getBeginLoc instead") {
    return getBeginLoc();
  }
  SourceLocation getBeginLoc() const LLVM_READONLY { return Range.getBegin(); }
  LLVM_ATTRIBUTE_DEPRECATED(SourceLocation getLocEnd() const LLVM_READONLY,
                            "Use getEndLoc instead") {
    return getEndLoc();
  }
  SourceLocation getEndLoc() const LLVM_READONLY { return Range.getEnd(); }

  void SetSourceRange(SourceRange R) { Range = R; }
  /// SetRangeBegin - Set the start of the source range to Loc, unless it's
  /// invalid.
  void SetRangeBegin(SourceLocation Loc) {
    if (!Loc.isInvalid())
      Range.setBegin(Loc);
  }
  /// SetRangeEnd - Set the end of the source range to Loc, unless it's invalid.
  void SetRangeEnd(SourceLocation Loc) {
    if (!Loc.isInvalid())
      Range.setEnd(Loc);
  }
  /// ExtendWithDeclSpec - Extend the declarator source range to include the
  /// given declspec, unless its location is invalid. Adopts the range start if
  /// the current range start is invalid.
  void ExtendWithDeclSpec(const DeclSpec &DS) {
    SourceRange SR = DS.getSourceRange();
    if (Range.getBegin().isInvalid())
      Range.setBegin(SR.getBegin());
    if (!SR.getEnd().isInvalid())
      Range.setEnd(SR.getEnd());
  }

  /// Reset the contents of this Declarator.
  void clear() {
    SS.clear();
    Name.clear();
    Range = DS.getSourceRange();
    BindingGroup.clear();

    for (unsigned i = 0, e = DeclTypeInfo.size(); i != e; ++i)
      DeclTypeInfo[i].destroy();
    DeclTypeInfo.clear();
    Attrs.clear();
    AsmLabel = nullptr;
    InlineStorageUsed = false;
    ObjCIvar = false;
    ObjCWeakProperty = false;
    CommaLoc = SourceLocation();
    EllipsisLoc = SourceLocation();
  }

  /// mayOmitIdentifier - Return true if the identifier is either optional or
  /// not allowed.  This is true for typenames, prototypes, and template
  /// parameter lists.
  bool mayOmitIdentifier() const {
    switch (Context) {
    case DeclaratorContext::FileContext:
    case DeclaratorContext::KNRTypeListContext:
    case DeclaratorContext::MemberContext:
    case DeclaratorContext::BlockContext:
    case DeclaratorContext::ForContext:
    case DeclaratorContext::InitStmtContext:
    case DeclaratorContext::ConditionContext:
      return false;

    case DeclaratorContext::TypeNameContext:
    case DeclaratorContext::FunctionalCastContext:
    case DeclaratorContext::AliasDeclContext:
    case DeclaratorContext::AliasTemplateContext:
    case DeclaratorContext::PrototypeContext:
    case DeclaratorContext::LambdaExprParameterContext:
    case DeclaratorContext::ObjCParameterContext:
    case DeclaratorContext::ObjCResultContext:
    case DeclaratorContext::TemplateParamContext:
    case DeclaratorContext::CXXNewContext:
    case DeclaratorContext::CXXCatchContext:
    case DeclaratorContext::ObjCCatchContext:
    case DeclaratorContext::BlockLiteralContext:
    case DeclaratorContext::LambdaExprContext:
    case DeclaratorContext::ConversionIdContext:
    case DeclaratorContext::TemplateArgContext:
    case DeclaratorContext::TemplateTypeArgContext:
    case DeclaratorContext::TrailingReturnContext:
    case DeclaratorContext::TrailingReturnVarContext:
      return true;
    }
    llvm_unreachable("unknown context kind!");
  }

  /// mayHaveIdentifier - Return true if the identifier is either optional or
  /// required.  This is true for normal declarators and prototypes, but not
  /// typenames.
  bool mayHaveIdentifier() const {
    switch (Context) {
    case DeclaratorContext::FileContext:
    case DeclaratorContext::KNRTypeListContext:
    case DeclaratorContext::MemberContext:
    case DeclaratorContext::BlockContext:
    case DeclaratorContext::ForContext:
    case DeclaratorContext::InitStmtContext:
    case DeclaratorContext::ConditionContext:
    case DeclaratorContext::PrototypeContext:
    case DeclaratorContext::LambdaExprParameterContext:
    case DeclaratorContext::TemplateParamContext:
    case DeclaratorContext::CXXCatchContext:
    case DeclaratorContext::ObjCCatchContext:
      return true;

    case DeclaratorContext::TypeNameContext:
    case DeclaratorContext::FunctionalCastContext:
    case DeclaratorContext::CXXNewContext:
    case DeclaratorContext::AliasDeclContext:
    case DeclaratorContext::AliasTemplateContext:
    case DeclaratorContext::ObjCParameterContext:
    case DeclaratorContext::ObjCResultContext:
    case DeclaratorContext::BlockLiteralContext:
    case DeclaratorContext::LambdaExprContext:
    case DeclaratorContext::ConversionIdContext:
    case DeclaratorContext::TemplateArgContext:
    case DeclaratorContext::TemplateTypeArgContext:
    case DeclaratorContext::TrailingReturnContext:
    case DeclaratorContext::TrailingReturnVarContext:
      return false;
    }
    llvm_unreachable("unknown context kind!");
  }

  /// Return true if the context permits a C++17 decomposition declarator.
  bool mayHaveDecompositionDeclarator() const {
    switch (Context) {
    case DeclaratorContext::FileContext:
      // FIXME: It's not clear that the proposal meant to allow file-scope
      // structured bindings, but it does.
    case DeclaratorContext::BlockContext:
    case DeclaratorContext::ForContext:
    case DeclaratorContext::InitStmtContext:
    case DeclaratorContext::ConditionContext:
      return true;

    case DeclaratorContext::MemberContext:
    case DeclaratorContext::PrototypeContext:
    case DeclaratorContext::TemplateParamContext:
      // Maybe one day...
      return false;

    // These contexts don't allow any kind of non-abstract declarator.
    case DeclaratorContext::KNRTypeListContext:
    case DeclaratorContext::TypeNameContext:
    case DeclaratorContext::FunctionalCastContext:
    case DeclaratorContext::AliasDeclContext:
    case DeclaratorContext::AliasTemplateContext:
    case DeclaratorContext::LambdaExprParameterContext:
    case DeclaratorContext::ObjCParameterContext:
    case DeclaratorContext::ObjCResultContext:
    case DeclaratorContext::CXXNewContext:
    case DeclaratorContext::CXXCatchContext:
    case DeclaratorContext::ObjCCatchContext:
    case DeclaratorContext::BlockLiteralContext:
    case DeclaratorContext::LambdaExprContext:
    case DeclaratorContext::ConversionIdContext:
    case DeclaratorContext::TemplateArgContext:
    case DeclaratorContext::TemplateTypeArgContext:
    case DeclaratorContext::TrailingReturnContext:
    case DeclaratorContext::TrailingReturnVarContext:
      return false;
    }
    llvm_unreachable("unknown context kind!");
  }

  /// mayBeFollowedByCXXDirectInit - Return true if the declarator can be
  /// followed by a C++ direct initializer, e.g. "int x(1);".
  bool mayBeFollowedByCXXDirectInit() const {
    if (hasGroupingParens()) return false;

    if (getDeclSpec().getStorageClassSpec() == DeclSpec::SCS_typedef)
      return false;

    if (getDeclSpec().getStorageClassSpec() == DeclSpec::SCS_extern &&
        Context != DeclaratorContext::FileContext)
      return false;

    // Special names can't have direct initializers.
    if (Name.getKind() != UnqualifiedIdKind::IK_Identifier)
      return false;

    switch (Context) {
    case DeclaratorContext::FileContext:
    case DeclaratorContext::BlockContext:
    case DeclaratorContext::ForContext:
    case DeclaratorContext::InitStmtContext:
    case DeclaratorContext::TrailingReturnVarContext:
      return true;

    case DeclaratorContext::ConditionContext:
      // This may not be followed by a direct initializer, but it can't be a
      // function declaration either, and we'd prefer to perform a tentative
      // parse in order to produce the right diagnostic.
      return true;

    case DeclaratorContext::KNRTypeListContext:
    case DeclaratorContext::MemberContext:
    case DeclaratorContext::PrototypeContext:
    case DeclaratorContext::LambdaExprParameterContext:
    case DeclaratorContext::ObjCParameterContext:
    case DeclaratorContext::ObjCResultContext:
    case DeclaratorContext::TemplateParamContext:
    case DeclaratorContext::CXXCatchContext:
    case DeclaratorContext::ObjCCatchContext:
    case DeclaratorContext::TypeNameContext:
    case DeclaratorContext::FunctionalCastContext: // FIXME
    case DeclaratorContext::CXXNewContext:
    case DeclaratorContext::AliasDeclContext:
    case DeclaratorContext::AliasTemplateContext:
    case DeclaratorContext::BlockLiteralContext:
    case DeclaratorContext::LambdaExprContext:
    case DeclaratorContext::ConversionIdContext:
    case DeclaratorContext::TemplateArgContext:
    case DeclaratorContext::TemplateTypeArgContext:
    case DeclaratorContext::TrailingReturnContext:
      return false;
    }
    llvm_unreachable("unknown context kind!");
  }

  /// isPastIdentifier - Return true if we have parsed beyond the point where
  /// the name would appear. (This may happen even if we haven't actually parsed
  /// a name, perhaps because this context doesn't require one.)
  bool isPastIdentifier() const { return Name.isValid(); }

  /// hasName - Whether this declarator has a name, which might be an
  /// identifier (accessible via getIdentifier()) or some kind of
  /// special C++ name (constructor, destructor, etc.), or a structured
  /// binding (which is not exactly a name, but occupies the same position).
  bool hasName() const {
    return Name.getKind() != UnqualifiedIdKind::IK_Identifier ||
           Name.Identifier || isDecompositionDeclarator();
  }

  /// Return whether this declarator is a decomposition declarator.
  bool isDecompositionDeclarator() const {
    return BindingGroup.isSet();
  }

  IdentifierInfo *getIdentifier() const {
    if (Name.getKind() == UnqualifiedIdKind::IK_Identifier)
      return Name.Identifier;

    return nullptr;
  }
  SourceLocation getIdentifierLoc() const { return Name.StartLocation; }

  /// Set the name of this declarator to be the given identifier.
  void SetIdentifier(IdentifierInfo *Id, SourceLocation IdLoc) {
    Name.setIdentifier(Id, IdLoc);
  }

  /// Set the decomposition bindings for this declarator.
  void
  setDecompositionBindings(SourceLocation LSquareLoc,
                           ArrayRef<DecompositionDeclarator::Binding> Bindings,
                           SourceLocation RSquareLoc);

  /// AddTypeInfo - Add a chunk to this declarator. Also extend the range to
  /// EndLoc, which should be the last token of the chunk.
  /// This function takes attrs by R-Value reference because it takes ownership
  /// of those attributes from the parameter.
  void AddTypeInfo(const DeclaratorChunk &TI, ParsedAttributes &&attrs,
                   SourceLocation EndLoc) {
    DeclTypeInfo.push_back(TI);
    DeclTypeInfo.back().getAttrs().addAll(attrs.begin(), attrs.end());
    getAttributePool().takeAllFrom(attrs.getPool());

    if (!EndLoc.isInvalid())
      SetRangeEnd(EndLoc);
  }

  /// AddTypeInfo - Add a chunk to this declarator. Also extend the range to
  /// EndLoc, which should be the last token of the chunk.
  void AddTypeInfo(const DeclaratorChunk &TI, SourceLocation EndLoc) {
    DeclTypeInfo.push_back(TI);

    if (!EndLoc.isInvalid())
      SetRangeEnd(EndLoc);
  }

  /// Add a new innermost chunk to this declarator.
  void AddInnermostTypeInfo(const DeclaratorChunk &TI) {
    DeclTypeInfo.insert(DeclTypeInfo.begin(), TI);
  }

  /// Return the number of types applied to this declarator.
  unsigned getNumTypeObjects() const { return DeclTypeInfo.size(); }

  /// Return the specified TypeInfo from this declarator.  TypeInfo #0 is
  /// closest to the identifier.
  const DeclaratorChunk &getTypeObject(unsigned i) const {
    assert(i < DeclTypeInfo.size() && "Invalid type chunk");
    return DeclTypeInfo[i];
  }
  DeclaratorChunk &getTypeObject(unsigned i) {
    assert(i < DeclTypeInfo.size() && "Invalid type chunk");
    return DeclTypeInfo[i];
  }

  typedef SmallVectorImpl<DeclaratorChunk>::const_iterator type_object_iterator;
  typedef llvm::iterator_range<type_object_iterator> type_object_range;

  /// Returns the range of type objects, from the identifier outwards.
  type_object_range type_objects() const {
    return type_object_range(DeclTypeInfo.begin(), DeclTypeInfo.end());
  }

  void DropFirstTypeObject() {
    assert(!DeclTypeInfo.empty() && "No type chunks to drop.");
    DeclTypeInfo.front().destroy();
    DeclTypeInfo.erase(DeclTypeInfo.begin());
  }

  /// Return the innermost (closest to the declarator) chunk of this
  /// declarator that is not a parens chunk, or null if there are no
  /// non-parens chunks.
  const DeclaratorChunk *getInnermostNonParenChunk() const {
    for (unsigned i = 0, i_end = DeclTypeInfo.size(); i < i_end; ++i) {
      if (!DeclTypeInfo[i].isParen())
        return &DeclTypeInfo[i];
    }
    return nullptr;
  }

  /// Return the outermost (furthest from the declarator) chunk of
  /// this declarator that is not a parens chunk, or null if there are
  /// no non-parens chunks.
  const DeclaratorChunk *getOutermostNonParenChunk() const {
    for (unsigned i = DeclTypeInfo.size(), i_end = 0; i != i_end; --i) {
      if (!DeclTypeInfo[i-1].isParen())
        return &DeclTypeInfo[i-1];
    }
    return nullptr;
  }

  /// isArrayOfUnknownBound - This method returns true if the declarator
  /// is a declarator for an array of unknown bound (looking through
  /// parentheses).
  bool isArrayOfUnknownBound() const {
    const DeclaratorChunk *chunk = getInnermostNonParenChunk();
    return (chunk && chunk->Kind == DeclaratorChunk::Array &&
            !chunk->Arr.NumElts);
  }

  /// isFunctionDeclarator - This method returns true if the declarator
  /// is a function declarator (looking through parentheses).
  /// If true is returned, then the reference type parameter idx is
  /// assigned with the index of the declaration chunk.
  bool isFunctionDeclarator(unsigned& idx) const {
    for (unsigned i = 0, i_end = DeclTypeInfo.size(); i < i_end; ++i) {
      switch (DeclTypeInfo[i].Kind) {
      case DeclaratorChunk::Function:
        idx = i;
        return true;
      case DeclaratorChunk::Paren:
        continue;
      case DeclaratorChunk::Pointer:
      case DeclaratorChunk::Reference:
      case DeclaratorChunk::Array:
      case DeclaratorChunk::BlockPointer:
      case DeclaratorChunk::MemberPointer:
      case DeclaratorChunk::Pipe:
        return false;
      }
      llvm_unreachable("Invalid type chunk");
    }
    return false;
  }

  /// isFunctionDeclarator - Once this declarator is fully parsed and formed,
  /// this method returns true if the identifier is a function declarator
  /// (looking through parentheses).
  bool isFunctionDeclarator() const {
    unsigned index;
    return isFunctionDeclarator(index);
  }

  /// getFunctionTypeInfo - Retrieves the function type info object
  /// (looking through parentheses).
  DeclaratorChunk::FunctionTypeInfo &getFunctionTypeInfo() {
    assert(isFunctionDeclarator() && "Not a function declarator!");
    unsigned index = 0;
    isFunctionDeclarator(index);
    return DeclTypeInfo[index].Fun;
  }

  /// getFunctionTypeInfo - Retrieves the function type info object
  /// (looking through parentheses).
  const DeclaratorChunk::FunctionTypeInfo &getFunctionTypeInfo() const {
    return const_cast<Declarator*>(this)->getFunctionTypeInfo();
  }

  /// Determine whether the declaration that will be produced from
  /// this declaration will be a function.
  ///
  /// A declaration can declare a function even if the declarator itself
  /// isn't a function declarator, if the type specifier refers to a function
  /// type. This routine checks for both cases.
  bool isDeclarationOfFunction() const;

  /// Return true if this declaration appears in a context where a
  /// function declarator would be a function declaration.
  bool isFunctionDeclarationContext() const {
    if (getDeclSpec().getStorageClassSpec() == DeclSpec::SCS_typedef)
      return false;

    switch (Context) {
    case DeclaratorContext::FileContext:
    case DeclaratorContext::MemberContext:
    case DeclaratorContext::BlockContext:
    case DeclaratorContext::ForContext:
    case DeclaratorContext::InitStmtContext:
      return true;

    case DeclaratorContext::ConditionContext:
    case DeclaratorContext::KNRTypeListContext:
    case DeclaratorContext::TypeNameContext:
    case DeclaratorContext::FunctionalCastContext:
    case DeclaratorContext::AliasDeclContext:
    case DeclaratorContext::AliasTemplateContext:
    case DeclaratorContext::PrototypeContext:
    case DeclaratorContext::LambdaExprParameterContext:
    case DeclaratorContext::ObjCParameterContext:
    case DeclaratorContext::ObjCResultContext:
    case DeclaratorContext::TemplateParamContext:
    case DeclaratorContext::CXXNewContext:
    case DeclaratorContext::CXXCatchContext:
    case DeclaratorContext::ObjCCatchContext:
    case DeclaratorContext::BlockLiteralContext:
    case DeclaratorContext::LambdaExprContext:
    case DeclaratorContext::ConversionIdContext:
    case DeclaratorContext::TemplateArgContext:
    case DeclaratorContext::TemplateTypeArgContext:
    case DeclaratorContext::TrailingReturnContext:
    case DeclaratorContext::TrailingReturnVarContext:
      return false;
    }
    llvm_unreachable("unknown context kind!");
  }

  /// Determine whether this declaration appears in a context where an
  /// expression could appear.
  bool isExpressionContext() const {
    switch (Context) {
    case DeclaratorContext::FileContext:
    case DeclaratorContext::KNRTypeListContext:
    case DeclaratorContext::MemberContext:

    // FIXME: sizeof(...) permits an expression.
    case DeclaratorContext::TypeNameContext:

    case DeclaratorContext::FunctionalCastContext:
    case DeclaratorContext::AliasDeclContext:
    case DeclaratorContext::AliasTemplateContext:
    case DeclaratorContext::PrototypeContext:
    case DeclaratorContext::LambdaExprParameterContext:
    case DeclaratorContext::ObjCParameterContext:
    case DeclaratorContext::ObjCResultContext:
    case DeclaratorContext::TemplateParamContext:
    case DeclaratorContext::CXXNewContext:
    case DeclaratorContext::CXXCatchContext:
    case DeclaratorContext::ObjCCatchContext:
    case DeclaratorContext::BlockLiteralContext:
    case DeclaratorContext::LambdaExprContext:
    case DeclaratorContext::ConversionIdContext:
    case DeclaratorContext::TrailingReturnContext:
    case DeclaratorContext::TrailingReturnVarContext:
    case DeclaratorContext::TemplateTypeArgContext:
      return false;

    case DeclaratorContext::BlockContext:
    case DeclaratorContext::ForContext:
    case DeclaratorContext::InitStmtContext:
    case DeclaratorContext::ConditionContext:
    case DeclaratorContext::TemplateArgContext:
      return true;
    }

    llvm_unreachable("unknown context kind!");
  }

  /// Return true if a function declarator at this position would be a
  /// function declaration.
  bool isFunctionDeclaratorAFunctionDeclaration() const {
    if (!isFunctionDeclarationContext())
      return false;

    for (unsigned I = 0, N = getNumTypeObjects(); I != N; ++I)
      if (getTypeObject(I).Kind != DeclaratorChunk::Paren)
        return false;

    return true;
  }

  /// Determine whether a trailing return type was written (at any
  /// level) within this declarator.
  bool hasTrailingReturnType() const {
    for (const auto &Chunk : type_objects())
      if (Chunk.Kind == DeclaratorChunk::Function &&
          Chunk.Fun.hasTrailingReturnType())
        return true;
    return false;
  }

  /// takeAttributes - Takes attributes from the given parsed-attributes
  /// set and add them to this declarator.
  ///
  /// These examples both add 3 attributes to "var":
  ///  short int var __attribute__((aligned(16),common,deprecated));
  ///  short int x, __attribute__((aligned(16)) var
  ///                                 __attribute__((common,deprecated));
  ///
  /// Also extends the range of the declarator.
  void takeAttributes(ParsedAttributes &attrs, SourceLocation lastLoc) {
    Attrs.takeAllFrom(attrs);

    if (!lastLoc.isInvalid())
      SetRangeEnd(lastLoc);
  }

  const ParsedAttributes &getAttributes() const { return Attrs; }
  ParsedAttributes &getAttributes() { return Attrs; }

  /// hasAttributes - do we contain any attributes?
  bool hasAttributes() const {
    if (!getAttributes().empty() || getDeclSpec().hasAttributes())
      return true;
    for (unsigned i = 0, e = getNumTypeObjects(); i != e; ++i)
      if (!getTypeObject(i).getAttrs().empty())
        return true;
    return false;
  }

  /// Return a source range list of C++11 attributes associated
  /// with the declarator.
  void getCXX11AttributeRanges(SmallVectorImpl<SourceRange> &Ranges) {
    for (const ParsedAttr &AL : Attrs)
      if (AL.isCXX11Attribute())
        Ranges.push_back(AL.getRange());
  }

  void setAsmLabel(Expr *E) { AsmLabel = E; }
  Expr *getAsmLabel() const { return AsmLabel; }

  void setExtension(bool Val = true) { Extension = Val; }
  bool getExtension() const { return Extension; }

  void setObjCIvar(bool Val = true) { ObjCIvar = Val; }
  bool isObjCIvar() const { return ObjCIvar; }

  void setObjCWeakProperty(bool Val = true) { ObjCWeakProperty = Val; }
  bool isObjCWeakProperty() const { return ObjCWeakProperty; }

  void setInvalidType(bool Val = true) { InvalidType = Val; }
  bool isInvalidType() const {
    return InvalidType || DS.getTypeSpecType() == DeclSpec::TST_error;
  }

  void setGroupingParens(bool flag) { GroupingParens = flag; }
  bool hasGroupingParens() const { return GroupingParens; }

  bool isFirstDeclarator() const { return !CommaLoc.isValid(); }
  SourceLocation getCommaLoc() const { return CommaLoc; }
  void setCommaLoc(SourceLocation CL) { CommaLoc = CL; }

  bool hasEllipsis() const { return EllipsisLoc.isValid(); }
  SourceLocation getEllipsisLoc() const { return EllipsisLoc; }
  void setEllipsisLoc(SourceLocation EL) { EllipsisLoc = EL; }

  void setFunctionDefinitionKind(FunctionDefinitionKind Val) {
    FunctionDefinition = Val;
  }

  bool isFunctionDefinition() const {
    return getFunctionDefinitionKind() != FDK_Declaration;
  }

  FunctionDefinitionKind getFunctionDefinitionKind() const {
    return (FunctionDefinitionKind)FunctionDefinition;
  }

  /// Returns true if this declares a real member and not a friend.
  bool isFirstDeclarationOfMember() {
    return getContext() == DeclaratorContext::MemberContext &&
           !getDeclSpec().isFriendSpecified();
  }

  /// Returns true if this declares a static member.  This cannot be called on a
  /// declarator outside of a MemberContext because we won't know until
  /// redeclaration time if the decl is static.
  bool isStaticMember();

  /// Returns true if this declares a constructor or a destructor.
  bool isCtorOrDtor();

  void setRedeclaration(bool Val) { Redeclaration = Val; }
  bool isRedeclaration() const { return Redeclaration; }
};

/// This little struct is used to capture information about
/// structure field declarators, which is basically just a bitfield size.
struct FieldDeclarator {
  Declarator D;
  Expr *BitfieldSize;
  explicit FieldDeclarator(const DeclSpec &DS)
      : D(DS, DeclaratorContext::MemberContext),
        BitfieldSize(nullptr) {}
};

/// Represents a C++11 virt-specifier-seq.
class VirtSpecifiers {
public:
  enum Specifier {
    VS_None = 0,
    VS_Override = 1,
    VS_Final = 2,
    VS_Sealed = 4,
    // Represents the __final keyword, which is legal for gcc in pre-C++11 mode.
    VS_GNU_Final = 8
  };

  VirtSpecifiers() : Specifiers(0), LastSpecifier(VS_None) { }

  bool SetSpecifier(Specifier VS, SourceLocation Loc,
                    const char *&PrevSpec);

  bool isUnset() const { return Specifiers == 0; }

  bool isOverrideSpecified() const { return Specifiers & VS_Override; }
  SourceLocation getOverrideLoc() const { return VS_overrideLoc; }

  bool isFinalSpecified() const { return Specifiers & (VS_Final | VS_Sealed | VS_GNU_Final); }
  bool isFinalSpelledSealed() const { return Specifiers & VS_Sealed; }
  SourceLocation getFinalLoc() const { return VS_finalLoc; }

  void clear() { Specifiers = 0; }

  static const char *getSpecifierName(Specifier VS);

  SourceLocation getFirstLocation() const { return FirstLocation; }
  SourceLocation getLastLocation() const { return LastLocation; }
  Specifier getLastSpecifier() const { return LastSpecifier; }

private:
  unsigned Specifiers;
  Specifier LastSpecifier;

  SourceLocation VS_overrideLoc, VS_finalLoc;
  SourceLocation FirstLocation;
  SourceLocation LastLocation;
};

enum class LambdaCaptureInitKind {
  NoInit,     //!< [a]
  CopyInit,   //!< [a = b], [a = {b}]
  DirectInit, //!< [a(b)]
  ListInit    //!< [a{b}]
};

/// Represents a complete lambda introducer.
struct LambdaIntroducer {
  /// An individual capture in a lambda introducer.
  struct LambdaCapture {
    LambdaCaptureKind Kind;
    SourceLocation Loc;
    IdentifierInfo *Id;
    SourceLocation EllipsisLoc;
    LambdaCaptureInitKind InitKind;
    ExprResult Init;
    ParsedType InitCaptureType;
    SourceRange ExplicitRange;

    LambdaCapture(LambdaCaptureKind Kind, SourceLocation Loc,
                  IdentifierInfo *Id, SourceLocation EllipsisLoc,
                  LambdaCaptureInitKind InitKind, ExprResult Init,
                  ParsedType InitCaptureType,
                  SourceRange ExplicitRange)
        : Kind(Kind), Loc(Loc), Id(Id), EllipsisLoc(EllipsisLoc),
          InitKind(InitKind), Init(Init), InitCaptureType(InitCaptureType),
          ExplicitRange(ExplicitRange) {}
  };

  SourceRange Range;
  SourceLocation DefaultLoc;
  LambdaCaptureDefault Default;
  SmallVector<LambdaCapture, 4> Captures;

  LambdaIntroducer()
    : Default(LCD_None) {}

  /// Append a capture in a lambda introducer.
  void addCapture(LambdaCaptureKind Kind,
                  SourceLocation Loc,
                  IdentifierInfo* Id,
                  SourceLocation EllipsisLoc,
                  LambdaCaptureInitKind InitKind,
                  ExprResult Init,
                  ParsedType InitCaptureType,
                  SourceRange ExplicitRange) {
    Captures.push_back(LambdaCapture(Kind, Loc, Id, EllipsisLoc, InitKind, Init,
                                     InitCaptureType, ExplicitRange));
  }
};

} // end namespace clang

#endif // LLVM_CLANG_SEMA_DECLSPEC_H<|MERGE_RESOLUTION|>--- conflicted
+++ resolved
@@ -221,11 +221,7 @@
   unsigned location_size() const { return Builder.getBuffer().second; }
 };
 
-<<<<<<< HEAD
-/// \brief Captures information about "declaration specifiers".
-=======
 /// Captures information about "declaration specifiers".
->>>>>>> 6a2e82dd
 ///
 /// "Declaration specifiers" encompasses storage-class-specifiers,
 /// type-specifiers, type-qualifiers, and function-specifiers.
@@ -491,10 +487,7 @@
   bool isTypeSpecOwned() const { return TypeSpecOwned; }
   bool isTypeRep() const { return isTypeRep((TST) TypeSpecType); }
   bool isTypeSpecPipe() const { return TypeSpecPipe; }
-<<<<<<< HEAD
-=======
   bool isTypeSpecSat() const { return TypeSpecSat; }
->>>>>>> 6a2e82dd
 
   ParsedType getRepAsType() const {
     assert(isTypeRep((TST) TypeSpecType) && "DeclSpec does not store a type");
