--- conflicted
+++ resolved
@@ -6272,11 +6272,8 @@
                                 SourceLocation TemplateLoc,
                                 const TemplateArgumentListInfo *TemplateArgs);
 
-<<<<<<< HEAD
-=======
   void diagnoseMissingTemplateArguments(TemplateName Name, SourceLocation Loc);
 
->>>>>>> 6a2e82dd
   ExprResult BuildTemplateIdExpr(const CXXScopeSpec &SS,
                                  SourceLocation TemplateKWLoc,
                                  LookupResult &R,
